--- conflicted
+++ resolved
@@ -180,15 +180,6 @@
         qgis.utils.iface.actionSaveProject().trigger()
 
 
-<<<<<<< HEAD
-        EMB.dockTreeView().sigPopulateContextMenu.connect(
-            lambda *args: print(f'sigPopulateContextMenu DockTreeView {args}'))
-        EMB.dataSourceTreeView().sigPopulateContextMenu.connect(
-            lambda *args: print(f'sigPopulateContextMenu DataSourceView {args}'))
-
-
-=======
->>>>>>> 8c3f796a
         self.showGui([EMB.ui, qgis.utils.iface.mainWindow()])
 
 
