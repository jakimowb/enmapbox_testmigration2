--- conflicted
+++ resolved
@@ -1,5 +1,5 @@
 from ProcessingPlugin import ProcessingPlugin
-from ViewerPlugin import ViewerPlugin
+from GUIPlugin import GUIPlugin
 
 
 class EnMAPBoxPlugin:
@@ -8,11 +8,7 @@
 
         self.iface = iface
         self.processingPlugin = self._tryPlugin(ProcessingPlugin)
-<<<<<<< HEAD
-        self.viewerPlugin = self._tryPlugin(ViewerPlugin)
-=======
         self.viewerPlugin = self._tryPlugin(GUIPlugin)
->>>>>>> 11af7a7c
 
     def initGui(self):
 
