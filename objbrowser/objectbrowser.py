--- conflicted
+++ resolved
@@ -219,12 +219,7 @@
         """
         self.central_splitter = QtWidgets.QSplitter(self, orientation = QtCore.Qt.Vertical)
         self.setCentralWidget(self.central_splitter)
-<<<<<<< HEAD
-        central_layout = QtWidgets.QVBoxLayout()
-        self.central_splitter.setLayout(central_layout)
-=======
->>>>>>> 8aa93a53
-        
+
         # Tree widget
         self.obj_tree = ToggleColumnTreeView()
         self.obj_tree.setAlternatingRowColors(True)
