from __future__ import division, print_function
import os
import ogr, gdal, osr
from hub.datetime import Date
import hub.file
import hub.gdal.util, hub.gdal.api
import hub.rs.virtual
import hub.envi
import rios.applier
import numpy
from enmapbox import processing
from enmapbox.processing.types import Meta

from enmapbox.processing.applier import ApplierHelper
from hub.timing import tic, toc
from multiprocessing.pool import ThreadPool
import subprocess

class Type:

    def report(self):
        return processing.Report(str(self.__class__).split('.')[-1])

    def info(self):
        self.report().saveHTML().open()


class Image(Type):

    def __init__(self, name, filename, meta={}):

        self.name = name
        self.filename = filename
        self.meta = meta

    def report(self, title='Image'):

        report = processing.Report(title)
        report.append(processing.ReportParagraph('name = ' + self.name))
        report.append(processing.ReportParagraph('filename = ' + str(self.filename)))
        for k, v in self.meta.items():
            report.append(processing.ReportParagraph(k + ' = ' + str(v)))
        return report


class ImageStack(Type):

    def __init__(self, name, images, metas={}):

        for image in images:
            assert isinstance(image, Image)

#        self.metaKeys = metaKeys
        self.name = name
        self.images = images
        self.metas = metas

class Product(Type):

    def __init__(self, folder, extensions=['.vrt', '.img']):

        self.folder = folder
        self.name = os.path.basename(folder)
        self.extensions = extensions


    def yieldImages(self, suffix=''):

        for extension in self.extensions:
            for basename in os.listdir(self.folder):
                if basename.endswith(extension):
                    filename = os.path.join(self.folder, basename)
                    if filename.endswith(suffix):
                        yield Image(name=basename, filename=filename)


    def getFilenameAssociations(self, imageNames=None, prefix=''):

        infiles = rios.applier.FilenameAssociations()
        for image in self.yieldImages():
            key = os.path.splitext(image.name)[0]
            if key in imageNames:
                infiles.__dict__[prefix+key] = image.filename

        return infiles


    def report(self):

        report = Type.report(self)
        report.append(processing.ReportParagraph('folder = ' + self.folder))
        report.append(processing.ReportParagraph('scene = ' + self.name))

        for image in self.yieldImages():
            report.appendReport(image.report(image.name))

        return report


class Footprint(Type):

    def __init__(self, name, ul, lr):

        self.name = name
        self.ul = ul
        self.lr = lr

    def getUL(self):
        return self.ul


    def getLR(self):
        return self.lr


    def subfolders(self):
        raise Exception('must be overwritten')


class MGRSFootprint(Footprint):

    bb = dict()
    shpRoot = r'<insert path>\MGRS_100km_1MIL_Files'

    @staticmethod
    def fromShp(name):

        if name in MGRSFootprint.bb:
            bb = MGRSFootprint.bb[name]
        else:
            assert os.path.exists(MGRSFootprint.shpRoot), MGRSFootprint.shpRoot
            shp = os.path.join(MGRSFootprint.shpRoot, r'MGRS_100kmSQ_ID_' + name[0:3] + '\MGRS_100kmSQ_ID_' + name[0:3] + '.shp')
            dataSource = ogr.Open(shp)
            layer = dataSource.GetLayer(0)
            found = False
            for feature in layer:
                if feature.GetField('MGRS') == name:
                    e = feature.geometry().GetEnvelope()
                    bb = list(map(int, map(round, (e[0], e[3], e[1], e[2]))))
                    found = True
                    break
            if not found:
                raise Exception('wrong tile name: '+name)

        # quick fix: y coordinates from mgrs footprints below the equator are given in UTM South coordinates
        # -> need to remove false northing of 10,000,000 m to have UMT North coordinates!
        # if UTM band letter (the letter after the UTM zone number) is <= M, then we are below the equator

        ul = bb[0:2]
        lr = bb[2:4]
        if name[2] <= 'M':
            ul[1] -= 10000000
            lr[1] -= 10000000

        return MGRSFootprint(name=name, ul=ul, lr=lr)


    def __init__(self, name, ul, lr):

        Footprint.__init__(self, name, ul, lr)
        self.utm = name[0:2]

    def getBoundingBox(self, buffer=0, snap=None):

        # apply buffer
        ul_x, ul_y = (self.ul[0] - buffer, self.ul[1] + buffer)
        lr_x, lr_y = (self.lr[0] + buffer, self.lr[1] - buffer)

        # get snapping offset
        if snap is None:
            ul_xoff = 0
            ul_yoff = 0
            lr_xoff = 0
            lr_yoff = 0
        elif snap == 'landsat':
            pixelSize = 30
            pixelOrigin_x, pixelOrigin_y = 15, 15
            ul_xoff = (ul_x - pixelOrigin_x) % pixelSize
            ul_yoff = (ul_y - pixelOrigin_y) % pixelSize
            lr_xoff = (lr_x - pixelOrigin_x) % pixelSize
            lr_yoff = (lr_y - pixelOrigin_y) % pixelSize
        else:
            raise Exception('snap: unknown option')

        if snap is not None:
            # round snapping offset
            if ul_xoff > pixelSize / 2.: ul_xoff -= pixelSize
            if ul_yoff > pixelSize / 2.: ul_yoff -= pixelSize
            if lr_xoff > pixelSize / 2.: lr_xoff -= pixelSize
            if lr_yoff > pixelSize / 2.: lr_yoff -= pixelSize

        ul = (ul_x - ul_xoff, ul_y - ul_yoff)
        lr = (lr_x - lr_xoff, lr_y - lr_yoff)

        return ul, lr


    def getLR(self):
        return self.lr



    def subfolders(self):

        return os.path.join(self.utm, self.name)


    def report(self):

        report = Type.report(self)
        report.append(processing.ReportParagraph('name =     ' + self.name))
        report.append(processing.ReportParagraph('utm zone = ' + self.utm))
        report.append(processing.ReportParagraph('bounding box ul, lr = ' + str(self.ul) + ' ' + str(self.lr)))
        return report


class WRS2Footprint(Footprint):

    utmLookup = {}#{'193024': '33', '194024': '32',
#                 '172034': '37', '173034': '37',
#                 '169032': '38', '170032': '38',
#                 '178034': '36', '177034': '36', '176034': '36', '173035': '37', '172035': '37'}

    @staticmethod
    def createUtmLookup(infolder):
        print('Create UTM Zone lookup')
        archive = WRS2Archive(infolder)
        for footprintFolder in archive.yieldFootprintFolders():
            listdir = os.listdir(footprintFolder)
            if len(listdir)==0: continue
            sceneFolder = os.path.join(footprintFolder, listdir[0])
            if not os.path.isdir(sceneFolder): continue
            firstProduct = Product(sceneFolder, extensions=['.img','.tif'])
            firstImage = None
            for firstImage in firstProduct.yieldImages(): break
            if firstImage is None: continue

            ds = gdal.Open(firstImage.filename)
            wkt = ds.GetProjection()
            ds = None
            if wkt.startswith('PROJCS["UTM Zone'):
                utm = wkt[17:19]
            elif wkt.startswith('PROJCS["WGS 84 / UTM zone'):
                utm = wkt[26:28]
            else:
                raise Exception('check wkt')

            row = os.path.basename(footprintFolder)
            path = os.path.basename(os.path.dirname(footprintFolder))

            WRS2Footprint.utmLookup[path+row] = utm

    def __init__(self, name, ul=None, lr=None):

        Footprint.__init__(self, name, ul, lr)
        self.utm = WRS2Footprint.utmLookup[name]
        self.path = self.name[ :3]
        self.row =  self.name[3: ]

    def subfolders(self):

        return os.path.join(self.path, self.row)


    def report(self):

        report = Type.report(self)
        report.append(processing.ReportParagraph('name =     ' + self.name))
        report.append(processing.ReportParagraph('utm zone = ' + self.utm))
        report.append(processing.ReportParagraph('path = ' + self.path))
        report.append(processing.ReportParagraph('row = ' + self.row))
        report.append(processing.ReportParagraph('bounding box ul, lr = ' + str(self.ul) + ' ' + str(self.lr)))
        return report


class SensorXComposer:

    def __init__(self, ufuncs, start=None, end=None):

        if start is None:
            start = Date(1, 1, 1)
        if end is None:
            end = Date(9999, 1, 1)

        assert isinstance(start, Date)
        assert isinstance(end, Date)

        self.start = start
        self.end = end
        self.ufuncs = ufuncs


    def composeProduct(self, product, folder):

        assert isinstance(product, Product)

        print(product.name)
        for ufunc in self.ufuncs:

            imageStack = ufunc(product)
            assert isinstance(imageStack, ImageStack)
            outfile = os.path.join(folder, imageStack.name)
            infiles = [band.filename for band in imageStack.images]
            inbands = [1] * len(infiles)

            if os.path.exists(outfile): continue

            # dirty quick fix to habdle .tif and .img extensions in one archive
            if not os.path.exists(infiles[0]): continue
            hub.gdal.util.stack_bands(outfile=outfile, infiles=infiles, inbands=inbands, verbose=False)

            # set metadate
            meta = Meta(outfile)
            meta.setBandNames(imageStack.metas['band names'])
            meta.setNoDataValue(imageStack.metas['data ignore value'])
            for key, value in imageStack.metas.items():
                meta.setMetadataItem(key=key, value=value)
            meta.writeMeta(outfile)
        return Product(folder)


    def composeWRS2Archive(self, infolder, outfolder, footprints=None, processes=1):

        archive = WRS2Archive(infolder)

        print('Compose Sensor X')

        def yieldArgs():
            for footprint in archive.yieldFootprints(filter=footprints):
                print(footprint.name)
                for product in archive.yieldProducts(footprint):
                    if self.filterDate(product):
                        folder = os.path.join(outfolder, footprint.subfolders(), product.name)
                        yield product, folder

        def job(args):
            product, folder = args
            self.composeProduct(product=product, folder=folder)

        if processes == 1:
            for args in yieldArgs():
                job(args)
        else:
            pool = ThreadPool(processes=processes)
            pool.map(job, yieldArgs())

        return archive.__class__(folder=outfolder)


class Archive(Type):

    def __init__(self, folder):
        if folder is not None:
            assert os.path.exists(folder), folder
        self.folder = folder


    def yieldFootprints(self, filter=None):
        pass


    def yieldProducts(self, footprint, extensions):
        pass



    def saveAsGTiff(self, outfolder, inextensions=['.vrt'], outextension='.tif', compress='LZW', interleave='BAND', predictor='2', filter=None, processes=1):
        '''
        see http://www.gdal.org/frmt_gtiff.html
            https://havecamerawilltravel.com/photographer/tiff-image-compression
        '''

        print('Save as GTiff')
        options = '-co "TILED=YES" -co "BLOCKXSIZE=256" -co "BLOCKYSIZE=256" -co "PROFILE=GeoTIFF" '
        options += '-co "COMPRESS=' + compress + '" -co "PREDICTOR=' + predictor + '" -co "INTERLEAVE=' + interleave + '" '
        self._saveAs(outfolder=outfolder, inextensions=inextensions, outextension=outextension, options=options,
                     filter=filter, processes=processes)

    def saveAsENVI(self, outfolder, inextensions=['.vrt'], outextension='.img', compress=False, filter=None, processes=1):

        print('Save as ENVI')
        options = '-of ENVI'
        self._saveAs(outfolder=outfolder, inextensions=inextensions, outextension=outextension, options=options,
                     compressENVI=compress, filter=filter, processes=processes)

    def _saveAs(self, outfolder, inextensions, outextension, options, compressENVI=False, filter=None, processes=1):

        def yieldArgs():
            for footprint in self.yieldFootprints(filter):
                for product in self.yieldProducts(footprint=footprint, extensions=inextensions):
                    for image in product.yieldImages():
                        infile = image.filename
                        outfile = os.path.join(outfolder, footprint.subfolders(), product.name, image.name)
                        outfile = outfile[:-4] + outextension
                        if not os.path.exists(outfile):
                            yield outfile, infile

        def save(args):
            outfile, infile = args
            hub.gdal.util.gdal_translate(outfile=outfile, infile=infile, options=options)
            inmeta = hub.gdal.api.GDALMeta(infile)
            outmeta = hub.gdal.api.GDALMeta(outfile)
            outmeta.copyMetadata(inmeta)
            if compressENVI:
                #gzips = ['D:\work\AR']

                cmd = ['C:\Program Files\gzip\gzip', '-q', outfile]
                print(' '.join(cmd))
                subprocess.call(cmd)
                os.rename(outfile + '.gz', outfile)
                outmeta.setMetadataItem('file_compression', 1)

            outmeta.writeMeta(outfile)

        if processes == 1:
            for args in yieldArgs():
                save(args)
        else:
            pool = ThreadPool(processes=processes)
            pool.map(save, yieldArgs())

    def report(self):
        report = processing.Report(str(self.__class__).split('.')[-1])
        report.append(processing.ReportParagraph('foldername = ' + self.folder))
        report.append(processing.ReportHeading('Footprints'))
        for footprint in self.yieldFootprints():
            report.append(processing.ReportHeading(footprint.name, 1))
            report.append(
                processing.ReportParagraph('Products = ' + str([product.name for product in self.yieldProducts(footprint)])))

        return report


class MGRSArchive(Archive):

    def yieldFootprints(self, filter=None):

        for utm in os.listdir(self.folder):
            for mgrs in os.listdir(os.path.join(self.folder, utm)):
                if (filter is not None):
                    if mgrs not in filter:
                        continue
                yield MGRSFootprint.fromShp(mgrs)


    def yieldProducts(self, footprint, extensions):

        assert isinstance(footprint, MGRSFootprint)
        for scene in os.listdir(os.path.join(self.folder, footprint.utm, footprint.name)):
            yield Product(folder=os.path.join(self.folder, footprint.utm, footprint.name, scene), extensions=extensions)


class WRS2Archive(Archive):

    def yieldFootprintFolders(self):

        for path in os.listdir(self.folder):
            if path.startswith('.'): continue
            folder = os.path.join(self.folder, path)
            if not os.path.isdir(folder): continue
            for row in os.listdir(os.path.join(self.folder, path)):
                if row.startswith('.'): continue
                folder = os.path.join(self.folder, path, row)
                if not os.path.isdir(folder): continue
                yield folder

    def yieldFootprints(self, filter=None):

        for path in os.listdir(self.folder):
            if path.startswith('.'): continue
            folder = os.path.join(self.folder, path)
            if not os.path.isdir(folder): continue
            for row in os.listdir(os.path.join(self.folder, path)):
                if row.startswith('.'): continue
                folder = os.path.join(self.folder, path, row)
                if not os.path.isdir(folder): continue
                if (filter is not None):
                    if path+row not in filter:
                        continue
                yield WRS2Footprint(path+row)

    def yieldProducts(self, footprint, extensions=['.vrt','.img']):
        assert isinstance(footprint, WRS2Footprint)
        for scene in os.listdir(os.path.join(self.folder, footprint.path, footprint.row)):
            yield Product(folder=os.path.join(self.folder, footprint.path, footprint.row, scene), extensions=extensions)


class MGRSTilingScheme(Type):

    shp = r'<insert path>\MGRS-WRS2_Tiling_Scheme\MGRS-WRS2_Tiling_Scheme.shp'
    MGRSFootprints = dict()

    def __init__(self, pixelSize):

        self.pixelSize = pixelSize
        self.pixelOrigin = [15,15]

    @staticmethod
    def cacheMGRSFootprints(wrs2Footprints):

        for wrs2Footprint in wrs2Footprints:
            assert isinstance(wrs2Footprint, WRS2Footprint)
            MGRSTilingScheme.MGRSFootprints[wrs2Footprint.name] = list()

        wrs2FootprintNames = [wrs2Footprint.name for wrs2Footprint in wrs2Footprints]

        assert os.path.exists(MGRSTilingScheme.shp), MGRSTilingScheme.shp
        dataSource = ogr.Open(MGRSTilingScheme.shp)
        layer = dataSource.GetLayer(0)
        for feature in layer:
            wrs2FootprintName = str(int(feature.GetField('WRSPR')))
            if wrs2FootprintName in wrs2FootprintNames:
                mgrsFootprint = MGRSFootprint.fromShp(name=feature.GetField('GRID1MIL')+ feature.GetField('GRID100K'))
                MGRSTilingScheme.MGRSFootprints[wrs2FootprintName].append(mgrsFootprint)


    def tileWRS2Product(self, product, wrs2Footprint, folder, mgrsFootprints=None, buffer=0):

        assert isinstance(product, Product)
        assert isinstance(wrs2Footprint, WRS2Footprint)

        for mgrsFootprint in MGRSTilingScheme.MGRSFootprints[wrs2Footprint.name]:

            if mgrsFootprints is not None:
                if mgrsFootprint.name not in mgrsFootprints:
                    continue

            ul, lr = mgrsFootprint.getBoundingBox(buffer=buffer, snap='landsat')

            for image in product.yieldImages():

                infile = image.filename

                of, extension = ' -of VRT', '.vrt'
                tr = ' -tr ' + str(self.pixelSize) + ' ' + str(self.pixelSize)
                outfile = os.path.join(folder, mgrsFootprint.utm, mgrsFootprint.name, product.name,
                                       os.path.splitext(os.path.basename(infile))[0] + extension)

                if os.path.exists(outfile):
                    continue

                # always reproject to get ride of UTM North vs. South
                if 0:
                #if wrs2Footprint.utm == mgrsFootprint.utm:

                    projwin = ' -projwin ' + str(ul[0]) + ' ' + str(max(lr[1],ul[1])) + ' ' + str(lr[0]) + ' ' + str(min(lr[1],ul[1]))
                    strict  = ' -strict'
                    options = of+projwin+strict+tr
                    hub.gdal.util.gdal_translate(outfile=outfile, infile=infile, options=options, verbose=False)

                else:
                    te = ' -te ' + str(ul[0]) + ' ' + str(min(ul[1],lr[1])) + ' ' + str(lr[0]) + ' ' + str(max(ul[1], lr[1]))
                    t_srs = ' -t_srs  EPSG:326' + mgrsFootprint.utm
                    overwrite = ' -overwrite'
                    multi = ' -multi'
                    wm = '' #'' --config GDAL_CACHEMAX 1000 -wm 1000'
                    options = of + overwrite + t_srs + tr + te + multi + wm
                    hub.gdal.util.gdalwarp(outfile=outfile,
                                           infile=infile,
                                           options=options, verbose=False)

                # prepare meta information
                inmeta = Meta(infile)
                outmeta = Meta(outfile)
                outmeta.setMetadataDict(inmeta.getMetadataDict())
                outmeta.writeMeta(outfile)



    def tileWRS2Archive(self, infolder, outfolder, wrs2Footprints=None, mgrsFootprints=None, buffer=0, processes=1):

        archive = WRS2Archive(infolder)
        self.cacheMGRSFootprints(list(archive.yieldFootprints()))

        print('Cut WRS2 into MGRS Footprints')

        def yieldArgs():
            for footprint in archive.yieldFootprints(filter=wrs2Footprints):
                print(footprint.name)
                for product in archive.yieldProducts(footprint):
                    print(product.name)
                    yield product, footprint, outfolder, buffer, mgrsFootprints

        def job(args):
            product, footprint, outfolder, buffer, mgrsFootprints = args
            self.tileWRS2Product(product=product, wrs2Footprint=footprint, folder=outfolder, buffer=buffer,
                                 mgrsFootprints=mgrsFootprints)


        if processes == 1:
            for args in yieldArgs():
                job(args)
        else:
            pool = ThreadPool(processes=processes)
            pool.map(job, yieldArgs())

    def report(self):

        report = Type.report(self)
        report.append(processing.ReportHeading('MGRS Tiles by WRS-2 Footprints'))
        for footprint in self.mgrstilesByWRS2Footprint.keys():
            report.append(processing.ReportHeading(footprint, 1))
            report.append(processing.ReportParagraph('MGRS Tiles = ' + str([product.name for product in self.mgrstilesByWRS2Footprint[footprint]])))
        return report


class BlockAssociations(rios.applier.BlockAssociations):

    def __init__(self, riosBlockAssociations=None):
        if riosBlockAssociations is not None:
            self.__dict__ = riosBlockAssociations.__dict__


    def reshape2d(self):

        for k, v in self.__dict__.items():
            self.__dict__[k] = self.__dict__[k].reshape((v.shape[0], -1))


    def reshape3d(self, xsize, ysize):

        for k, v in self.__dict__.items():
            self.__dict__[k] = self.__dict__[k].reshape((xsize, ysize, -1))


class ApplierInput():

    def __init__(self, archive, productName, imageNames, extension, bands=None):
        assert isinstance(archive, Archive)
        assert isinstance(productName, str)
        assert isinstance(imageNames, list)
        self.archive = archive
        self.productName = productName
        self.imageNames = imageNames
        self.extension = extension
        self.bands = bands

    def getFilenameAssociations(self, footprint):

        for product in self.archive.yieldProducts(footprint=footprint, extensions=[self.extension]):
            assert isinstance(product, Product)
            if product.name == self.productName:
                return product.getFilenameAssociations(self.imageNames, prefix=self.productName+'_')
        raise Exception('unknown product: '+self.productName)


class ApplierOutput():

    def __init__(self, folder, productName, imageNames, extension):
        assert isinstance(productName, str)
        assert isinstance(imageNames, list)
        self.folder = folder
        self.productName = productName
        self.imageNames = imageNames
        self.extension = extension


    def getFilenameAssociations(self, footprint):

        filenameAssociations = rios.applier.FilenameAssociations()

        for imageName in self.imageNames:
            filename = os.path.join(self.folder, footprint.subfolders(), self.productName, imageName+self.extension)
            filenameAssociations.__dict__[self.productName+'_'+imageName] = filename

        return filenameAssociations


class Applier:

    class Metas:

        def __init__(self, riosFilenameAssociations=None):

            if riosFilenameAssociations is not None:
                assert isinstance(riosFilenameAssociations, rios.applier.FilenameAssociations)
                self._filenames = dict()
                for key, filename in riosFilenameAssociations.__dict__.items():
                    self.__dict__[key] = hub.gdal.api.GDALMeta(filename)
                    self._filenames[key] = filename

        def write(self):
            for key, filename in self._filenames.items():
                self.__dict__[key].writeMeta(filename)


    @staticmethod
    def userFunctionWrapper(info, riosInputs, riosOutputs, riosOtherArgs):

        progress = str(ApplierHelper.progress(info))+'%'
        print(progress, end='..')
<<<<<<< HEAD

        #import gdal
        #print('cacheUsed/Max[GB]:', gdal.GetCacheUsed() / 1024.)
        inputs = BlockAssociations(riosInputs)
        outputs = BlockAssociations(riosOutputs)
=======
        #inputs = BlockAssociations(riosInputs)
        #outputs = BlockAssociations(riosOutputs)
        inputs = riosInputs
        outputs = riosOutputs
>>>>>>> eb7ff2f9
        for key, value in riosOtherArgs.outfiles.__dict__.items():
            outputs.__dict__[key] = None
            hub.file.mkfiledir(value)

        riosOtherArgs.userFunction(info=info, inputs=inputs, outputs=outputs, inmetas=riosOtherArgs.inmetas, otherArgs=riosOtherArgs.otherArgs)

        import gc
        gc.collect()

        #### debug: free memory
        #for key, value in riosOtherArgs.outfiles.__dict__.items():
        #    outputs.__dict__[key] = None
        #    riosOutputs.__dict__[key] = None


        if ApplierHelper.lastBlock(info):
            print('100%')

    @staticmethod
    def userFunctionMetaWrapper(riosOtherArgs):

        outmetas = Applier.Metas(riosOtherArgs.outfiles)
        riosOtherArgs.userFunctionMeta(inmetas=riosOtherArgs.inmetas, outmetas=outmetas, otherArgs=riosOtherArgs.otherArgs)
        outmetas.write()


    def __init__(self, footprints=None, of='ENVI'):

        assert of in ['ENVI', 'GTiff']
        self.driverName = of
        if self.driverName == 'ENVI':
            self.outextension = '.img'
        elif self.driverName == 'GTiff':
            self.outextension = '.tif'

        self.footprints = footprints
        self.inputs = list()
        self.outputs = list()
        self.controls = self.defaultControls()
        self.otherArgs = self.defaultOtherArgs()
        self.overwrite = False


    def appendInput(self, input):
        assert isinstance(input, ApplierInput)
        self.inputs.append(input)


    def appendOutput(self, output):
        assert isinstance(output, ApplierOutput)
        self.outputs.append(output)


    def defaultOtherArgs(self):
        return rios.applier.OtherInputs()


    def defaultControls(self):
        controls = rios.applier.ApplierControls()
        controls.setNumThreads(1)
        controls.setJobManagerType('multiprocessing')

        if self.driverName == 'ENVI':
            controls.setOutputDriverName("ENVI")
            controls.setCreationOptions(["INTERLEAVE=BSQ"])
        elif self.driverName == 'GTiff':
            controls.setOutputDriverName("GTiff")
            controls.setCreationOptions(["INTERLEAVE=BAND", "TILED=YES", "BLOCKXSIZE=256", "BLOCKYSIZE=256",
                                         "COMPRESS=LZW", "PREDICTOR=2"])
        else:
            raise Exception('unknown option')

        controls.setCalcStats(False)
        controls.setOmitPyramids(True)
        return controls


    def applyToFootprint(self, footprint):

        print(footprint.name)

        infiles = rios.applier.FilenameAssociations()
        for input in self.inputs:
            assert isinstance(input, ApplierInput)
            infiles.__dict__.update(input.getFilenameAssociations(footprint).__dict__)

        outfiles = rios.applier.FilenameAssociations()
        for output in self.outputs:
            assert isinstance(output, ApplierOutput)
            outfiles.__dict__.update(output.getFilenameAssociations(footprint).__dict__)

        exists = True
        for outfile in outfiles.__dict__.values():
            exists = exists and os.path.exists(outfile)
        if exists and self.overwrite==False:
            return

        riosOtherArgs = rios.applier.OtherInputs()
        riosOtherArgs.otherArgs = self.otherArgs
        riosOtherArgs.userFunction = self.userFunction
        riosOtherArgs.userFunctionMeta = self.userFunctionMeta
        riosOtherArgs.infiles = infiles
        riosOtherArgs.outfiles = outfiles
        riosOtherArgs.inmetas = Applier.Metas(riosOtherArgs.infiles)

        # apply the user function
        rios.applier.apply(userFunction=Applier.userFunctionWrapper, infiles=infiles, outfiles=outfiles, otherArgs=riosOtherArgs, controls=self.controls)

        # set user defined meta information
        Applier.userFunctionMetaWrapper(riosOtherArgs=riosOtherArgs)

        # compress output if needed
#        if self.compressed:
#            print('compress')
#            for outfile in outfiles.__dict__.values():
#                hub.envi.compress(infile=outfile, outfile=outfile)

    def apply(self):
        print('Apply '+str(self.__class__).split('.')[-1])
        for footprint in self.inputs[0].archive.yieldFootprints(filter=self.footprints): # first input defines the footprints to be processed
            self.applyToFootprint(footprint=footprint)


def test_footprint():

    for key in ['33UUU', '33UVU', '33UUT', '33UVT']:
        mgrs = MGRSFootprint.fromShp(key)
        print(key)
        print(mgrs.ul)
        print(mgrs.lr)
        bb = mgrs.getBoundingBox(buffer=300, snap='landsat')
        print(bb)


def test_product():
    product = Product(r'C:\Work\data\gms\landsat\194\024\LT51940242010189KIS01')
    product = Product(r'C:\Work\data\gms\landsatTimeseriesMGRS\32\32UNB\timeseries')
    #product.info()
    inputs = product.getFilenameAssociations()
    print(inputs.__dict__.keys())

def test_archive():
    #archive = Archive.fromWRS2(r'C:\Work\data\gms\landsat')
    archive = MGRSArchive(r'c:\work\data\gms\landsatTimeseriesMGRS')
    archive.saveAsGTiff(r'c:\work\data\gms\landsatTimeseriesMGRS_GTIFF_ZIP')

    #archive = WRS2Archive(r'c:\work\data\gms\landsatX', extensions=['.img', '.vrt'])
    archive.info()

def test_save_archive():
    #archive = MGRSArchive(r'c:\work\data\gms\landsatTimeseriesMGRS')
    archive = MGRSArchive(r'c:\work\data\gms\landsatXMGRS')
    filter = '33UTT'
    for interleave in ['BAND','PIXEL']:
        for compress in ['DEFLATE', 'LZW', 'NONE']:
            for predictor in ['1', '2', '3']:
                outfolder = archive.folder+'_'+interleave+'_'+compress+predictor
                archive.saveAsGTiff(outfolder=outfolder, filter=filter,
                                    compress=compress, interleave=interleave, predictor=predictor)


if __name__ == '__main__':

    MGRSFootprint.shpRoot = r'C:\Work\data\gms\gis\MGRS_100km_1MIL_Files'
    MGRSTilingScheme.shp = r'C:\Work\data\gms\gis\MGRS-WRS2_Tiling_Scheme\MGRS-WRS2_Tiling_Scheme.shp'
    WRS2Footprint.createUtmLookup(r'c:\work\data\gms\landsat_')
    print(WRS2Footprint.utmLookup)
    tic()
    #test_footprint()
    #test_product()
    #test_archive()
    #test_save_archive()
    toc()<|MERGE_RESOLUTION|>--- conflicted
+++ resolved
@@ -689,18 +689,11 @@
 
         progress = str(ApplierHelper.progress(info))+'%'
         print(progress, end='..')
-<<<<<<< HEAD
 
         #import gdal
         #print('cacheUsed/Max[GB]:', gdal.GetCacheUsed() / 1024.)
         inputs = BlockAssociations(riosInputs)
         outputs = BlockAssociations(riosOutputs)
-=======
-        #inputs = BlockAssociations(riosInputs)
-        #outputs = BlockAssociations(riosOutputs)
-        inputs = riosInputs
-        outputs = riosOutputs
->>>>>>> eb7ff2f9
         for key, value in riosOtherArgs.outfiles.__dict__.items():
             outputs.__dict__[key] = None
             hub.file.mkfiledir(value)
