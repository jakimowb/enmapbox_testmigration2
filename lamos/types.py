--- conflicted
+++ resolved
@@ -658,15 +658,6 @@
         controls = rios.applier.ApplierControls()
         controls.setNumThreads(1)
         controls.setJobManagerType('multiprocessing')
-<<<<<<< HEAD
-        controls.setOutputDriverName("ENVI")
-        controls.setCreationOptions(["INTERLEAVE=BSQ"])
-
-        #controls.setOutputDriverName("GTiff")
-        #controls.setCreationOptions(["INTERLEAVE=BAND", "TILED=YES", "BLOCKXSIZE=256", "BLOCKYSIZE=256",
-        #                             "COMPRESS=DEFLATE", "PREDICTOR=2"])
-
-=======
 
         if self.driverName == 'ENVI':
             controls.setOutputDriverName("ENVI")
@@ -678,7 +669,6 @@
         else:
             raise Exception('unknown option')
 
->>>>>>> 9fc008ab
         controls.setCalcStats(False)
         controls.setOmitPyramids(True)
         return controls
@@ -697,9 +687,6 @@
         for output in self.outputs:
             assert isinstance(output, ApplierOutput)
             outfiles.__dict__.update(output.getFilenameAssociations(footprint).__dict__)
-
-        for k,v in outfiles.__dict__.items():
-            outfiles.__dict__[k] = os.path.join(os.path.dirname(v),footprint.name + '_' + os.path.basename(outfiles.__dict__[k]))
 
         if not self.overwrite:
             exists = True
