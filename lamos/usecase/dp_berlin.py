--- conflicted
+++ resolved
@@ -21,12 +21,8 @@
     wrs2Footprints = ['192023','193023','194023','192024','193024','194024']
     mgrsFootprints = ['33UUU', '33UVU', '33UUT', '33UVT']
 
-<<<<<<< HEAD
-    # 2014 1.1 – 30.6.2016 ein komposite
-=======
     start = Date(2014, 1, 1)
     end = Date(2016, 6, 30)
->>>>>>> 88bb91f6
 
     composer = LandsatXComposer()
     composer.composeWRS2Archive(infolder=folder1, outfolder=folder2, footprints=wrs2Footprints)
