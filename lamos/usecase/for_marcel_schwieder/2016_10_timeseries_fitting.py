from __future__ import print_function
import os
from collections import OrderedDict

import numpy
from sklearn.kernel_ridge import KernelRidge
#from sklearn.grid_search import GridSearchCV
from sklearn.model_selection import GridSearchCV
from sklearn.metrics import mean_absolute_error
from sklearn.neighbors import KernelDensity


import matplotlib.pyplot as plt
from rios.pixelgrid import pixelGridFromFile, findCommonRegion, PixelGridDefn

from hub.timing import tic, toc
from enmapbox.processing.workflow.types import (Workflow, Image, ImageBlock, ImageCollection, ImageCollectionBlock,
    ImageCollectionList, ImageCollectionListBlock, assertType, GDALMeta, Date)
from hub.gdal.util import gdal_rasterize
from hub.ogr.util import ogr2ogr
from osgeo import ogr


class Stacking(Workflow):

    def apply(self, info):

        scenes1 = assertType(self.inputs.scenes1, ImageCollectionListBlock)
        scenes2 = assertType(self.inputs.scenes2, ImageCollectionListBlock)

        fmask = list()
        sr = {i:list() for i in range(6)}
        bandNames = list()
        wavelength = list()
        for scenes in [scenes1, scenes2]:
            for id, scene in scenes.collections.items():
                bandNames.append(id)
                wavelength.append(Date.fromLandsatSceneID(id).decimalYear)
                fmask.append(scene.images[id+'_qa'].cube)
                for i in range(6):
                    sr[i].append(scene.images[id+'_sr'].cube[i])

        fmask = numpy.vstack(fmask)
        fmaskMeta = GDALMeta()
        fmaskMeta.setBandNames(bandNames)
        fmaskMeta.setNoDataValue(255)
        fmaskMeta.setMetadataItem('wavelength', wavelength)

        for i in range(6):
            sr[i] = numpy.array(sr[i])
        srMeta = GDALMeta()
        srMeta.setBandNames(bandNames)
        srMeta.setNoDataValue(-9999)
        srMeta.setMetadataItem('wavelength', wavelength)

        self.outputs.fmask = ImageBlock(cube=fmask, meta=fmaskMeta)
        for i, key in enumerate(['blue', 'green', 'red', 'nir', 'swir1', 'swir2']):
            setattr(self.outputs, key, ImageBlock(cube=sr[i], meta=srMeta))

<<<<<<< HEAD
        print

def test():
=======
def testStacking():
>>>>>>> 767a3fab

    # convert complete archive to LandsatX
    '''from lamos.operators.landsat_x import LandsatXComposer
    from lamos.processing.types import WRS2Footprint
    WRS2Footprint.createUtmLookup(infolder=r'G:\Rohdaten\Brazil\Raster\LANDSAT\TS_RBF_test')
    composer = LandsatXComposer(inextension='.img')
    composer.composeWRS2Archive(infolder=r'G:\Rohdaten\Brazil\Raster\LANDSAT\TS_RBF_test', outfolder=r'G:\Rohdaten\Brazil\Raster\LANDSAT\TS_RBF_test_LandsatX', processes=20)
    return'''

    pixelGrid = pixelGridFromFile(r'G:\Rohdaten\Brazil\Raster\LANDSAT\TS_RBF_test\221\071\LC82210712013162LGN00\LC82210712013162LGN00_cfmask.img')

    # very small test region inside the overlapping region of both footprints
    if 0:
        outdir = r'G:\Rohdaten\Brazil\Raster\LANDSAT\TS_RBF_test_stacks_small'
        pixelGrid.xMin = 202425
        pixelGrid.yMin = -1680165
        pixelGrid.xMax = pixelGrid.xMin + 30*10
        pixelGrid.yMax = pixelGrid.yMin + 30*10

    # region provided by Marcel
    if 1:
        outdir = r'G:\Rohdaten\Brazil\Raster\LANDSAT\TS_RBF_test_stacks_big_union'
        pixelGrid.xMin = 149655
        pixelGrid.xMax = 254025
        pixelGrid.yMin = -1809825
        pixelGrid.yMax = -1521285

    workflow = Stacking()
    workflow.infiles.scenes1 = ImageCollectionList(r'G:\Rohdaten\Brazil\Raster\LANDSAT\TS_RBF_test_LandsatX\221\070')
    workflow.infiles.scenes2 = ImageCollectionList(r'G:\Rohdaten\Brazil\Raster\LANDSAT\TS_RBF_test_LandsatX\221\071')
    for key in ['blue', 'green', 'red', 'nir', 'swir1', 'swir2', 'fmask']:
        setattr(workflow.outfiles, key, Image(os.path.join(outdir, key)))

    workflow.controls.setNumThreads(1)
    #workflow.controls.setOutputDriverGTiff()
    workflow.controls.setOutputDriverENVI()

    workflow.controls.setWindowXsize(256)
    workflow.controls.setWindowYsize(256)

    workflow.controls.setReferencePixgrid(pixelGrid)
    workflow.controls.setResampleMethod('near')
    workflow.controls.setFootprintType('UNION')

    workflow.run()


CToAlpha = lambda C: 1. / (2 * C)  # alpha corresponds to (2*C)^-1 in other models such as SVR.
sigmaToGamma = lambda sigma: 1. / (2 * sigma ** 2)
gammaToSigma = lambda gamma: numpy.sqrt(1. / (2 * gamma))

class Fitting(Workflow):

    def apply(self, info):

        def validPoints(key, sample, line):
            valid = validCube[:, line, sample]
            if key is None:
                return x[valid], numpy.array([yi[valid, line, sample] for yi in y.values()]).T
            else:
                return x[valid], y[key][valid, line, sample]

        def validPointsScreened(key, sample, line, model):

            # !!! skip screeneing !!!
            xy = validPoints(key, sample, line)
            return xy

            # screening
            x2, y2 = validPoints('green', sample, line)
            y2_pred = p_(x2, x2, y2, model, sample_weight=1-kde.X_fit_density_)

            x5, y5 = validPoints('swir1', sample, line)
            y5_pred = p_(x5, x5, y5, model, sample_weight=1-kde.X_fit_density_)

            valid = numpy.logical_not((y2-y2_pred > 0.04*10000) + (y5-y5_pred < -0.04*10000))

            xy = validPoints(key, sample, line)
            return xy[0][valid], xy[1][valid]

        def p(key, x, sample, line, model, sample_weight):
            x_train, y_train = validPointsScreened(key, sample, line, model)

            '''if refit:
                y_pred_train = p_(x_train, x_train, y_train, model, sample_weight=None)
                errors =  abs(y_pred_train-y_train)
                max = 500
                sample_weight = numpy.clip(max-errors, 0, max)/max
                sample_weight = numpy.mean(sample_weight, axis=1)
                print
            else:
                sample_weight = None'''

            y_pred = p_(x, x_train, y_train, model, sample_weight=sample_weight)
            y_error = residuals(x, x_train, y_train, y_train_pred=p_(x_train,x_train, y_train, model, sample_weight=sample_weight))
            return y_pred, y_error


        def residuals(x, x_train, y_train, y_train_pred):
            y_error = abs(y_train-y_train_pred)
            y_error_pred = krrError.fit(x_train, y_error).predict(x)
            return y_error_pred

        def p_(x, x_train, y_train, model, sample_weight):
            model.fit(x_train, y_train, sample_weight=sample_weight)
            y_pred = model.predict(x)#, return_std=False)
            return y_pred

        def bestPixelCompositing(i, x, sample, line):
            x_valid, y_valid = validPointsScreened(i, sample, line)
            x_pred = list()
            y_pred = list()
            for i, xi in enumerate(x[:,0]):
                index = numpy.argmin(abs(x_valid-xi))
                if abs(x_valid[index]-xi) < 5./365.:
                    x_pred.append(xi)
                    y_pred.append(y_valid[index])
            return x_pred, y_pred

        # obvervation dates [decimal years]
        x = numpy.array(self.inputs.fmask.meta.getMetadataItem('wavelength'), dtype=numpy.float64)[:, numpy.newaxis]

        # prepare data cubes
        validCube = self.inputs.fmask.cube <= 1
        y = OrderedDict()
        colors = OrderedDict() # http://matplotlib.org/examples/color/named_colors.html
        for key, color in zip(['blue', 'green', 'red', 'nir', 'swir1', 'swir2'], ['b', 'g', 'r', 'm', 'cyan', 'lightskyblue']):
            y[key] = getattr(self.inputs, key).cube
            colors[key] = color
        y['ndvi'] = numpy.true_divide(y['nir']-y['red'], y['nir']+y['red']) *10000
        colors['ndvi'] = 'darkgreen'

        # grid for plotting
        x_grid = numpy.linspace(x.min(), x.max(), (x.max()-x.min())*365., dtype=numpy.float64)[:, numpy.newaxis]

        # create KernelRidgeRegressor
        #param_grid = {'gamma': [sigmaToGamma(days / 365.) for days in [5, 10, 15, 20, 30, 60, 90, 120, 150, 180]]}
        param_grid = {'gamma': [sigmaToGamma(days / 365.) for days in [150]]}

#        param_grid = {'gamma': [sigmaToGamma(0.5)]}

        C = 1e4

        #scoring = 'neg_mean_absolute_error'
        #krrTuned = GridSearchCV(KernelRidge(alpha=CToAlpha(C), kernel='rbf'), cv=10, param_grid=param_grid, scoring=scoring)
        from sklearn.gaussian_process.kernels import ConstantKernel, RBF, ExpSineSquared
        kernel = RBF(30*4/365.) + RBF(30*6/365.) # + ExpSineSquared(length_scale=20, periodicity=1) + ExpSineSquared(periodicity=0.5, length_scale=20)
        krrFixed = KernelRidge(kernel=kernel, alpha=CToAlpha(C))
        krrError = KernelRidge(kernel='rbf', gamma=sigmaToGamma(10), alpha=CToAlpha(C))

        kde = KernelDensity(kernel='gaussian', bandwidth=60./365)

        # fit and plot
        lines, samples = validCube.shape[1:]
        for line in range(lines):
            for sample in range(samples):

                ### 3d plot ###
                '''X = list()
                Z = list()
                for name, cube in y.items():
                    y_pred_grid, y_error_grid = p(name, x_grid, sample, line, krrFixed)
                    X.append(x_grid)                                                    # time
                    Z.append(y_pred_grid)                                               # sr

                    #######
                Y = numpy.array([480.0, 560.0, 655.0, 865.0, 1585.0, 2200.0])  # wavelength
                plot3d(X, Y, Z)'''

                # fit density
                kde.fit(x[validCube[:, line, sample]])
                kde.X_fit_ = x[validCube[:, line, sample]]
                kde.X_fit_density_ = numpy.exp(kde.score_samples(kde.X_fit_))

                ### train multi-label KRR ###
                sample_weight = None #1. - kde.X_fit_density_
                y_multi_pred_grid, y_multi_error_grid = p(None, x_grid, sample, line, krrFixed, sample_weight=sample_weight)
                #y_multiRefit_pred_grid, y_multiRefit_error_grid = p(None, x_grid, sample, line, krrFixed, refit=True)

                for i, (name, cube) in enumerate(y.items()):
                    if name != 'ndvi': continue

                    #plt.figure(figsize=(15,10))



                    #todo: use residuals as weights :-)
                    #fit multi-target KRR

                    # tuned model
                    #y_pred_grid, y_error_grid = p(name, x_grid, sample, line, krrTuned)
                    #plt.plot(x_grid, y_pred_grid, linestyle='-', color=colors[name], label=name+' (tuned)')#+' Sigma='+str(int(gammaToSigma(krr.best_params_['gamma'])*365))+' days')

                    # fixed model
                    #y_pred_grid, y_error_grid = p(name, x_grid, sample, line, krrFixed)
                    #plt.plot(x_grid, y_pred_grid, linestyle='-', color=colors[name], label=name+' (fixed)')#+' Sigma='+str(int(gammaToSigma(krr.best_params_['gamma'])*365))+' days')
                    #plt.fill_between(x_grid[:, 0], y_pred_grid - y_error_grid, y_pred_grid + y_error_grid,
                    #                 alpha=0.15, color=colors[name])

                    # multi target model
                    y_pred_grid, y_error_grid = y_multi_pred_grid[:, i], y_multi_error_grid[:, i]
                    plt.plot(x_grid, y_pred_grid, linestyle='-', color=colors[name])#, label=name + ' (multi s=' + str(int(kernel.length_scale*365)) + 'days)')

                    # multiRefit target model
                    #y_pred_grid, y_error_grid = y_multiRefit_pred_grid[:, i], y_multiRefit_error_grid[:, i]
                    #plt.plot(x_grid, y_pred_grid, linestyle='--', color=colors[name], label=name + ' (multiRefit)')

                    #plt.scatter(x, y[name][:, line, sample], c='r', edgecolors='r')

                    #x_valid, y_valid = validPoints(name, sample, line)
                    x_valid_screened, y_valid_screened = validPointsScreened(name, sample, line, krrFixed)
                    #plt.scatter(x_valid, y_valid, c='y', edgecolors='y')
                    plt.scatter(x_valid_screened, y_valid_screened, c=colors[name], edgecolors='None')

                    # plot density
                    #plt.plot(x_grid, numpy.exp(kde.score_samples(x_grid)) * 10000, linestyle='-', color='grey')
                    plt.plot(x_grid, numpy.exp(kde.score_samples(x_grid)) * 10000, linestyle=':', color='grey')

                    plt.xlim(x_grid.min(), x_grid.max())
                    plt.ylim(0,12000)
                    plt.xlabel('Year')
                    plt.ylabel('surface reflectance x 10k')
                    plt.title(self.inargs.point['class']+ ' (Point ' +str(self.inargs.point['i']+1) +')\nMapXY = ('+str(self.inargs.point['x'])+', '+str(self.inargs.point['y'])+')'+ '\nsigma = ' + str(kernel)) #str(int(kernel.length_scale*365)) + ' days')
                    #plt.tight_layout()
                    #plt.legend(loc="upper left", bbox_to_anchor=[0, 1], ncol=3, shadow=True, title="Legend", fancybox=True)

                if self.inargs.showPDF:
                    self.inargs.pdf.savefig()
                    plt.close()
                else:
                    plt.show()


                    #return

        #self.outputs.imageCollectionList = imageCollectionListCopy

def plot3d(X,Y,Z):
    from mpl_toolkits.mplot3d import axes3d
    import matplotlib.pyplot as plt


    fig = plt.figure()
    ax = fig.add_subplot(111, projection='3d')
    X = numpy.array(X)[:,:,0]
    Y = Y[:,None]*numpy.ones_like(X)
    Z = numpy.array(Z)
    ax.plot_wireframe(X, Y, Z, rstride=1, cstride=5)

    plt.show()

def getPoints():

    outfile = r'C:\Work\data\marcel\reference\sample_profiles_intersection.shp'
    driver = ogr.GetDriverByName("ESRI Shapefile")
    dataSource = driver.Open(outfile, 0)
    layer = dataSource.GetLayer()
    points = list()
    for i, feature in enumerate(layer):
        point = OrderedDict()
        point['i'] = i
        point['x'] = feature.GetGeometryRef().GetX()
        point['y'] = feature.GetGeometryRef().GetY()
        point['class'] = feature.GetField('Class')
        points.append(point)
    return points

def testFitting():


    points = getPoints()

    from matplotlib.backends.backend_pdf import PdfPages
    with PdfPages(r'C:\Work\data\marcel\plots.pdf') as pdf:
        for point in points:

            pixelGrid = pixelGridFromFile(r'C:\Work\data\marcel\TS_RBF_test_stacks_big_intersection\fmask.tif')
            pixelGrid.xMin = point['x']
            pixelGrid.yMin = point['y']
            pixelGrid.xMax = point['x']+30
            pixelGrid.yMax = point['y']+30


            workflow = Fitting()
            workflow.inargs.showPDF = 0
            workflow.inargs.pdf = pdf
            workflow.inargs.point = point


            for key in ['blue', 'green', 'red', 'nir', 'swir1', 'swir2', 'fmask']:
                setattr(workflow.infiles, key, Image(os.path.join(r'C:\Work\data\marcel\TS_RBF_test_stacks_big_intersection', key+'.tif')))
            print(pixelGrid)

            workflow.controls.setReferencePixgrid(pixelGrid)
            workflow.controls.setResampleMethod('near')

            workflow.run()
            #return

if __name__ == '__main__':

    tic()
<<<<<<< HEAD
    test()
=======
    testFitting()
>>>>>>> 767a3fab
    toc()<|MERGE_RESOLUTION|>--- conflicted
+++ resolved
@@ -57,13 +57,7 @@
         for i, key in enumerate(['blue', 'green', 'red', 'nir', 'swir1', 'swir2']):
             setattr(self.outputs, key, ImageBlock(cube=sr[i], meta=srMeta))
 
-<<<<<<< HEAD
-        print
-
-def test():
-=======
 def testStacking():
->>>>>>> 767a3fab
 
     # convert complete archive to LandsatX
     '''from lamos.operators.landsat_x import LandsatXComposer
@@ -73,11 +67,23 @@
     composer.composeWRS2Archive(infolder=r'G:\Rohdaten\Brazil\Raster\LANDSAT\TS_RBF_test', outfolder=r'G:\Rohdaten\Brazil\Raster\LANDSAT\TS_RBF_test_LandsatX', processes=20)
     return'''
 
+    workflow = Stacking()
+    workflow.infiles.scenes1 = ImageCollectionList(r'G:\Rohdaten\Brazil\Raster\LANDSAT\TS_RBF_test_LandsatX\221\070')
+    workflow.infiles.scenes2 = ImageCollectionList(r'G:\Rohdaten\Brazil\Raster\LANDSAT\TS_RBF_test_LandsatX\221\071')
+    workflow.outfiles.fmask = Image(r'G:\Rohdaten\Brazil\Raster\LANDSAT\TS_RBF_test_stacks\fmask')
+    for key in ['blue', 'green', 'red', 'nir', 'swir1', 'swir2']:
+        setattr(workflow.outfiles, key, Image(os.path.join(r'G:\Rohdaten\Brazil\Raster\LANDSAT\TS_RBF_test_stacks_big', key)))
+
+    workflow.controls.setNumThreads(1)
+    workflow.controls.setOutputDriverGTiff()
+    #workflow.controls.setWindowXsize(10)
+    #workflow.controls.setWindowYsize(10)
+
     pixelGrid = pixelGridFromFile(r'G:\Rohdaten\Brazil\Raster\LANDSAT\TS_RBF_test\221\071\LC82210712013162LGN00\LC82210712013162LGN00_cfmask.img')
 
+    print
     # very small test region inside the overlapping region of both footprints
     if 0:
-        outdir = r'G:\Rohdaten\Brazil\Raster\LANDSAT\TS_RBF_test_stacks_small'
         pixelGrid.xMin = 202425
         pixelGrid.yMin = -1680165
         pixelGrid.xMax = pixelGrid.xMin + 30*10
@@ -85,28 +91,16 @@
 
     # region provided by Marcel
     if 1:
-        outdir = r'G:\Rohdaten\Brazil\Raster\LANDSAT\TS_RBF_test_stacks_big_union'
         pixelGrid.xMin = 149655
         pixelGrid.xMax = 254025
+        pixelGrid.yMin = -1521285
+        pixelGrid.yMax = -1809825
+
+        pixelGrid.yMax = -1521285
         pixelGrid.yMin = -1809825
-        pixelGrid.yMax = -1521285
-
-    workflow = Stacking()
-    workflow.infiles.scenes1 = ImageCollectionList(r'G:\Rohdaten\Brazil\Raster\LANDSAT\TS_RBF_test_LandsatX\221\070')
-    workflow.infiles.scenes2 = ImageCollectionList(r'G:\Rohdaten\Brazil\Raster\LANDSAT\TS_RBF_test_LandsatX\221\071')
-    for key in ['blue', 'green', 'red', 'nir', 'swir1', 'swir2', 'fmask']:
-        setattr(workflow.outfiles, key, Image(os.path.join(outdir, key)))
-
-    workflow.controls.setNumThreads(1)
-    #workflow.controls.setOutputDriverGTiff()
-    workflow.controls.setOutputDriverENVI()
-
-    workflow.controls.setWindowXsize(256)
-    workflow.controls.setWindowYsize(256)
 
     workflow.controls.setReferencePixgrid(pixelGrid)
     workflow.controls.setResampleMethod('near')
-    workflow.controls.setFootprintType('UNION')
 
     workflow.run()
 
@@ -366,9 +360,5 @@
 if __name__ == '__main__':
 
     tic()
-<<<<<<< HEAD
-    test()
-=======
     testFitting()
->>>>>>> 767a3fab
     toc()