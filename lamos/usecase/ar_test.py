from lamos.types import MGRSTilingScheme, WRS2Footprint, MGRSFootprint, MGRSArchive
from lamos.operators.landsat_x import LandsatXComposer, TimeseriesBuilder
from lamos.operators.compositing import CompositingApplier, StatisticsApplier
from lamos.operators.ml import ClassifierPredictApplier, SampleReadApplier
from lamos.operators.stack import StackApplier

from hub.timing import tic, toc
from hub.datetime import Date

import sys

def test():

    MGRSFootprint.shpRoot = r'C:\Work\data\gms\gis\MGRS_100km_1MIL_Files'
    MGRSTilingScheme.shp = r'C:\Work\data\gms\gis\MGRS-WRS2_Tiling_Scheme\MGRS-WRS2_Tiling_Scheme.shp'

    folder1 = r'C:\Work\data\gms\landsat'
    folder2 = r'C:\Work\data\gms\landsatX'
    folder3 = r'C:\Work\data\gms\landsatXMGRS'
    folder4 = r'C:\Work\data\gms\landsatTimeseriesMGRS'
    folder4b = r'C:\Work\data\gms\landsatTimeseriesMGRS_ENVI'
    folder5 = r'C:\Work\data\gms\productsMGRS'
    folder6 = r'C:\Work\data\gms\stacksMGRS'

    folderLucas = r'C:\Work\data\gms\lucasMGRS'



    WRS2Footprint.createUtmLookup(infolder=folder1)

    wrs2Footprints = ['193024','194024']
    mgrsFootprints = ['32UPC','32UQC','33UTT','33UUT']
    #mgrsFootprints = ['33UTT']

    composer = LandsatXComposer()
    composer.composeWRS2Archive(infolder=folder1, outfolder=folder2, footprints=wrs2Footprints, processes=10)

    tilingScheme = MGRSTilingScheme(pixelSize=30)
    tilingScheme.tileWRS2Archive(infolder=folder2, outfolder=folder3, buffer=300, wrs2Footprints=wrs2Footprints, mgrsFootprints=mgrsFootprints, processes=10)

    #MGRSArchive(folder3).saveAsGTiff(folder3b, processes=10)

    tsBuilder = TimeseriesBuilder(start=None, end=None)
    #tsBuilder.build(infolder=folder3b, outfolder=folder4, inextension='.tif', footprints=mgrsFootprints)
    tsBuilder.build(infolder=folder3, outfolder=folder4, inextension='.vrt', footprints=mgrsFootprints, processes=10)

    MGRSArchive(folder4).saveAsENVI(folder4b, compress=False, processes=10)

    applier = CompositingApplier(infolder=folder4b, outfolder=folder5,
                                 footprints=mgrsFootprints, inextension='.img', of='ENVI')
    # - add yearly composites
    bufferYears = 30
    for year in [2000, 2001]:
        applier.appendDateParameters(date1=Date(year, 1, 1), date2=Date(year, 12, 31), bufferYears=bufferYears)

    # - add 3 month composites
    '''bufferYears = 30
    for year in [2000, 2001]:
        applier.appendDateParameters(date1=Date(year, 1, 1), date2=Date(year, 3, 31), bufferYears=bufferYears)
        applier.appendDateParameters(date1=Date(year, 4, 1), date2=Date(year, 6, 30), bufferYears=bufferYears)
        applier.appendDateParameters(date1=Date(year, 7, 1), date2=Date(year, 9, 30), bufferYears=bufferYears)
        applier.appendDateParameters(date1=Date(year, 10, 1), date2=Date(year, 12, 31), bufferYears=bufferYears)'''

    applier.controls.setWindowXsize(256)
    applier.controls.setWindowYsize(256)
#    applier.controls.setNumThreads(10)
<<<<<<< HEAD
#    applier.apply()
=======
    #applier.apply()
>>>>>>> 7e241976

    applier = StatisticsApplier(infolder=folder4b, outfolder=folder5,
                                footprints=mgrsFootprints, inextension='.img', of='ENVI',
                                percentiles=[5,25,50,75,95], variables=['tcb','tcg','tcw'], mean=False, stddev=False)

    # - add yearly composites
    bufferYears = 30
    for year in [2000]:#, 2001]:
        applier.appendDateParameters(date1=Date(year, 1, 1), date2=Date(year, 12, 31), bufferYears=bufferYears)

    # - add 3 month composites
    '''bufferYears = 30
    for year in [2000, 2001]:
        applier.appendDateParameters(date1=Date(year, 1, 1), date2=Date(year, 3, 31), bufferYears=bufferYears)
        applier.appendDateParameters(date1=Date(year, 4, 1), date2=Date(year, 6, 30), bufferYears=bufferYears)
        applier.appendDateParameters(date1=Date(year, 7, 1), date2=Date(year, 9, 30), bufferYears=bufferYears)
        applier.appendDateParameters(date1=Date(year, 10, 1), date2=Date(year, 12, 31), bufferYears=bufferYears)'''

    applier.controls.setWindowXsize(256*100)
    applier.controls.setWindowYsize(256)
#    applier.controls.setNumThreads(10)
    applier.apply()

    return
    stacker = StackApplier(outfolder=folder6, outproduct='stack', outimage='stack', footprints=mgrsFootprints)
    stacker.appendFeatures(infolder=folder5, inproduct='composite', inimage='2000-01-01_to_2000-12-31_61y', inextension='.img', inbands=None)
    for key in ['blue', 'green', 'red', 'nir', 'swir1', 'swir2', 'ndvi', 'nbr']:
        stacker.appendFeatures(infolder=folder5, inproduct='statistics', inimage=key+'_2000-01-01_to_2000-12-31_61y', inextension='.img', inbands=None)
    stacker.apply()

    sampleReader = SampleReadApplier(labelFolder=folderLucas, labelImage='lucas_lc4', footprints=mgrsFootprints)
    sampleReader.appendFeatures()
    samples = sampleReader.apply()

    rfc = randomForestFit(samples)

    predictor = ClassifierPredictApplier(infolder=folder1, inextension='.img', outfolder=folder3, classifier=rfc)
    predictor.apply()

if __name__ == '__main__':

    tic()
    test()
    toc()<|MERGE_RESOLUTION|>--- conflicted
+++ resolved
@@ -64,11 +64,7 @@
     applier.controls.setWindowXsize(256)
     applier.controls.setWindowYsize(256)
 #    applier.controls.setNumThreads(10)
-<<<<<<< HEAD
-#    applier.apply()
-=======
     #applier.apply()
->>>>>>> 7e241976
 
     applier = StatisticsApplier(infolder=folder4b, outfolder=folder5,
                                 footprints=mgrsFootprints, inextension='.img', of='ENVI',
