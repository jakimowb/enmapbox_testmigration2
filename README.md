![EnMAP-Box Logo](http://www.enmap.org/sites/default/files/pictures/logos/logo-enmap-box-thumb.jpg)

# README

The EnMAP-Box software is developed to be used as a [QGIS plugin](http://docs.qgis.org/2.14/en/docs/user_manual/plugins/plugins.html "Learn more about QGOS Plugins"). The installation steps include: 

1. Install QGIS
2. Install EnMAP-Box
3. Activate the EnMAP-Box Plugin inside QGIS

> Steps 2 and 3 will later be replaced by an installation via the QGIS Plugins Manager.

If you have any questions feel free contacting us: 
[Andreas Rabe](https://www.geographie.hu-berlin.de/de/Members/rabe_andreas),
[Benjamin Jakimow](https://www.geographie.hu-berlin.de/de/Members/jakimow_benjamin) and
[Sebastian van der Linden](https://www.geographie.hu-berlin.de/de/Members/linden_sebastian)

## 1. Install QGIS

Download the newest [QGIS release](http://www.qgis.org/en/site/forusers/download.html) and install it.

> On Windows, we recommend using the *QGIS Standalone Installer*, instead of the *OSGeo4W Network Installer*. 
In the latter case you might have to install [Matplotlib](http://matplotlib.org/) manually.

<<<<<<< HEAD
## 2. Install EnMAP-Box
=======
### Option A) download a zipped version ###

[Download page...](https://bitbucket.org/hu-geomatics/enmap-box/downloads/)

### Option B) via command line ###
>>>>>>> 56b8729f

Download the newest [EnMAP-Box release](https://bitbucket.org/hu-geomatics/enmap-box/downloads/).

Extract the `v*.zip/enmap-box` folder into the `~/.qgis/python/plugins` folder in your [home directory](https://en.wikipedia.org/wiki/Home_directory "Find out where your home directory is located.").
(e.g. `C:\Users\USERNAME\.qgis2\python\plugins\enmap-box`)

<<<<<<< HEAD
> Advanced user might also install the EnMAP-Box by
[cloning this repository](README/CloneTheRepository.md) into the `~/.qgis/python/plugins` folder. 
The current release is the HEAD commit of the *master* branch. 
=======
### Options C) via SourceTree GUI Client ###
>>>>>>> 56b8729f

## 3. Install external Dependencies

Successfully installing dependencies in a *QGIS-Python* environment can be challenging.
Therefore we ship all *pure Python* dependencies together with the EnMAP-Box.

Unfortunately, the following dependencies must be install from a source distribution: 

- [scikit-learn](http://scikit-learn.org/stable/)

Please find a system specific installation description here:
[Windows](README/installDependenciesOnWindows.md),
[MacOS](README/installDependenciesOnMacOS.md)

## 4. Activate the EnMAP-Box inside QGIS

Open the **Plugins | Installed** dialog `Plugins -> Manage and Install Plugins...` 
and activate the **EnMAP-Box 3** plugin.

![plugins | installed](README/pluginsInstalled.png)

Also make sure that the **Processing** plugin is checked, which enables the *QGIS Processing Framework*.

![plugins | installed](README/pluginsInstalled2.png)

The **EnMAP-Box Viewer**
![plugins | installed](README/boxIcon.png)
should now be visible inside the **QGIS Plugins Toolbar** and 
the **EnMAP-Box AlgorithmProvider** be visible inside the **QGIS Processing Toolbox**:

![plugins | installed](README/algorithmProvider.png)

If The **EnMAP-Box AlgorithmProvider** might be deactived by default inside the **QGIS Processing Framework**. If so, from the QGIS menu select `Processing -> Options...`, navigate to **Providers -> EnMAP-Box** and check the **Activate** checkbox.

![plugins | installed](README/processingOptions.png)

# Have Fun :-) #<|MERGE_RESOLUTION|>--- conflicted
+++ resolved
@@ -1,11 +1,11 @@
 ![EnMAP-Box Logo](http://www.enmap.org/sites/default/files/pictures/logos/logo-enmap-box-thumb.jpg)
 
-# README
+# README #
 
-The EnMAP-Box software is developed to be used as a [QGIS plugin](http://docs.qgis.org/2.14/en/docs/user_manual/plugins/plugins.html "Learn more about QGOS Plugins"). The installation steps include: 
+The EnMAP-Box software is developed to be used as a QGIS plugin. The installation steps include: 
 
 1. Install QGIS
-2. Install EnMAP-Box
+2. Clone the EnMAP-Box Repository
 3. Activate the EnMAP-Box Plugin inside QGIS
 
 > Steps 2 and 3 will later be replaced by an installation via the QGIS Plugins Manager.
@@ -15,69 +15,87 @@
 [Benjamin Jakimow](https://www.geographie.hu-berlin.de/de/Members/jakimow_benjamin) and
 [Sebastian van der Linden](https://www.geographie.hu-berlin.de/de/Members/linden_sebastian)
 
-## 1. Install QGIS
+## 1. Install QGIS ##
 
 Download the newest [QGIS release](http://www.qgis.org/en/site/forusers/download.html) and install it.
 
-> On Windows, we recommend using the *QGIS Standalone Installer*, instead of the *OSGeo4W Network Installer*. 
-In the latter case you might have to install [Matplotlib](http://matplotlib.org/) manually.
+## 2. Clone the EnMAP-Box Repository ##
 
-<<<<<<< HEAD
-## 2. Install EnMAP-Box
-=======
 ### Option A) download a zipped version ###
 
 [Download page...](https://bitbucket.org/hu-geomatics/enmap-box/downloads/)
 
 ### Option B) via command line ###
->>>>>>> 56b8729f
 
-Download the newest [EnMAP-Box release](https://bitbucket.org/hu-geomatics/enmap-box/downloads/).
+If you are familiar to Git and Git LFS use: 
 
-Extract the `v*.zip/enmap-box` folder into the `~/.qgis/python/plugins` folder in your [home directory](https://en.wikipedia.org/wiki/Home_directory "Find out where your home directory is located.").
-(e.g. `C:\Users\USERNAME\.qgis2\python\plugins\enmap-box`)
+`git lfs clone https://bitbucket.org/hu-geomatics/enmap-box.git`
 
-<<<<<<< HEAD
-> Advanced user might also install the EnMAP-Box by
-[cloning this repository](README/CloneTheRepository.md) into the `~/.qgis/python/plugins` folder. 
-The current release is the HEAD commit of the *master* branch. 
-=======
 ### Options C) via SourceTree GUI Client ###
->>>>>>> 56b8729f
 
-## 3. Install external Dependencies
+If you have no expirience with Git Repositories, we recommend to use
+[SourceTree](https://www.sourcetreeapp.com/). 
+This graphical Git client is nicely integrated within Bitbucket and allows a 
+seamless installation of the EnMAP-Box without command line interactions.
 
-Successfully installing dependencies in a *QGIS-Python* environment can be challenging.
-Therefore we ship all *pure Python* dependencies together with the EnMAP-Box.
+> Note that the following intructions are examplified on a Windows system. Dialogs my appear in a slightly different look on MacOS or Linux systems. 
 
-Unfortunately, the following dependencies must be install from a source distribution: 
+Download and install [SourceTree](https://www.sourcetreeapp.com/). 
+If asked, agree to the **Upgrade Git LFS** and **Upgrade Git LFS Bitbucket Adapter** dialogs.
 
-- [scikit-learn](http://scikit-learn.org/stable/)
+Now we can use SoureTree to clone the EnMAP-Box repository. Select `File -> Clone / New`
 
-Please find a system specific installation description here:
-[Windows](README/installDependenciesOnWindows.md),
-[MacOS](README/installDependenciesOnMacOS.md)
+![open in source tree](README/cloneInSourceTree.png)
 
-## 4. Activate the EnMAP-Box inside QGIS
+- set **Source Path / URL** to the EnMAP-Box repository: `https://bitbucket.org/hu-geomatics/enmap-box.git`
 
-Open the **Plugins | Installed** dialog `Plugins -> Manage and Install Plugins...` 
-and activate the **EnMAP-Box 3** plugin.
+- select a **Destination Path**, e.g. `C:\QGISPlugins\enmap-box`
+
+- press **Clone**
+
+If asked, aggree to the **Run 'git lfs pull' now** dialog
+
+## 3. Activate the EnMAP-Box Plugin inside QGIS ###
+
+### set QGIS_PLUGINPATH ###
+
+Inside QGIS we can now mark the EnMAP-Box Repository as a QGIS Plugin. From the QGIS menu select `Settings -> Options...`, select the **System** tab on the sidebar and navigate down to the **Environment** section.  
+
+![Options | System](README/optionsSystem.png)
+
+- if not already existing, use the `+` button to create a new environment variable
+
+- set the *Apply* field to `Prepend`
+
+- set the *Value* field to the EnMAP-Box Repository parent folder (e.g. `C:\QGISPlugins`)
+
+- press **Ok** close the dialog
+
+- restart QGIS
+
+### activate the EnMAP-Box inside the QGIS Plugins Manager
+
+The EnMAP-Box is now known to QGIS but needs to be activated inside the **QGIS Plugins Manager**. 
+Therefor select `Plugins -> Manage and Install Plugins...`, select the **Installed** tab on the sidebar and make sure that the **EnMAP-Box 3** plugin is checked.
 
 ![plugins | installed](README/pluginsInstalled.png)
 
-Also make sure that the **Processing** plugin is checked, which enables the *QGIS Processing Framework*.
+Also make sure that the **Processing** plugin is checked, which enables the *QGIS Processing Framework*, which is a prerequisite to the *EnMAP-Box AlgorithmProvider*.
 
 ![plugins | installed](README/pluginsInstalled2.png)
 
-The **EnMAP-Box Viewer**
+The **EnMAP-Box Multi-Frame Viewer** icon
 ![plugins | installed](README/boxIcon.png)
-should now be visible inside the **QGIS Plugins Toolbar** and 
-the **EnMAP-Box AlgorithmProvider** be visible inside the **QGIS Processing Toolbox**:
+should now be visible inside the **QGIS Plugins Toolbar**.
+
+### activate the EnMAP-Box AlgorithmProvider ###
+
+The **EnMAP-Box AlgorithmProvider** might be deactived by default inside the **QGIS Processing Framework**. If so, from the QGIS menu select `Processing -> Options...`, navigate to **Providers -> EnMAP-Box** and check the **Activate** checkbox.
+
+![plugins | installed](README/processingOptions.png)
+
+The **EnMAP-Box AlgorithmProvider** should now be visible inside the **QGIS Processing Toolbox**:
 
 ![plugins | installed](README/algorithmProvider.png)
 
-If The **EnMAP-Box AlgorithmProvider** might be deactived by default inside the **QGIS Processing Framework**. If so, from the QGIS menu select `Processing -> Options...`, navigate to **Providers -> EnMAP-Box** and check the **Activate** checkbox.
-
-![plugins | installed](README/processingOptions.png)
-
 # Have Fun :-) #