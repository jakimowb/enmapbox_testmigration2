<<<<<<< HEAD
from osgeo import gdal
from qgis._core import QgsRasterLayer, QgsPalettedRasterRenderer
=======
from qgis._core import QgsRasterLayer
>>>>>>> 2e3178c5
import numpy as np

from enmapboxprocessing.algorithm.translaterasteralgorithm import TranslateRasterAlgorithm
from enmapboxprocessing.rasterreader import RasterReader
from enmapboxprocessing.test.algorithm.testcase import TestCase
from enmapboxprocessing.utils import Utils
from enmapboxtestdata import enmap, hires
<<<<<<< HEAD
from enmapboxunittestdata import landcover_raster_30m_epsg3035, landcover_raster_30m
=======
from enmapboxunittestdata import landcover_raster_30m_epsg3035
>>>>>>> 2e3178c5

writeToDisk = True
c = ['', 'c:'][int(writeToDisk)]


class TestTranslateRasterAlgorithm(TestCase):

    def test_default(self):
        alg = TranslateRasterAlgorithm()
        parameters = {
            alg.P_RASTER: QgsRasterLayer(enmap),
            alg.P_OUTPUT_RASTER: c + '/vsimem/raster.tif'
        }
        result = self.runalg(alg, parameters)
        gold = RasterReader(enmap).array()
        lead = RasterReader(result[alg.P_OUTPUT_RASTER]).array()
        self.assertEqual(gold[0].dtype, lead[0].dtype)
        self.assertEqual(np.sum(gold), np.sum(lead))

    def test_tmpFilesAndVrt(self):
        alg = TranslateRasterAlgorithm()
        parameters = {
            alg.P_RASTER: QgsRasterLayer(enmap),
            alg.P_GRID: QgsRasterLayer(landcover_raster_30m_epsg3035),
            alg.P_BAND_LIST: [5],
            alg.P_CREATION_PROFILE: alg.Vrt,
            alg.P_OUTPUT_RASTER: c + '/vsimem/raster.vrt'
        }
        result = self.runalg(alg, parameters)
        self.assertEqual(28263893, np.sum(RasterReader(result[alg.P_OUTPUT_RASTER]).array()))

    def test_gridWithSameCrs(self):
        alg = TranslateRasterAlgorithm()
        parameters = {
            alg.P_RASTER: QgsRasterLayer(hires),
            alg.P_GRID: QgsRasterLayer(enmap),
            alg.P_BAND_LIST: [1],
            alg.P_OUTPUT_RASTER: c + '/vsimem/raster.tif'
        }
        result = self.runalg(alg, parameters)
        grid = RasterReader(enmap)
        outraster = RasterReader(result[alg.P_OUTPUT_RASTER])
        self.assertEqual(grid.extent(), outraster.extent())
        self.assertEqual(2939687, np.sum(outraster.array()))

    def test_gridWithDifferentCrs(self):
        alg = TranslateRasterAlgorithm()
        parameters = {
            alg.P_RASTER: QgsRasterLayer(hires),
            alg.P_GRID: QgsRasterLayer(landcover_raster_30m_epsg3035),
            # alg.P_BAND_LIST: [1],
            alg.P_OUTPUT_RASTER: c + '/vsimem/raster3035.tif'
        }
        result = self.runalg(alg, parameters)
        self.assertEqual(parameters[alg.P_GRID].extent(), RasterReader(result[alg.P_OUTPUT_RASTER]).extent())
        self.assertEqual(9200302, np.sum(RasterReader(result[alg.P_OUTPUT_RASTER]).array()))

    def test_gridWithDifferentCrs_AndBandSubset(self):
        alg = TranslateRasterAlgorithm()
        parameters = {
            alg.P_RASTER: QgsRasterLayer(hires),
            alg.P_GRID: QgsRasterLayer(landcover_raster_30m_epsg3035),
            alg.P_BAND_LIST: [1],
            alg.P_OUTPUT_RASTER: c + '/vsimem/raster3035_bandSubset.tif'
        }
        result = self.runalg(alg, parameters)
        self.assertEqual(parameters[alg.P_GRID].extent(), RasterReader(result[alg.P_OUTPUT_RASTER]).extent())
        self.assertEqual(2919474, np.sum(RasterReader(result[alg.P_OUTPUT_RASTER]).array()))

    def test_dataType(self):
        alg = TranslateRasterAlgorithm()
        parameters = {
            alg.P_RASTER: QgsRasterLayer(enmap),
            alg.P_BAND_LIST: [1],
            alg.P_OUTPUT_RASTER: c + '/vsimem/raster.tif'
        }
        gold = [1, 3, 2, 5, 4, 6, 7]
        for index, name in enumerate(alg.O_DATA_TYPE):
            parameters[alg.P_DATA_TYPE] = index
            parameters[alg.P_OUTPUT_RASTER] = c + f'/vsimem/raster.{name}.tif'
            result = self.runalg(alg, parameters)
            dataType = RasterReader(result[alg.P_OUTPUT_RASTER]).dataType()
            print(name, dataType)
            self.assertEqual(gold[index], dataType)

    def test_bandList(self):
        alg = TranslateRasterAlgorithm()
        parameters = {
            alg.P_RASTER: QgsRasterLayer(enmap),
            alg.P_OUTPUT_RASTER: c + '/vsimem/raster.tif',
            alg.P_BAND_LIST: None
        }
        result = self.runalg(alg, parameters)
        self.assertEqual(RasterReader(enmap).bandCount(), RasterReader(result[alg.P_OUTPUT_RASTER]).bandCount())

        parameters[alg.P_BAND_LIST] = []
        result = self.runalg(alg, parameters)
        self.assertEqual(RasterReader(enmap).bandCount(), RasterReader(result[alg.P_OUTPUT_RASTER]).bandCount())

        parameters[alg.P_BAND_LIST] = [1, 3, 5]
        result = self.runalg(alg, parameters)
        self.assertEqual(3, RasterReader(result[alg.P_OUTPUT_RASTER]).bandCount())

    def test_metadata_forEnviSource_allBands(self):
        alg = TranslateRasterAlgorithm()
        parameters = {
            alg.P_RASTER: QgsRasterLayer(enmap),
            alg.P_COPY_METADATA: True,
            alg.P_CREATION_PROFILE: alg.EnviBsq,
            alg.P_OUTPUT_RASTER: c + '/vsimem/enmap.tif'
        }
        result = self.runalg(alg, parameters)
        gold = RasterReader(enmap).metadataDomain('')
        lead = RasterReader(result[alg.P_OUTPUT_RASTER]).metadataDomain('')
        for key in gold:
            self.assertEqual(gold[key], lead[key])
        gold = RasterReader(enmap).metadataDomain('ENVI')
        gold.pop('file_compression')
        lead = RasterReader(result[alg.P_OUTPUT_RASTER]).metadataDomain('ENVI')
        for key in gold:
            self.assertEqual(gold[key], lead[key])

    def test_metadata_forEnviSource_bandSubset(self):
        alg = TranslateRasterAlgorithm()
        parameters = {
            alg.P_RASTER: QgsRasterLayer(enmap),
            alg.P_BAND_LIST: [3],
            alg.P_COPY_METADATA: True,
            alg.P_CREATION_PROFILE: alg.EnviBsq,
            alg.P_OUTPUT_RASTER: c + '/vsimem/enmap.tif'
        }
        result = self.runalg(alg, parameters)
        gold = RasterReader(enmap).metadataDomain('')
        lead = RasterReader(result[alg.P_OUTPUT_RASTER]).metadataDomain('')
        for key in gold:
            if key.startswith('Band_'):
                continue
            self.assertEqual(gold[key], lead[key])
        self.assertEqual(gold['Band_3'], lead['Band_1'])
        gold = RasterReader(enmap).metadataDomain('ENVI')
        lead = RasterReader(result[alg.P_OUTPUT_RASTER]).metadataDomain('ENVI')
        for key, value in gold.items():
            if key in ['file_compression']:
                continue
            if key == 'bands':
                value = '1'
            if key in [
                'band names', 'bbl', 'data_gain_values', 'data_offset_values', 'data_reflectance_gain_values',
                'data_reflectance_offset_values', 'fwhm', 'wavelength'
            ]:
                value = [value[bandNo - 1] for bandNo in parameters[alg.P_BAND_LIST]]
            self.assertEqual(value, lead[key])

    def test_clipSourceGrid_byFullExtent(self):
        raster = QgsRasterLayer(enmap)
        alg = TranslateRasterAlgorithm()
        parameters = {
            alg.P_RASTER: raster,
            alg.P_BAND_LIST: [1],
            alg.P_EXTENT: raster.extent(),
            alg.P_OUTPUT_RASTER: c + '/vsimem/enmapClipFull.tif'
        }
        result = self.runalg(alg, parameters)
        self.assertEqual(raster.extent(), RasterReader(result[alg.P_OUTPUT_RASTER]).extent())

    def test_clipSourceGrid_by1PixelBufferedExtent(self):
        raster = QgsRasterLayer(enmap)
        extent = raster.extent().buffered(-30)

        alg = TranslateRasterAlgorithm()
        parameters = {
            alg.P_RASTER: raster,
            alg.P_BAND_LIST: [1],
            alg.P_EXTENT: extent,
            alg.P_OUTPUT_RASTER: c + '/vsimem/enmapClipBuffered.tif'
        }
        result = self.runalg(alg, parameters)
        self.assertEqual(extent, RasterReader(result[alg.P_OUTPUT_RASTER]).extent())

    def test_clipSourceGrid_withNonSnappedExtent(self):
        raster = QgsRasterLayer(enmap)
        alg = TranslateRasterAlgorithm()
        parameters = {
            alg.P_RASTER: raster,
            alg.P_BAND_LIST: [1],
            alg.P_EXTENT: raster.extent().buffered(-20),
            alg.P_OUTPUT_RASTER: c + '/vsimem/enmapClipBuffered.tif'
        }
        result = self.runalg(alg, parameters)
        self.assertEqual(raster.extent().buffered(-30), RasterReader(result[alg.P_OUTPUT_RASTER]).extent())
        self.assertEqual(raster.width() - 2, RasterReader(result[alg.P_OUTPUT_RASTER]).width())
        self.assertEqual(raster.height() - 2, RasterReader(result[alg.P_OUTPUT_RASTER]).height())

    def test_clipSourceGrid_withSourceWindow(self):
        raster = QgsRasterLayer(enmap)

        alg = TranslateRasterAlgorithm()
        parameters = {
            alg.P_RASTER: raster,
            alg.P_BAND_LIST: [1],
        }

        # whole extent minus 1 pixel
        parameters2 = parameters.copy()
        parameters2[alg.P_SOURCE_COLUMNS] = [1, raster.width() - 2]
        parameters2[alg.P_SOURCE_ROWS] = [1, raster.height() - 2]
        parameters2[alg.P_OUTPUT_RASTER] = c + '/vsimem/enmapClipSourceWindow_buffered.tif'
        result = self.runalg(alg, parameters2)
        self.assertEqual(raster.extent().buffered(-30), RasterReader(result[alg.P_OUTPUT_RASTER]).extent())
        self.assertEqual(raster.width() - 2, RasterReader(result[alg.P_OUTPUT_RASTER]).width())
        self.assertEqual(raster.height() - 2, RasterReader(result[alg.P_OUTPUT_RASTER]).height())

        # single pixel
        parameters2 = parameters.copy()
        parameters2[alg.P_SOURCE_COLUMNS] = [50, 50]
        parameters2[alg.P_SOURCE_ROWS] = [50, 50]
        parameters2[alg.P_OUTPUT_RASTER] = c + '/vsimem/enmapClipSourceWindow_singlePixel.tif'
        result = self.runalg(alg, parameters2)
        self.assertEqual(1, RasterReader(result[alg.P_OUTPUT_RASTER]).width())
        self.assertEqual(1, RasterReader(result[alg.P_OUTPUT_RASTER]).height())
        self.assertTrue(390, RasterReader(result[alg.P_OUTPUT_RASTER]).array()[0][0, 0])

        # single row
        parameters2 = parameters.copy()
        parameters2[alg.P_SOURCE_ROWS] = [50, 50]
        parameters2[alg.P_OUTPUT_RASTER] = c + '/vsimem/enmapClipSourceWindow_singleRow.tif'
        result = self.runalg(alg, parameters2)
        self.assertEqual(raster.width(), RasterReader(result[alg.P_OUTPUT_RASTER]).width())
        self.assertEqual(1, RasterReader(result[alg.P_OUTPUT_RASTER]).height())

        # single column
        parameters2 = parameters.copy()
        parameters2[alg.P_SOURCE_COLUMNS] = [50, 50]
        parameters2[alg.P_OUTPUT_RASTER] = c + '/vsimem/enmapClipSourceWindow_singleColumn.tif'
        result = self.runalg(alg, parameters2)
        self.assertEqual(raster.height(), RasterReader(result[alg.P_OUTPUT_RASTER]).height())
        self.assertEqual(1, RasterReader(result[alg.P_OUTPUT_RASTER]).width())

    def test_resampleAlg(self):
        alg = TranslateRasterAlgorithm()
        parameters = {
            alg.P_RASTER: QgsRasterLayer(enmap),
            alg.P_BAND_LIST: [1],
        }
        for index, name in enumerate(alg.O_RESAMPLE_ALG):
            print(name)
            parameters[alg.P_RESAMPLE_ALG] = index
            parameters[alg.P_OUTPUT_RASTER] = c + f'/vsimem/raster.{name}.tif'
            self.runalg(alg, parameters)

    def test_copyStyle(self):
        alg = TranslateRasterAlgorithm()
        parameters = {
            alg.P_RASTER: QgsRasterLayer(landcover_raster_30m),
            alg.P_COPY_RENDERER: True,
            alg.P_OUTPUT_RASTER: c + '/vsimem/landcover.tif'
        }
        result = self.runalg(alg, parameters)
        inraster =QgsRasterLayer(landcover_raster_30m)
        outraster = QgsRasterLayer(result[alg.P_OUTPUT_RASTER])
        assert isinstance(outraster.renderer(), QgsPalettedRasterRenderer)
        self.assertListEqual(
            Utils.categoriesFromPalettedRasterRenderer(inraster.renderer()),
            Utils.categoriesFromPalettedRasterRenderer(outraster.renderer())
        )
<|MERGE_RESOLUTION|>--- conflicted
+++ resolved
@@ -1,27 +1,17 @@
-<<<<<<< HEAD
-from osgeo import gdal
-from qgis._core import QgsRasterLayer, QgsPalettedRasterRenderer
-=======
 from qgis._core import QgsRasterLayer
->>>>>>> 2e3178c5
 import numpy as np
 
 from enmapboxprocessing.algorithm.translaterasteralgorithm import TranslateRasterAlgorithm
 from enmapboxprocessing.rasterreader import RasterReader
 from enmapboxprocessing.test.algorithm.testcase import TestCase
-from enmapboxprocessing.utils import Utils
 from enmapboxtestdata import enmap, hires
-<<<<<<< HEAD
-from enmapboxunittestdata import landcover_raster_30m_epsg3035, landcover_raster_30m
-=======
 from enmapboxunittestdata import landcover_raster_30m_epsg3035
->>>>>>> 2e3178c5
 
 writeToDisk = True
 c = ['', 'c:'][int(writeToDisk)]
 
 
-class TestTranslateRasterAlgorithm(TestCase):
+class TestTranslateAlgorithm(TestCase):
 
     def test_default(self):
         alg = TranslateRasterAlgorithm()
@@ -264,20 +254,4 @@
             print(name)
             parameters[alg.P_RESAMPLE_ALG] = index
             parameters[alg.P_OUTPUT_RASTER] = c + f'/vsimem/raster.{name}.tif'
-            self.runalg(alg, parameters)
-
-    def test_copyStyle(self):
-        alg = TranslateRasterAlgorithm()
-        parameters = {
-            alg.P_RASTER: QgsRasterLayer(landcover_raster_30m),
-            alg.P_COPY_RENDERER: True,
-            alg.P_OUTPUT_RASTER: c + '/vsimem/landcover.tif'
-        }
-        result = self.runalg(alg, parameters)
-        inraster =QgsRasterLayer(landcover_raster_30m)
-        outraster = QgsRasterLayer(result[alg.P_OUTPUT_RASTER])
-        assert isinstance(outraster.renderer(), QgsPalettedRasterRenderer)
-        self.assertListEqual(
-            Utils.categoriesFromPalettedRasterRenderer(inraster.renderer()),
-            Utils.categoriesFromPalettedRasterRenderer(outraster.renderer())
-        )
+            self.runalg(alg, parameters)