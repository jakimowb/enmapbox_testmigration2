--- conflicted
+++ resolved
@@ -5,12 +5,6 @@
 from osgeo import gdal, ogr
 
 import enmapbox
-<<<<<<< HEAD
-import enmapbox.processing
-from enmapbox.utils import *
-from enmapbox.datasources import *
-=======
->>>>>>> 46f95070
 dpring = enmapbox.dprint
 jp = os.path.join
 
@@ -77,258 +71,7 @@
 
 
 
-<<<<<<< HEAD
-class DockViewBox(QgsCollapsibleGroupBox):
-
-    def __init__(self, parent, dock):
-        super(DockViewBox, self).__init__(parent)
-
-        assert isinstance(dock, MapDock)
-        self.dock = dock
-        #self.bridge = QgsLayerTreeMapCanvasBridge()
-        #synchronize own title with that of linked dock
-        self.dock.sigTitleChanged.connect(lambda x: self.setTitle(x))
-
-        s = ""
-
-
-class DockManagerTreeModel(QgsLayerTreeModel):
-
-    def __init__(self, dockManager):
-        self.rootNode = QgsLayerTreeGroup()
-        super(DockManagerTreeModel, self).__init__(self.rootNode)
-        assert isinstance(dockManager, DockManager)
-        self.dockManager = dockManager
-        self.dockManager.sigDockAdded.connect(self.addDock)
-        self.dockManager.sigDockRemoved.connect(self.removeDock)
-
-
-    def addDock(self, dock):
-        if isinstance(dock, MapDock):
-            rootNode = self.rootNode
-            grp  = MapDockLayerTreeGroup(rootNode, dock)
-
-            #QgsLayerTree.isGroup(grp)
-
-            rootNode.addChildNode(grp)
-            s  = ""
-
-    def removeDock(self, dock):
-        s  =""
-
-    def data(self, index, role ):
-        v = super(DockManagerTreeModel, self).data(index, role)
-        node = self.index2node(index)
-        if isinstance(node, MapDockLayerTreeGroup):
-            if role == Qt.DecorationRole:
-                return node.icon()
-
-        return v
-
-
-class DockManager(QObject):
-    """
-    Class to handle DOCK releated events
-    """
-
-    sigDockAdded = pyqtSignal(Dock)
-    sigDockRemoved = pyqtSignal(Dock)
-    sigDockTitleChanged = pyqtSignal(Dock)
-
-    def __init__(self, enmapbox):
-        QObject.__init__(self)
-        self.enmapbox = enmapbox
-        self.dockarea = self.enmapbox.dockarea
-        self.DOCKS = set()
-
-        self.dockarea.sigDragEnterEvent.connect(self.dockAreaSignalHandler)
-        self.dockarea.sigDragMoveEvent.connect(self.dockAreaSignalHandler)
-        self.dockarea.sigDragLeaveEvent.connect(self.dockAreaSignalHandler)
-        self.dockarea.sigDropEvent.connect(self.dockAreaSignalHandler)
-
-    def dockAreaSignalHandler(self, event):
-        M = MimeDataHelper(event.mimeData())
-        if type(event) is QDragEnterEvent:
-            # check mime types we can handle
-            if M.hasUriList() or M.hasQgsLayerTree():
-                event.setDropAction(Qt.CopyAction)
-                event.accept()
-            else:
-                event.ignore()
-        elif type(event) is QDragMoveEvent:
-            pass
-        elif type(event) is QDragLeaveEvent:
-            pass
-        elif type(event) is QDropEvent:
-
-            addedSources = set()
-            if M.hasQgsLayerTree():
-                for id, name in M.getQgsLayerTreeLayers():
-                    ds = DataSource.Factory(id, name=name)
-                    if ds is not None:
-                        addedSources.add(self.addSource(ds))
-
-            elif M.hasUriList():
-                for url in M.getUriList():
-                    ds = self.addSource(url)
-                    if ds is not None:
-                        addedSources.add(self.addSource(ds))
-
-            NEW_MAP_DOCK = None
-            for ds in addedSources:
-                if isinstance(ds, DataSourceSpatial):
-                    if NEW_MAP_DOCK is None:
-                        NEW_MAP_DOCK = self.createDock('MAP')
-                    NEW_MAP_DOCK.addLayer(ds.createMapLayer())
-
-            event.acceptProposedAction()
-            # todo: handle non-spatial datasources
-
-    def removeDock(self, dock):
-        if dock in self.DOCKS:
-            self.DOCKS.remove(dock)
-            self.sigDockRemoved.emit(dock)
-
-    def createDock(self, docktype, *args, **kwds):
-        # todo: ensure unique mapdock names
-
-        assert docktype in ['MAP', 'TEXT']
-        if 'name' not in kwds.keys():
-            kwds['name'] = '#{}'.format(len(self.DOCKS) + 1)
-
-        if docktype == 'MAP':
-            dock = MapDock(self.enmapbox, *args, **kwds)
-        elif docktype == 'TEXT':
-            dock = TextDock(self.enmapbox, *args, **kwds)
-
-
-
-        state = self.dockarea.saveState()
-        main = state['main']
-        if main:
-            # todo: add "balanced" to existing docks
-            n_vertical = n_horizontal = 0
-
-        dock.sigClosed.connect(self.removeDock)
-        self.DOCKS.add(dock)
-        self.dockarea.addDock(dock, *args, **kwds)
-
-        self.sigDockAdded.emit(dock)
-
-        if 'initSrc' in kwds.keys():
-            ds = self.enmapbox.addSource(kwds['initSrc'])
-            if isinstance(ds, DataSourceSpatial):
-                dock.addLayer(ds.createMapLayer())
-
-        return dock
-
-
-class DataSourceManager(QObject):
-
-    """
-    Keeps overview on different data sources handled by EnMAP-Box.
-    Similar like QGIS data registry, but manages non-spatial data sources (text files etc.) as well.
-    """
-
-    sigDataSourceAdded = pyqtSignal(DataSource)
-    sigDataSourceRemoved = pyqtSignal(DataSource)
-
-    def __init__(self):
-        QObject.__init__(self)
-        self.sources = set()
-        self.qgsMapLayerRegistry = QgsMapLayerRegistry.instance()
-        self.updateFromQgsMapLayerRegistry()
-
-
-        enmapbox.processing.sigFileCreated.connect(lambda file: self.addSource(file))
-        self.updateFromProcessingFramework()
-
-    def updateFromProcessingFramework(self):
-        for p,n in zip(enmapbox.processing.MODEL_URIS,
-                       enmapbox.processing.MODEL_NAMES):
-            self.addSource(p, name=n)
-
-    def updateFromQgsMapLayerRegistry(self):
-        """
-        Add data sources registered in the QgsMapLayerRegistry to the data source manager
-        :return: True, if a new source was added
-        """
-        r = False
-        existing_src = [ds.src for ds in self.sources if isinstance(ds, DataSourceSpatial)]
-        for lyr in self.qgsMapLayerRegistry.mapLayers().values():
-            src = lyr.dataProvider().dataSourceUri()
-            if src not in existing_src:
-                r =  r or (self.addSource(src) is not None)
-        return r
-
-    def getUriList(self, sourcetype='All'):
-        """
-        Returns URIs of registered data sources
-        :param sourcetype: uri filter: 'ALL' (default),'RASTER''VECTOR' or 'MODEL' to return only uri's related to these sources
-        :return: uri as string (str), e.g. a file path
-        """
-        sourcetype = sourcetype.upper()
-        if isinstance(sourcetype, type):
-            return [ds.getUri() for ds in self.sources if type(ds) is sourcetype]
-
-        assert sourcetype in ['ALL','RASTER''VECTOR','MODEL']
-        if sourcetype == 'ALL':
-            return [ds.getUri() for ds in self.sources]
-        elif sourcetype == 'VECTOR':
-            return [ds.getUri() for ds in self.sources if isinstance(ds, DataSourceVector)]
-        elif sourcetype == 'RASTER':
-            return [ds.getUri() for ds in self.sources if isinstance(ds, DataSourceVector)]
-        elif sourcetype == 'MODEL':
-            return [ds.getUri() for ds in self.sources if isinstance(ds, DataSourceModel)]
-
-    @pyqtSlot(str)
-    @pyqtSlot('QString')
-    def addSource(self, src, name=None, icon=None):
-        """
-        Adds a new data source.
-        :param src: any object
-        :param name:
-        :param icon:
-        :return: a DataSource instance, if sucessfully added
-        """
-        ds = DataSource.Factory(src, name=name, icon=icon)
-
-
-        if isinstance(ds, DataSource):
-            # check if source is already registered
-            for src in self.sources:
-                if src.uri == ds.uri:
-                    return src #return object reference of already existing source
-
-            self.sources.add(ds)
-            self.sigDataSourceAdded.emit(ds)
-
-            if isinstance(ds, DataSourceModel):
-                enmapbox.processing.registerModel(ds.uri)
-
-        return ds
-
-    def removeSource(self, src):
-        assert isinstance(src, DataSource)
-        if src in self.sources:
-            self.sources.remove(src)
-            self.sigDataSourceRemoved.emit(src)
-        else:
-            print('DEBUG: can not remove {}'.format(src))
-
-
-
-    def getSourceTypes(self):
-        return sorted(list(set([type(ds) for ds in self.sources])))
-
-
-
-
-
-class EnMAPBox:
-=======
 class EnMAPBox():
->>>>>>> 46f95070
 
     _instance = None
 
