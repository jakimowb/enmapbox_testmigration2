# -*- coding: utf-8 -*-
# noinspection PyPep8Naming
"""
***************************************************************************
    qps/utils.py

    A module for several utilities to be used in other QPS modules
    ---------------------
    Beginning            : 2019-01-11
    Copyright            : (C) 2020 by Benjamin Jakimow
    Email                : benjamin.jakimow@geo.hu-berlin.de
***************************************************************************
    This program is free software; you can redistribute it and/or modify
    it under the terms of the GNU General Public License as published by
    the Free Software Foundation; either version 3 of the License, or
    (at your option) any later version.
                                                                                                                                                 *
    This program is distributed in the hope that it will be useful,
    but WITHOUT ANY WARRANTY; without even the implied warranty of
    MERCHANTABILITY or FITNESS FOR A PARTICULAR PURPOSE.  See the
    GNU General Public License for more details.

    You should have received a copy of the GNU General Public License
    along with this software. If not, see <http://www.gnu.org/licenses/>.
***************************************************************************
"""

import os
import sys
import importlib
import re
import fnmatch
import io
import zipfile
import pathlib
import warnings
import collections
import copy
import shutil
import typing
import gc
import sip
import traceback
import calendar
import datetime
from qgis.core import *
from qgis.core import QgsField, QgsVectorLayer, QgsRasterLayer, QgsRasterDataProvider, QgsMapLayer, QgsMapLayerStore, \
    QgsCoordinateReferenceSystem, QgsCoordinateTransform, QgsRectangle, QgsPointXY, QgsProject, \
    QgsMapLayerProxyModel, QgsRasterRenderer, QgsMessageOutput, QgsFeature, QgsTask, Qgis, QgsGeometry
from qgis.gui import *
from qgis.gui import QgisInterface, QgsDialog, QgsMessageViewer, QgsMapLayerComboBox, QgsMapCanvas

from qgis.PyQt.QtCore import *
from qgis.PyQt.QtGui import *
from qgis.PyQt.QtXml import *
from qgis.PyQt.QtXml import QDomDocument
from qgis.PyQt import uic
from qgis.PyQt.QtWidgets import *
from osgeo import gdal, ogr, osr, gdal_array
import numpy as np
from qgis.PyQt.QtWidgets import QAction, QMenu, QToolButton, QDialogButtonBox, QLabel, QGridLayout, QMainWindow

try:
    from .. import qps
except:
    import qps
from . import DIR_UI_FILES

# dictionary to store form classes and avoid multiple calls to read <myui>.i
QGIS_RESOURCE_WARNINGS = set()

REMOVE_setShortcutVisibleInContextMenu = hasattr(QAction, 'setShortcutVisibleInContextMenu')

jp = os.path.join
dn = os.path.dirname


def rm(p):
    """
    Removes the file or directory `p`
    :param p: path of file or directory to be removed.
    """
    if os.path.isfile(p):
        os.remove(p)
    elif os.path.isdir(p):
        shutil.rmtree(p)


def relativePath(absPath: pathlib.Path, parentDir: pathlib.Path) -> pathlib.Path:
    """
    Returns the path relative to a parent directory
    :param absPath: absolute path to be converted into a relative path
    :param parentDir: the reference directory, from which the relative path will be calculated
                      if both paths are in the same directory, absPath = parentDir / relativePath
    :return: relative path
    """
    if isinstance(absPath, str):
        absPath = pathlib.Path(absPath)
    if isinstance(parentDir, str):
        parentDir = pathlib.Path(parentDir)

    assert isinstance(parentDir, pathlib.Path)
    assert isinstance(absPath, pathlib.Path)
    n = min(len(parentDir.parts), len(absPath.parts))
    i = 0

    relPath = pathlib.Path()
    while i < n:
        if parentDir.parts[i] == absPath.parts[i]:
            i += 1
        else:
            break
    if i > 0:
        for _ in range(len(parentDir.parts[i:])):
            relPath = relPath / '..'

    for part in absPath.parts[i:]:
        relPath = relPath / part

    return relPath


def cleanDir(d):
    """
    Remove content from directory 'd'
    :param d: directory to be cleaned.
    """
    assert os.path.isdir(d)
    for root, dirs, files in os.walk(d):
        for p in dirs + files: rm(jp(root, p))
        break


# a QPS internal map layer store
QPS_MAPLAYER_STORE = QgsMapLayerStore()

# a list of all known maplayer stores.
MAP_LAYER_STORES = [QPS_MAPLAYER_STORE, QgsProject.instance()]


def findUpwardPath(basepath, name, is_directory: bool = True) -> pathlib.Path:
    """
    Searches for an file or directory in an upward path of the base path

    :param basepath:
    :param name:
    :param is_directory:
    :return:
    """
    tmp = pathlib.Path(basepath).resolve()
    while tmp != pathlib.Path(tmp.anchor):
        if (is_directory and os.path.isdir(tmp / name)) or os.path.isfile(tmp / name):
            return tmp / name
        else:
            tmp = tmp.parent
    return None


def file_search(rootdir,
                pattern,
                recursive: bool = False,
                ignoreCase: bool = False,
                directories: bool = False,
                fullpath: bool = False):
    """
    Searches for files or folders
    :param rootdir: root directory to search in
    :param pattern: wildcard ("my*files.*") or regular expression that describes the file or folder name.
    :param recursive: set True to search recursively.
    :param ignoreCase: set True to ignore character case.
    :param directories: set True to search for directories/folders instead of files.
    :param fullpath: set True if the entire path should be evaluated and not the file name only
    :return: enumerator over file paths
    """
    assert os.path.isdir(rootdir), "Path is not a directory:{}".format(rootdir)
    regType = type(re.compile('.*'))

    for entry in os.scandir(rootdir):
        if directories == False:
            if entry.is_file():
                if fullpath:
                    name = entry.path
                else:
                    name = os.path.basename(entry.path)
                if isinstance(pattern, regType):
                    if pattern.search(name):
                        yield entry.path.replace('\\', '/')

                elif (ignoreCase and fnmatch.fnmatch(name, pattern.lower())) \
                        or fnmatch.fnmatch(name, pattern):
                    yield entry.path.replace('\\', '/')
            elif entry.is_dir() and recursive == True:
                for r in file_search(entry.path, pattern, recursive=recursive, directories=directories):
                    yield r
        else:
            if entry.is_dir():
                if recursive == True:
                    for d in file_search(entry.path, pattern, recursive=recursive, directories=directories):
                        yield d

                if fullpath:
                    name = entry.path
                else:
                    name = os.path.basename(entry.path)
                if isinstance(pattern, regType):
                    if pattern.search(name):
                        yield entry.path.replace('\\', '/')

                elif (ignoreCase and fnmatch.fnmatch(name, pattern.lower())) \
                        or fnmatch.fnmatch(name, pattern):
                    yield entry.path.replace('\\', '/')


def registerMapLayerStore(store):
    """
    Registers an QgsMapLayerStore or QgsProject to search QgsMapLayers in
    :param store: QgsProject | QgsMapLayerStore
    """
    assert isinstance(store, (QgsProject, QgsMapLayerStore))
    if store not in MAP_LAYER_STORES:
        MAP_LAYER_STORES.append(store)


def registeredMapLayers() -> list:
    """
    Returns the QgsMapLayers which are stored in known QgsMapLayerStores
    :return: [list-of-QgsMapLayers]
    """
    layers = []
    for store in [QgsProject.instance()] + MAP_LAYER_STORES:
        for layer in store.mapLayers().values():
            if layer not in layers:
                layers.append(layer)
    return layers


class UnitLookup(object):
    METRIC_EXPONENTS = {
        'nm': -9, 'μm': -6, 'mm': -3, 'cm': -2, 'dm': -1, 'm': 0, 'hm': 2, 'km': 3
    }

    DATE_UNITS = ['DateTime', 'DOY', 'DecimalYear', 'DecimalYear[366]', 'DecimalYear[365]', 'Y', 'M', 'W', 'D']
    TIME_UNITS = ['h', 'm', 's', 'ms', 'us', 'ns', 'ps', 'fs', 'as']

    UNIT_LOOKUP = {}

    @staticmethod
    def metric_units() -> typing.List[str]:
        return list(UnitLookup.METRIC_EXPONENTS.keys())

    @staticmethod
    def date_units() -> typing.List[str]:
        return list(UnitLookup.DATE_UNITS)

    @staticmethod
    def time_units() -> typing.List[str]:
        return list(UnitLookup.TIME_UNITS)

    @staticmethod
    def baseUnit(unit: str) -> str:
        """
        Tries to return the basic physical unit
        e.g. "m" for string of "Meters"

        :param unit:
        :type unit:
        :return:
        :rtype:
        """
        if not isinstance(unit, str):
            return None

        unit = unit.strip()

        if unit in UnitLookup.UNIT_LOOKUP.keys():
            return UnitLookup.UNIT_LOOKUP[unit]

        # so far this unit is unknown. Try to find the base unit
        # store unit string in Lookup table for fast conversion into its base unit
        # e.g. to convert string like "MiKrOMetErS" to "μm"
        base_unit = None

        if unit in UnitLookup.metric_units() + \
                UnitLookup.date_units() + \
                UnitLookup.time_units():
            base_unit = unit
        elif re.search(r'^(Nanomet(er|re)s?)$', unit, re.I):
            base_unit = 'nm'
        elif re.search(r'^(Micromet(er|re)s?|um|μm)$', unit, re.I):
            base_unit = 'μm'
        elif re.search(r'^(Millimet(er|re)s?)$', unit, re.I):
            base_unit = 'mm'
        elif re.search(r'^(Centimet(er|re)s?)$', unit, re.I):
            base_unit = 'cm'
        elif re.search(r'^(Decimet(er|re)s?)$', unit, re.I):
            base_unit = 'dm'
        elif re.search(r'^(Met(er|re)s?)$', unit, re.I):
            base_unit = 'm'
        elif re.search(r'^(Hectomet(er|re)s?)$', unit, re.I):
            base_unit = 'hm'
        elif re.search(r'^(Kilomet(er|re)s?)$', unit, re.I):
            base_unit = 'km'
        # date units
        elif re.search(r'(Date([_\- ]?Time)?([_\- ]?Group)?|DTG)$', unit, re.I):
            base_unit = 'DateTime'
        elif re.search(r'^(doy|Day[-_ ]?Of[-_ ]?Year?)$', unit, re.I):
            base_unit = 'DOY'
        elif re.search(r'decimal[_\- ]?years?$', unit, re.I):
            base_unit = 'DecimalYear'
        elif re.search(r'decimal[_\- ]?years?\[356\]$', unit, re.I):
            base_unit = 'DecimalYear[365]'
        elif re.search(r'decimal[_\- ]?years?\[366\]$', unit, re.I):
            base_unit = 'DecimalYear[366]'
        elif re.search(r'^Years?$', unit, re.I):
            base_unit = 'Y'
        elif re.search(r'^Months?$', unit, re.I):
            base_unit = 'M'
        elif re.search(r'^Weeks?$', unit, re.I):
            base_unit = 'W'
        elif re.search(r'^Days?$', unit, re.I):
            base_unit = 'D'
        elif re.search(r'^Hours?$', unit, re.I):
            base_unit = 'h'
        elif re.search(r'^Minutes?$', unit, re.I):
            base_unit = 'm'
        elif re.search(r'^Seconds?$', unit, re.I):
            base_unit = 's'
        elif re.search(r'^MilliSeconds?$', unit, re.I):
            base_unit = 'ms'
        elif re.search(r'^MicroSeconds?$', unit, re.I):
            base_unit = 'us'
        elif re.search(r'^NanoSeconds?$', unit, re.I):
            base_unit = 'ns'
        elif re.search(r'^Picoseconds?$', unit, re.I):
            base_unit = 'ps'
        elif re.search(r'^Femtoseconds?$', unit, re.I):
            base_unit = 'fs'
        elif re.search(r'^Attoseconds?$', unit, re.I):
            base_unit = 'as'

        if base_unit:
            UnitLookup.UNIT_LOOKUP[unit] = base_unit
        return base_unit

    @staticmethod
    def isMetricUnit(unit: str) -> bool:
        baseUnit = UnitLookup.baseUnit(unit)
        return baseUnit in UnitLookup.metric_units()

    @staticmethod
    def isTemporalUnit(unit: str) -> bool:
        baseUnit = UnitLookup.baseUnit(unit)
        return baseUnit in UnitLookup.time_units() + UnitLookup.date_units()

    @staticmethod
    def convertMetricUnit(value: typing.Union[float, np.ndarray], u1: str, u2: str) -> float:
        """
        Converts value `value` from unit `u1` into unit `u2`
        :param value: float | int | might work with numpy.arrays as well
        :param u1: str, identifier of unit 1
        :param u2: str, identifier of unit 2
        :return: float | numpy.array, converted values
                 or None in case conversion is not possible
        """
        assert isinstance(u1, str), 'Source unit needs to be a str'
        assert isinstance(u2, str), 'Destination unit needs to be a str'
        u1 = UnitLookup.baseUnit(u1)
        u2 = UnitLookup.baseUnit(u2)

        e1 = UnitLookup.METRIC_EXPONENTS.get(u1)
        e2 = UnitLookup.METRIC_EXPONENTS.get(u2)

        if all([arg is not None for arg in [value, e1, e2]]):
            if e1 == e2:
                return copy.copy(value)
            elif isinstance(value, list):
                return [v * 10 ** (e1 - e2) for v in value]
            else:
                return value * 10 ** (e1 - e2)
        else:
            return None

    @staticmethod
    def convertDateUnit(value: np.datetime64, unit: str):
        """
        Converts a
        :param value: numpy.datetime64 | datetime.date | datetime.datetime | float | int
                      int values are interpreted as year
                      float values are interpreted as decimal year
        :param unit: output unit
                    (integer) Y - Year, M - Month, W - Week, D - Day, DOY - Day-of-Year
                    (float) DecimalYear (based on True number of days per year)
                    (float) DecimalYear[365] (based on 365 days per year, i.e. wrong for leap years)
                    (float) DecimalYear[366] (based on 366 days per year, i.e. wrong for none-leap years)

        :return: float (if unit is decimal year), int else
        """
        unit = UnitLookup.baseUnit(unit)
        if not UnitLookup.isTemporalUnit(unit):
            return None
        # see https://numpy.org/doc/stable/reference/arrays.datetime.html#arrays-dtypes-dateunits
        # for valid date units
        if isinstance(value, np.ndarray):
            func = np.vectorize(UnitLookup.convertDateUnit)
            return func(value, unit)

        value = datetime64(value)
        if unit == 'Y':
            return value.astype(object).year
        elif unit == 'M':
            return value.astype(object).month
        elif unit == 'D':
            return value.astype(object).day
        elif unit == 'W':
            return value.astype(object).week
        elif unit == 'DOY':
            return int(((value - value.astype('datetime64[Y]')).astype('timedelta64[D]') + 1).astype(int))

        elif unit.startswith('DecimalYear'):
            year = value.astype(object).year
            year64 = value.astype('datetime64[Y]')

            # second of year
            soy = (value - year64).astype('timedelta64[s]').astype(np.float64)

            # seconds per year
            if unit == 'DecimalYear[366]':
                spy = 366 * 86400
            elif unit == 'DecimalYear[365]':
                spy = 365 * 86400
            else:
                spy = 366 if calendar.isleap(year) else 365
                spy *= 86400
            spy2 = np.datetime64('{:04}-01-01T00:00:00'.format(year + 1)) - np.datetime64(
                '{:04}-01-01T00:00:00'.format(year))
            spy2 = int(spy2.astype(int))
            if spy != spy2:
                s = ""
            return float(year + soy / spy)
        else:
            raise NotImplementedError()


convertMetricUnit = UnitLookup.convertMetricUnit
convertDateUnit = UnitLookup.convertDateUnit

METRIC_EXPONENTS = UnitLookup.METRIC_EXPONENTS

# contains the wavelenghts
LUT_WAVELENGTH = dict({'B': 480,
                       'G': 570,
                       'R': 660,
                       'NIR': 850,
                       'SWIR': 1650,
                       'SWIR1': 1650,
                       'SWIR2': 2150
                       })

NEXT_COLOR_HUE_DELTA_CON = 10
NEXT_COLOR_HUE_DELTA_CAT = 100


def nextColor(color, mode='cat') -> QColor:
    """
    Returns another color.
    :param color: QColor
    :param mode: str, 'cat' for categorical colors (much difference from 'color')
                      'con' for continuous colors (similar to 'color')
    :return: QColor
    """
    assert mode in ['cat', 'con']
    assert isinstance(color, QColor)
    hue, sat, value, alpha = color.getHsl()
    if mode == 'cat':
        hue += NEXT_COLOR_HUE_DELTA_CAT
    elif mode == 'con':
        hue += NEXT_COLOR_HUE_DELTA_CON
    if sat == 0:
        sat = 255
        value = 128
        alpha = 255
        s = ""
    while hue >= 360:
        hue -= 360

    return QColor.fromHsl(hue, sat, value, alpha)


def findMapLayerStores() -> typing.List[typing.Union[QgsProject, QgsMapLayerStore]]:
    import gc
    yield QgsProject.instance()
    for obj in gc.get_objects():
        if isinstance(obj, QgsMapLayerStore):
            yield obj


def findMapLayer(layer) -> QgsMapLayer:
    """
    Returns the first QgsMapLayer out of all layers stored in MAP_LAYER_STORES that matches layer
    :param layer: str layer id or layer name or QgsMapLayer
    :return: QgsMapLayer
    """
    assert isinstance(layer, (QgsMapLayer, str))
    if isinstance(layer, QgsMapLayer):
        return layer

    elif isinstance(layer, str):
        for store in findMapLayerStores():
            lyr = store.mapLayer(layer)
            if isinstance(lyr, QgsMapLayer):
                return lyr
            layers = store.mapLayersByName(layer)
            if len(layers) > 0:
                return layers[0]

    for lyr in gc.get_objects():
        if isinstance(lyr, QgsMapLayer):
            if lyr.id() == layer or lyr.source() == layer:
                return lyr

    return None


def gdalFileSize(path) -> int:
    """
    Returns the size of a local gdal readible file (including metadata files etc.)
    :param path: str
    :return: int
    """
    ds = gdal.Open(path)
    if not isinstance(ds, gdal.Dataset):
        return 0
    else:
        size = 0
        for file in ds.GetFileList():
            size += os.stat(file).st_size

            # recursively inspect VRT sources
            if file.endswith('.vrt') and file != path:
                size += gdalFileSize(file)

        return size


def qgisLayerTreeLayers() -> list:
    """
    Returns the layers shown in the QGIS LayerTree
    :return: [list-of-QgsMapLayers]
    """
    iface = qgisAppQgisInterface()
    if isinstance(iface, QgisInterface):
        return [ln.layer() for ln in iface.layerTreeView().model().rootGroup().findLayers()
                if isinstance(ln.layer(), QgsMapLayer)]
    else:
        return []


def createQgsField(name: str, exampleValue: typing.Any, comment: str = None) -> QgsField:
    """
    Creates a QgsField based on the type properties of an Python-datatype exampleValue
    :param name: field name
    :param exampleValue: value, can be any type
    :param comment: (optional) field comment.
    :return: QgsField
    """
    if isinstance(exampleValue, str):
        return QgsField(name, QVariant.String, 'varchar', comment=comment)
    elif isinstance(exampleValue, bool):
        return QgsField(name, QVariant.Bool, 'int', len=1, comment=comment)
    elif isinstance(exampleValue, (int, np.int, np.int8, np.int16, np.int32, np.int64)):
        return QgsField(name, QVariant.Int, 'int', comment=comment)
    elif isinstance(exampleValue, (np.uint, np.uint8, np.uint16, np.uint32, np.uint64)):
        return QgsField(name, QVariant.UInt, 'uint', comment=comment)
    elif isinstance(exampleValue, (float, np.double, np.float, np.double, np.float16, np.float32, np.float64)):
        return QgsField(name, QVariant.Double, 'double', comment=comment)
    elif isinstance(exampleValue, np.ndarray):
        return QgsField(name, QVariant.String, 'varchar', comment=comment)
    elif isinstance(exampleValue, np.datetime64):
        return QgsField(name, QVariant.String, 'varchar', comment=comment)
    elif isinstance(exampleValue, (bytes, QByteArray)):
        return QgsField(name, QVariant.ByteArray, 'Binary', comment=comment)
    elif isinstance(exampleValue, list):
        assert len(exampleValue) > 0, 'need at least one value in provided list'
        v = exampleValue[0]
        prototype = createQgsField(name, v)
        subType = prototype.type()
        typeName = prototype.typeName()
        return QgsField(name, QVariant.List, typeName, comment=comment, subType=subType)
    else:
        raise NotImplemented()


def filenameFromString(text: str):
    """
    Normalizes string, converts to lowercase, removes non-alpha characters,
    and converts spaces to hyphens.
    see https://stackoverflow.com/questions/295135/turn-a-string-into-a-valid-filename
    :return: path
    """
    if text is None:
        return ''
    isInValid = re.compile(r"[\\/:?\"<>| ,']")

    isValid = re.compile(r"([-_.()]|\d|\D)", re.ASCII + re.IGNORECASE)
    import unicodedata
    cleaned = unicodedata.normalize('NFKD', text).encode('ASCII', 'ignore')

    chars = []
    for c in cleaned.decode():
        if isValid.search(c) and not isInValid.search(c):
            chars.append(c)
        else:
            chars.append('_')

    return ''.join(chars)


def value2str(value, sep: str = None, delimiter: str = ' '):
    """
    Converts a value into a string
    :param value: any
    :param delimiter: delimiter to be used for list values
    :return:
    """

    if sep is not None:
        delimiter = sep

    if isinstance(value, list):
        value = delimiter.join([str(v) for v in value])
    elif isinstance(value, np.ndarray):
        value = value2str(value.tolist(), delimiter=delimiter)
    elif value is None:
        value = ''
    else:
        value = str(value)
    return value


def setQgsFieldValue(feature: QgsFeature, field, value):
    """
    Wrties the Python value v into a QgsFeature field, taking care of required conversions
    :param feature: QgsFeature
    :param field: QgsField | field name (str) | field index (int)
    :param value: any python value
    """

    if isinstance(field, int):
        field = feature.fields().at(field)
    elif isinstance(field, str):
        field = feature.fields().at(feature.fieldNameIndex(field))
    assert isinstance(field, QgsField)

    if value is None:
        value = QVariant.NULL
    if field.type() == QVariant.String:
        value = str(value)
    elif field.type() in [QVariant.Int, QVariant.Bool]:
        value = int(value)
    elif field.type() in [QVariant.Double]:
        value = float(value)

    feature.setAttribute(field.name(), value)


def showMessage(message: str, title: str, level):
    """
    Shows a message using the QgsMessageViewer
    :param message: str, message
    :param title: str, title of viewer
    :param level:
    """

    v = QgsMessageViewer()
    v.setTitle(title)

    isHtml = message.startswith('<html>')
    v.setMessage(message, QgsMessageOutput.MessageHtml if isHtml else QgsMessageOutput.MessageText)
    v.showMessage(True)


def gdalDataset(dataset: typing.Union[str,
                                      pathlib.Path,
                                      QgsRasterLayer,
                                      QgsRasterDataProvider,
                                      gdal.Dataset],
                eAccess: int = gdal.GA_ReadOnly) -> gdal.Dataset:
    """
    Returns a gdal.Dataset object instance
    :param dataset:
    :param pathOrDataset: path | gdal.Dataset | QgsRasterLayer | QgsRasterDataProvider
    :return: gdal.Dataset
    """
    if isinstance(dataset, gdal.Dataset):
        return dataset
    if isinstance(dataset, pathlib.Path):
        dataset = dataset.as_posix()
    if isinstance(dataset, QgsRasterLayer):
        return gdalDataset(dataset.source())
    if isinstance(dataset, QgsRasterDataProvider):
        return gdalDataset(dataset.dataSourceUri())
    if isinstance(dataset, str):
        dataset = gdal.Open(dataset, eAccess)

    assert isinstance(dataset, gdal.Dataset), 'Can not read {} as gdal.Dataset'.format(dataset)
    return dataset


def ogrDataSource(data_source) -> ogr.DataSource:
    """
    Returns an OGR DataSource instance
    :param data_source: ogr.DataSource | str | pathlib.Path | QgsVectorLayer
    :return: ogr.Datasource
    """
    if isinstance(data_source, ogr.DataSource):
        return data_source

    if isinstance(data_source, QgsVectorLayer):
        dpn = data_source.dataProvider().name()
        if dpn not in ['ogr']:
            raise Exception(f'Unsupported vector data provider: {dpn}')
        uri = data_source.source().split('|')[0]
        return ogrDataSource(uri)

    if isinstance(data_source, pathlib.Path):
        data_source = data_source.as_posix()

    if isinstance(data_source, str):
        data_source = ogr.Open(data_source)

    assert isinstance(data_source, ogr.DataSource), 'Can not read {} as ogr.DataSource'.format(data_source)
    return data_source


def optimize_block_size(ds: gdal.Dataset,
                        nb: int = None,
                        cache: int = 5 * 2 ** 20  # defaults: 5 megabytes
                        ) -> typing.List[int]:
    """
    Calculates a block_size for fast raster access given a defined cache size in bytes.
    :param ds: gdal.Dataset
    :param nb: number of bands to read, defaults to total number of bands = ds.RasterCount
    :param cache: maximum number of bytes to load with one block. defaults to 5 MB.
    :return:
    """
    if isinstance(ds, gdal.Band):
        ds = ds.GetDataset()
    assert isinstance(ds, gdal.Dataset)
    if nb is None:
        nb = ds.RasterCount
    block_size = ds.GetRasterBand(1).GetBlockSize()
    # bytes per value
    bpv = gdal_array.flip_code(ds.GetRasterBand(1).DataType)(0).itemsize

    # bytes per profile
    bpp = nb * bpv

    size = block_size[0] * block_size[1] * bpp
    if size > cache:
        # todo: reduce block sizes
        pass
    elif size < cache:
        # increase
        if block_size[0] >= ds.RasterXSize:
            bbl = ds.RasterXSize * bpp
            nl = min(int(cache / bbl), ds.RasterYSize)
            block_size = [ds.RasterXSize, nl]
        elif block_size[1] >= ds.RasterYSize:
            bbs = ds.RasterYSize * bpp
            ns = min(int(cache / bbs), ds.RasterXSize)
            block_size = [ns, ds.RasterYSize]

    return block_size


def fid2pixelindices(raster: gdal.Dataset,
                     vector: ogr.DataSource,
                     layer: typing.Union[int, str] = None,
                     all_touched: bool = True) -> typing.Tuple[
    np.ndarray, int]:
    """
    Returns vector feature pixel positions.

    :param raster: gdal.Dataset | QgsRasterLayer or path to
    :param vector: ogr.DataSource | QgsVectorLayer or path to
    :param layer: optional, layer name (str) or index (0), defaults to first layer (index = 0)
    :param all_touched: optional, set FALSE to return pixels entirely covered only
    :param fids_of_interest: options, set a list of FIDs of interest.
    :return: np.ndarray, int no data value
    """
    raster: gdal.Dataset = gdalDataset(raster)
    vector: ogr.DataSource = ogrDataSource(vector)

    if isinstance(layer, str):
        layernames = [vector.GetLayer(i).GetName() for i in range(vector.GetLayerCount())]
        if layer in layernames:
            layer = layernames.index(layer)
        else:
            raise Exception(f'Invalid layer name "{layer}". Possible values: {",".join(layernames)}')

    assert isinstance(layer, int)
    assert layer >= 0
    assert layer < vector.GetLayerCount()
    layer: ogr.Layer = vector.GetLayerByIndex(layer)
    nf = layer.GetFeatureCount()
    if nf < np.iinfo(np.uint8).max:
        no_data = int(np.iinfo(np.uint8).max)
        eType = gdal_array.flip_code(np.uint8)
    elif nf < np.iinfo(np.uint16).max:
        no_data = int(np.iinfo(np.uint16).max)
        eType = gdal_array.flip_code(np.uint16)
    elif nf < np.iinfo(np.uint32).max:
        no_data = int(np.iinfo(np.uint32).max)
        eType = gdal_array.flip_code(np.uint32)
    else:
        # worst case: burn fid into float
        no_data = -1
        eType = gdal_array.flip_code(np.float64)

    dsMEM: gdal.Dataset = gdal.GetDriverByName('MEM') \
        .Create('', raster.RasterXSize, raster.RasterYSize, 1, eType=eType)
    dsMEM.SetGeoTransform(raster.GetGeoTransform())
    dsMEM.SetProjection(raster.GetProjection())
    band: gdal.Band = dsMEM.GetRasterBand(1)
    band.Fill(no_data)
    band.SetNoDataValue(no_data)
    dsMEM.FlushCache()

    # print(f'Rasterize FIDs of {layer.GetDescription()}...')

    drvMem: ogr.Driver = ogr.GetDriverByName('Memory')
    dsMem: ogr.DataSource = drvMem.CreateDataSource('')
    lyrMem: ogr.Layer = dsMem.CreateLayer(layer.GetName(),
                                          srs=layer.GetSpatialRef(),
                                          geom_type=layer.GetGeomType())
    ldef: ogr.FeatureDefn = lyrMem.GetLayerDefn()
    ldef.AddFieldDefn(ogr.FieldDefn('FID_BURN', ogr.OFTInteger64))
    dsMem.FlushCache()

    for f in layer:
        assert isinstance(f, ogr.Feature)
        # Create the feature and set values
        fMem: ogr.Feature = ogr.Feature(ldef)
        fMem.SetGeometry(f.GetGeometryRef())
        fMem.SetField("FID_BURN", f.GetFID())

        lyrMem.CreateFeature(fMem)
    lyrMem.ResetReading()

    all_touched = 'TRUE' if all_touched else 'FALSE'

    result = gdal.RasterizeLayer(dsMEM, [1], lyrMem,
                                 options=['ALL_TOUCHED={}'.format(all_touched),
                                          'ATTRIBUTE={}'.format('FID_BURN')])
    assert result == ogr.OGRERR_NONE, f'Failed to rasterize vector layer {vector.GetDescription()}'

    fidArray: np.ndarray = dsMEM.ReadAsArray()

    return fidArray, int(no_data)


def qgsVectorLayer(source) -> QgsVectorLayer:
    """
    Returns a QgsVectorLayer from different source types
    :param source: QgsVectorLayer | ogr.DataSource | file path
    :return: QgsVectorLayer
    :rtype: QgsVectorLayer
    """
    if isinstance(source, QgsVectorLayer):
        return source
    if isinstance(source, pathlib.Path):
        return QgsRasterLayer(source.as_posix())
    if isinstance(source, str):
        return QgsVectorLayer(source)
    if isinstance(source, ogr.DataSource):
        return QgsVectorLayer(source.GetDescription())
    if isinstance(source, QUrl):
        return qgsVectorLayer(pathlib.Path(source.toString(QUrl.PreferLocalFile | QUrl.RemoveQuery)).resolve())

    raise Exception('Unable to transform {} into QgsVectorLayer'.format(source))


def qgsRasterLayer(source) -> QgsRasterLayer:
    """
    Returns a QgsVectorLayer from different source types
    :param source: QgsVectorLayer | ogr.DataSource | file path
    :return: QgsVectorLayer
    :rtype: QgsVectorLayer
    """
    if isinstance(source, QgsRasterLayer):
        return source
    if isinstance(source, pathlib.Path):
        return QgsRasterLayer(source.as_posix())
    if isinstance(source, str):
        return QgsRasterLayer(source)
    if isinstance(source, gdal.Dataset):
        return QgsRasterLayer(source.GetDescription())
    if isinstance(source, QUrl):
        return qgsRasterLayer(pathlib.Path(source.toString(QUrl.PreferLocalFile | QUrl.RemoveQuery)).resolve())

    raise Exception('Unable to transform {} into QgsRasterLayer'.format(source))


def qgsRasterLayers(sources) -> typing.Iterator[QgsRasterLayer]:
    """
    Like qgsRasterLayer, but on multiple inputs and with extraction of sub-layers
    :param sources:
    :return:
    """
    if not isinstance(sources, list):
        sources = [sources]
    assert isinstance(sources, list)

    for source in sources:
        lyr: QgsRasterLayer = qgsRasterLayer(source)
        if lyr.isValid():
            yield lyr
        for lyr in qgsRasterLayers(lyr.subLayers()):
            yield lyr


def qgsMapLayer(value: typing.Any) -> QgsMapLayer:
    """
    Tries to convert the input into a QgsMapLayer
    :param value: any
    :return: QgsMapLayer or None
    """
    if isinstance(value, QgsMapLayer):
        return value
    try:
        lyr = qgsRasterLayer(value)
        if isinstance(lyr, QgsRasterLayer):
            return lyr
    except:
        pass

    try:
        lyr = qgsVectorLayer(value)
        if isinstance(lyr, QgsVectorLayer):
            return lyr
    except:
        pass

    return None


def loadUi(uifile, baseinstance=None, package='', resource_suffix='_rc', remove_resource_references=True,
           loadUiType=False):
    """
    :param uifile:
    :type uifile:
    :param baseinstance:
    :type baseinstance:
    :param package:
    :type package:
    :param resource_suffix:
    :type resource_suffix:
    :param remove_resource_references:
    :type remove_resource_references:
    :return:
    :rtype:
    """

    assert os.path.isfile(uifile), '*.ui file does not exist: {}'.format(uifile)

    with open(uifile, 'r', encoding='utf-8') as f:
        txt = f.read()

    dirUi = os.path.dirname(uifile)

    locations = []

    for m in re.findall(r'(<include location="(.*\.qrc)"/>)', txt):
        locations.append(m)

    missing = []
    for t in locations:
        line, path = t
        if not os.path.isabs(path):
            p = os.path.join(dirUi, path)
        else:
            p = path

        if not os.path.isfile(p):
            missing.append(t)

    match = re.search(r'resource="[^:].*/QGIS[^/"]*/images/images.qrc"', txt)
    if match:
        txt = txt.replace(match.group(), 'resource=":/images/images.qrc"')

    if len(missing) > 0:

        missingQrc = []
        missingQgs = []

        for t in missing:
            line, path = t
            if re.search(r'.*(?i:qgis)/images/images\.qrc.*', line):
                missingQgs.append(m)
            else:
                missingQrc.append(m)

        if len(missingQrc) > 0:
            print('{}\nrefers to {} none-existing resource (*.qrc) file(s):'.format(uifile, len(missingQrc)))
            for i, t in enumerate(missingQrc):
                line, path = t
                print('{}: "{}"'.format(i + 1, path), file=sys.stderr)

        if len(missingQgs) > 0 and not isinstance(qgisAppQgisInterface(), QgisInterface):
            missingFiles = [p[1] for p in missingQrc if p[1] not in QGIS_RESOURCE_WARNINGS]

            if len(missingFiles) > 0:
                print('{}\nrefers to {} none-existing resource (*.qrc) file(s) '.format(uifile, len(missingFiles)))
                for i, path in enumerate(missingFiles):
                    print('{}: "{}"'.format(i + 1, path))
                    QGIS_RESOURCE_WARNINGS.add(path)
                print('These files are likely available in a QGIS Desktop session. Further warnings will be skipped')

    doc = QDomDocument()
    doc.setContent(txt)

    if REMOVE_setShortcutVisibleInContextMenu and 'shortcutVisibleInContextMenu' in txt:
        toRemove = []
        actions = doc.elementsByTagName('action')
        for iAction in range(actions.count()):
            properties = actions.item(iAction).toElement().elementsByTagName('property')
            for iProperty in range(properties.count()):
                prop = properties.item(iProperty).toElement()
                if prop.attribute('name') == 'shortcutVisibleInContextMenu':
                    toRemove.append(prop)
        for prop in toRemove:
            prop.parentNode().removeChild(prop)
        del toRemove

    elem = doc.elementsByTagName('customwidget')
    for child in [elem.item(i) for i in range(elem.count())]:
        child = child.toElement()

        cClass = child.firstChildElement('class').firstChild()
        cHeader = child.firstChildElement('header').firstChild()
        cExtends = child.firstChildElement('extends').firstChild()

        sClass = str(cClass.nodeValue())
        sExtends = str(cHeader.nodeValue())
        if False:
            if sClass.startswith('Qgs'):
                cHeader.setNodeValue('qgis.gui')
        if True:
            # replace 'qps' package location with local absolute position
            if sExtends.startswith('qps.'):
                cHeader.setNodeValue(re.sub(r'^qps\.', qps.__spec__.name + '.', sExtends))

    if remove_resource_references:
        # remove resource file locations to avoid import errors.
        elems = doc.elementsByTagName('include')
        for i in range(elems.count()):
            node = elems.item(i).toElement()
            attribute = node.attribute('location')
            if len(attribute) > 0 and attribute.endswith('.qrc'):
                node.parentNode().removeChild(node)

        # remove iconset resource names, e.g.<iconset resource="../qpsresources.qrc">
        elems = doc.elementsByTagName('iconset')
        for i in range(elems.count()):
            node = elems.item(i).toElement()
            attribute = node.attribute('resource')
            if len(attribute) > 0:
                node.removeAttribute('resource')

    buffer = io.StringIO()  # buffer to store modified XML
    buffer.write(doc.toString())
    buffer.flush()
    buffer.seek(0)

    if not loadUiType:
        return uic.loadUi(buffer, baseinstance=baseinstance, package=package, resource_suffix=resource_suffix)
    else:
        return uic.loadUiType(buffer, resource_suffix=resource_suffix)


def loadUIFormClass(pathUi: str, from_imports=False, resourceSuffix: str = '', fixQGISRessourceFileReferences=True,
                    _modifiedui=None):
    """
    Backport, deprecated
    """
    info = ''.join(traceback.format_stack()) + '\nUse loadUi(... , loadUiType=True) instead.'
    warnings.warn(info, DeprecationWarning)
    return loadUi(pathUi, resource_suffix=resourceSuffix, loadUiType=True)[0]


def typecheck(variable, type_):
    """
    Checks for `variable` if it is an instance of type `type_`.
    In case `variable` is a list, all list elements will be checked.
    :param variable:
    :type variable:
    :param type_:
    :type type_:
    :return:
    :rtype:
    """
    if isinstance(type_, list):
        for i in range(len(type_)):
            typecheck(variable[i], type_[i])
    else:
        assert isinstance(variable, type_)


# thanks to https://gis.stackexchange.com/questions/75533/how-to-apply-band-settings-using-gdal-python-bindings
def read_vsimem(fn):
    """
    Reads VSIMEM path as string
    :param fn: vsimem path (str)
    :return: result of gdal.VSIFReadL(1, vsileng, vsifile)
    """
    vsifile = gdal.VSIFOpenL(fn, 'r')
    gdal.VSIFSeekL(vsifile, 0, 2)
    vsileng = gdal.VSIFTellL(vsifile)
    gdal.VSIFSeekL(vsifile, 0, 0)
    return gdal.VSIFReadL(1, vsileng, vsifile)


def write_vsimem(fn: str, data: str):
    """
    Writes data to vsimem path
    :param fn: vsimem path (str)
    :param data: string to write
    :return: result of gdal.VSIFCloseL(vsifile)
    """
    '''Write GDAL vsimem files'''
    vsifile = gdal.VSIFOpenL(fn, 'w')
    size = len(data)
    gdal.VSIFWriteL(data, 1, size, vsifile)
    return gdal.VSIFCloseL(vsifile)


from collections import defaultdict
import weakref


class KeepRefs(object):
    __refs__ = defaultdict(list)

    def __init__(self):
        self.__refs__[self.__class__].append(weakref.ref(self))

    @classmethod
    def instances(cls):
        for inst_ref in cls.__refs__[cls]:
            inst = inst_ref()
            if inst is not None:
                yield inst


def appendItemsToMenu(menu, itemsToAdd):
    """
    Appends items to QMenu "menu"
    :param menu: the QMenu to be extended
    :param itemsToAdd: QMenu or [list-of-QActions-or-QMenus]
    :return: menu
    """
    assert isinstance(menu, QMenu)
    if isinstance(itemsToAdd, QMenu):
        itemsToAdd = itemsToAdd.children()[1:]
    if not isinstance(itemsToAdd, list):
        itemsToAdd = [itemsToAdd]

    for item in itemsToAdd:
        if isinstance(item, QAction):
            item.setParent(menu)
            menu.addAction(item)
            s = ""
        elif isinstance(item, QMenu):
            # item.setParent(menu)
            sub = menu.addMenu(item.title())
            sub.setIcon(item.icon())
            appendItemsToMenu(sub, item.children()[1:])
        else:
            s = ""
    return menu


def allSubclasses(cls):
    """
    Returns all subclasses of class 'cls'
    Thx to: http://stackoverflow.com/questions/3862310/how-can-i-find-all-subclasses-of-a-class-given-its-name
    :param cls:
    :return:
    """
    return cls.__subclasses__() + [g for s in cls.__subclasses__()
                                   for g in allSubclasses(s)]


def check_package(name, package=None, stop_on_error=False):
    try:
        importlib.import_module(name, package)
    except Exception as e:
        if stop_on_error:
            raise Exception('Unable to import package/module "{}"'.format(name))
        return False
    return True


def as_py_value(value, datatype: Qgis.DataType):
    """
    Converts values into a corresponding python_type
    :param value:
    :param datatype:
    :return:
    """
    if value in [None, QVariant()]:
        return None
    if datatype in [Qgis.Byte, Qgis.Int16, Qgis.Int32, Qgis.UInt16, Qgis.UInt32]:
        return int(value)
    elif datatype in [Qgis.Float32, Qgis.Float64, Qgis.CFloat32, Qgis.CFloat64]:
        return float(value)
    return value


def zipdir(pathDir, pathZip):
    """
    :param pathDir: directory to compress
    :param pathZip: path to new zipfile
    """
    # thx to https://stackoverflow.com/questions/1855095/how-to-create-a-zip-archive-of-a-directory
    """
    import zipfile
    assert os.path.isdir(pathDir)
    zipf = zipfile.ZipFile(pathZip, 'w', zipfile.ZIP_DEFLATED)
    for root, dirs, files in os.walk(pathDir):
        for file in files:
            zipf.write(os.path.join(root, file))
    zipf.close()
    """
    relroot = os.path.abspath(os.path.join(pathDir, os.pardir))
    with zipfile.ZipFile(pathZip, "w", zipfile.ZIP_DEFLATED) as zip:
        for root, dirs, files in os.walk(pathDir):
            # add directory (needed for empty dirs)
            zip.write(root, os.path.relpath(root, relroot))
            for file in files:
                filename = os.path.join(root, file)
                if os.path.isfile(filename):  # regular files only
                    arcname = os.path.join(os.path.relpath(root, relroot), file)
                    zip.write(filename, arcname)


def scanResources(path=':') -> typing.Iterator[str]:
    """
    Returns all resource-paths of the Qt Resource system
    :param path:
    :type path:
    :return:
    :rtype:
    """
    D = QDirIterator(path)
    while D.hasNext():
        entry = D.next()
        if D.fileInfo().isDir():
            yield from scanResources(path=entry)
        elif D.fileInfo().isFile():
            yield D.filePath()


def datetime64(value, dpy: int = None) -> np.datetime64:
    """
    Converts an input value into a numpy.datetime64 value.
    :param value: the value to be converted into a numpy.datetime64 value
    :param dpy: days per year. If `value` is a float, it is considered to be a decimal year value.
                    By default it is assumed that the year fraction is calculated on 366 year in leap years and 365
                    in none-leap year. However, dpy can be used to use any other number of days per year to convert
                    the fraction back into days.
    :return: numpy.datetime64
    """
    if isinstance(value, np.datetime64):
        return value
    elif isinstance(value, QDate):
        return np.datetime64(value.toPyDate())
    elif isinstance(value, QDateTime):
        return np.datetime64(value.toPyDateTime())
    elif isinstance(value, (str, datetime.date, datetime.datetime)):
        return np.datetime64(value)
    elif isinstance(value, int):
        # expect a year
        return np.datetime64('{:04}-01-01'.format(value))
    elif isinstance(value, float):
        # expect a decimal year
        year = int(value)
        fraction = value - year

        if dpy is None:
            dpy = 366 if calendar.isleap(year) else 365
        else:
            assert dpy in [365, 366]
        # seconds of year
        soy = np.round(fraction * dpy * 86400).astype(int)
        return np.datetime64('{:04}-01-01'.format(year)) + np.timedelta64(soy, 's')

    if isinstance(value, np.ndarray):
        func = np.vectorize(datetime64)
        return func(value)
    else:
        raise NotImplementedError('Unsupported input value: {}'.format(value))


def day_of_year(date: np.datetime64) -> int:
    """
    Returns a date's Day-of-Year (DOY) (considering leap-years)
    :param date: numpy.datetime64
    :return: numpy.ndarray[int]
    """
    if not isinstance(date, np.datetime64):
        date = np.datetime64(date)

    dt = date - date.astype('datetime64[Y]') + 1
    return dt.astype(int)


def days_per_year(year):
    """
    Returns the days per year
    :param year:
    :return:
    """
    # is it a leap year?
    if isinstance(year, float):
        year = int(year)
    elif isinstance(year, np.number):
        year = int(year)
    elif isinstance(year, np.datetime64):
        year = year.astype(object).year
    elif isinstance(year, datetime.date):
        year = year.year
    elif isinstance(year, datetime.datetime):
        year = year.year
    elif isinstance(year, np.ndarray):
        func = np.vectorize(days_per_year)
        return func(year)

    return 366 if calendar.isleap(year) else 365

    """
    1. If the year is evenly divisible by 4, go to step 2. Otherwise, False.
    2. If the year is evenly divisible by 100, go to step 3. Otherwise, False
    3. If the year is evenly divisible by 400, True Otherwise, False
    
    """
    """
    Every year that is exactly divisible by four is a leap year, except for years that are exactly divisible by 100, 
    but these centurial years are leap years, if they are exactly divisible by 400.
    """
    # is_leap = (year % 4 == 0 and not year % 100 == 0) or (year % 100 == 0 and year % 400 == 0)
    # return np.where(is_leap, 366, 365)


def displayBandNames(rasterSource, bands=None, leadingBandNumber=True):
    """
    Returns a list of readable band names from a raster source.
    Will use "Band 1"  ff no band name is defined.
    :param rasterSource: QgsRasterLayer | gdal.DataSource | str
    :param bands:
    :return:
    """

    if isinstance(rasterSource, str):
        return displayBandNames(QgsRasterLayer(rasterSource), bands=bands, leadingBandNumber=leadingBandNumber)
    if isinstance(rasterSource, QgsRasterLayer):
        if not rasterSource.isValid():
            return None
        else:
            return displayBandNames(rasterSource.dataProvider(), bands=bands, leadingBandNumber=leadingBandNumber)
    if isinstance(rasterSource, gdal.Dataset):
        # use gdal.Band.GetDescription() for band name
        results = []
        if bands is None:
            bands = range(1, rasterSource.RasterCount + 1)
        for band in bands:
            b = rasterSource.GetRasterBand(band)
            name = b.GetDescription()
            if len(name) == 0:
                name = 'Band {}'.format(band)
            if leadingBandNumber:
                name = '{}:{}'.format(band, name)
            results.append(name)
        return results
    if isinstance(rasterSource, QgsRasterDataProvider):
        if rasterSource.name() == 'gdal':
            ds = gdal.Open(rasterSource.dataSourceUri())
            return displayBandNames(ds, bands=bands, leadingBandNumber=leadingBandNumber)
        else:
            # in case of WMS and other data providers use QgsRasterRendererWidget::displayBandName
            results = []
            if bands is None:
                bands = range(1, rasterSource.bandCount() + 1)
            for band in bands:
                name = rasterSource.generateBandName(band)
                colorInterp = '{}'.format(rasterSource.colorInterpretationName(band))
                if colorInterp != 'Undefined':
                    name += '({})'.format(colorInterp)
                if leadingBandNumber:
                    name = '{}:{}'.format(band, name)
                results.append(name)

            return results

    return None


def defaultBands(dataset) -> list:
    """
    Returns a list of 3 default bands
    :param dataset:
    :return:
    """
    if isinstance(dataset, str):
        return defaultBands(gdal.Open(dataset))
    elif isinstance(dataset, QgsRasterDataProvider):
        return defaultBands(dataset.dataSourceUri())
    elif isinstance(dataset, QgsRasterLayer) and \
            isinstance(dataset.dataProvider(), QgsRasterDataProvider) and \
            dataset.dataProvider().name() == 'gdal':
        return defaultBands(dataset.source())
    elif isinstance(dataset, gdal.Dataset):

        # check ENVI style metadata default band definition
        for k in ['default_bands', 'default bands']:
            db = dataset.GetMetadataItem(k, str('ENVI'))
            if db != None:
                db = [int(n) for n in re.findall(r'\d+', db)]
                return db

        db = [0, 0, 0]
        cis = [gdal.GCI_RedBand, gdal.GCI_GreenBand, gdal.GCI_BlueBand]
        for b in range(dataset.RasterCount):
            band = dataset.GetRasterBand(b + 1)
            assert isinstance(band, gdal.Band)
            ci = band.GetColorInterpretation()
            if ci in cis:
                db[cis.index(ci)] = b
        if db != [0, 0, 0]:
            return db

        rl = QgsRasterLayer(dataset.GetDescription())
        defaultRenderer = rl.renderer()
        if isinstance(defaultRenderer, QgsRasterRenderer):
            db = defaultRenderer.usesBands()
            if len(db) == 0:
                return [0, 1, 2]
            if len(db) > 3:
                db = db[0:3]
            db = [b - 1 for b in db]
        return db

    else:
        return [0, 0, 0]


def bandClosestToWavelength(dataset, wl, wl_unit='nm') -> int:
    """
    Returns the band index of an image raster closest to wavelength `wl`.
    :param dataset: str | gdal.Dataset
    :param wl: wavelength to search the closed band for
    :param wl_unit: unit of wavelength. Default = nm
    :return: band index | 0 if wavelength information is not provided
    """
    if isinstance(wl, str):
        assert wl.upper() in LUT_WAVELENGTH.keys(), wl
        return bandClosestToWavelength(dataset, LUT_WAVELENGTH[wl.upper()], wl_unit='nm')
    else:
        try:
            wl = float(wl)
            ds_wl, ds_wlu = parseWavelength(dataset)

            if ds_wl is None or ds_wlu is None:
                return 0

            if ds_wlu != wl_unit:
                wl = UnitLookup.convertMetricUnit(wl, wl_unit, ds_wlu)
            return int(np.argmin(np.abs(ds_wl - wl)))
        except:
            pass
    return 0


def parseBadBandList(dataset) -> typing.List[int]:
    """
    Returns the bad-band-list if it is specified explicitly
    :param dataset:
    :type dataset:
    :return: list of booleans. True = valid band, False = excluded / bad band
    :rtype:
    """
    bbl = None

    try:
        dataset = gdalDataset(dataset)
    except:
        pass

    if not isinstance(dataset, gdal.Dataset):
        return None

    # 1. search for ENVI style definition of band band list
    bblStr1 = dataset.GetMetadataItem('bbl')
    bblStr2 = dataset.GetMetadataItem('bbl', 'ENVI')

    for bblStr in [bblStr1, bblStr2]:
        if isinstance(bblStr, str) and len(bblStr) > 0:
            parts = bblStr.split(',')
            if len(parts) == dataset.RasterCount:
                bbl = [int(p) for p in parts]

    return bbl


def parseFWHM(dataset) -> typing.Tuple[np.ndarray]:
    """
    Returns the full width half maximum
    :param dataset:
    :return:
    """
    try:
        dataset = gdalDataset(dataset)
    except:
        pass

    key_positions = [('fwhm', None),
                     ('fwhm', 'ENVI')]

    if isinstance(dataset, gdal.Dataset):
        for key, domain in key_positions:
            values = dataset.GetMetadataItem(key, domain)
            if isinstance(values, str):
                values = re.sub('[{}]', '', values).strip()
                try:
                    values = np.fromstring(values, sep=',', count=dataset.RasterCount)
                    if len(values) == dataset.RasterCount:
                        return values
                except:
                    pass

        # search band by band
        values = []
        for b in range(dataset.RasterCount):
            band: gdal.Band = dataset.GetRasterBand(b + 1)
            for key, domain in key_positions:
                value = dataset.GetMetadataItem(key, domain)
                if value not in ['', None]:
                    values.append(value)
                    break
        if len(values) == dataset.RasterCount:
            return np.asarray(values)
    return None


def checkWavelength(key: str, values: str, expected: int = 1) -> np.ndarray:
    wl: np.ndarray = None
    if re.search(r'^wavelengths?$', key, re.I):
        # remove trailing / ending { } and whitespace
        values = re.sub('[{}]', '', values).strip()
        if ',' not in values:
            sep = ' '
        else:
            sep = ','
        try:
            wl = np.fromstring(values, count=expected, sep=sep)
        except ValueError as exV:
            pass
        except Exception as ex:
            pass
    return wl

def checkWavelengthUnit(key: str, value: str) -> str:
    wlu: str = None
    value = value.strip()
    if re.search(r'^wavelength[ _]?units?', key, re.I):
        # metric length units
        wlu = UnitLookup.baseUnit(value)

        if wlu is not None:
            return wlu

        if re.search(r'^Wavenumber$', value, re.I):
            wlu = '-'
        elif re.search(r'^GHz$', value, re.I):
            wlu = 'GHz'
        elif re.search(r'^MHz$', value, re.I):
            wlu = 'MHz'
        # date / time units
        elif re.search(r'^(Date|DTG|Date[_ ]?Time[_ ]?Group|Date[_ ]?Stamp|Time[_ ]?Stamp)$', value, re.I):
            wlu = 'DateTime'
        elif re.search(r'^Decimal[_ ]?Years?$', value, re.I):
            wlu = 'DecimalYear'
        elif re.search(r'^(Seconds?|s|secs?)$', value, re.I):
            wlu = 's'
        elif re.search(r'^Index$', value, re.I):
            wlu = None
        else:
            wlu = None
    return wlu


def parseWavelength(dataset) -> typing.Tuple[np.ndarray, str]:
    """
    Returns the wavelength + wavelength unit of a raster
    :param dataset:
    :return: (wl, wl_u) or (None, None), if not existing
    """

    try:
        dataset = gdalDataset(dataset)
<<<<<<< HEAD
    except:
        pass

    def checkWavelengthUnit(key: str, value: str) -> str:
        wlu: str = None
        value = value.strip()
        if re.search(r'^wavelength[ _]?units?', key, re.I):
            # metric length units
            wlu = UnitLookup.baseUnit(value)

            if wlu is not None:
                return wlu

            if re.search(r'^Wavenumber$', values, re.I):
                wlu = '-'
            elif re.search(r'^GHz$', values, re.I):
                wlu = 'GHz'
            elif re.search(r'^MHz$', values, re.I):
                wlu = 'MHz'
            # date / time units
            elif re.search(r'^(Date|DTG|Date[_ ]?Time[_ ]?Group|Date[_ ]?Stamp|Time[_ ]?Stamp)$', values, re.I):
                wlu = 'DateTime'
            elif re.search(r'^Decimal[_ ]?Years?$', value, re.I):
                wlu = 'DecimalYear'
            elif re.search(r'^(Seconds?|s|secs?)$', values, re.I):
                wlu = 's'
            elif re.search(r'^Index$', values, re.I):
                wlu = None
            else:
                wlu = None
        return wlu

    def checkWavelength(key: str, values: str, expected:int = 1) -> np.ndarray:
        wl: np.ndarray = None
        if re.search(r'^wavelengths?$', key, re.I):
            # remove trailing / ending { } and whitespace
            values = re.sub('[{}]', '', values).strip()
            if ',' not in values:
                sep = ' '
            else:
                sep = ','
            try:
                wl = np.fromstring(values, count=expected, sep=sep)
            except ValueError as exV:
                pass
            except Exception as ex:
                pass
        return wl
=======
    except AssertionError:
        return None, None
>>>>>>> 2a2c98d4

    if isinstance(dataset, gdal.Dataset):
        # 1. check on raster level
        domains = dataset.GetMetadataDomainList()
        if isinstance(domains, list):
            for domain in domains:
                # see http://www.harrisgeospatial.com/docs/ENVIHeaderFiles.html for supported wavelength units

                mdDict = dataset.GetMetadata_Dict(domain)

                domainWLU: str = None
                domainWL: np.ndarray = None
                # search domain
                for key, values in mdDict.items():
                    if domainWL is None:
                        domainWL = checkWavelength(key, values, expected=dataset.RasterCount)
                    if domainWLU is None:
                        domainWLU = checkWavelengthUnit(key, values)

                if isinstance(domainWL, np.ndarray) and isinstance(domainWLU, str):
                    if domain == 'FORCE' and domainWLU == 'DecimalYear':
                        # make decimal-year values leap-year sensitive
                        domainWL = convertDateUnit(datetime64(domainWL, dpy=365), 'DecimalYear')

                    if len(domainWL) > dataset.RasterCount:
                        domainWL = domainWL[0:dataset.RasterCount]

                    return domainWL, domainWLU

        # 2. check on band level. collect wl from each single band
        # first domain that defines wl and wlu is prototyp domain for all other bands

        wl = [] # list of wavelength values
        wlu: str = None # wavelength unit string
        wlDomain: str = None # the domain in which the WL and WLU are defined
        wlKey: str = None # key that stores the wavelength value
        wluKey: str = None # key that stores the wavelength unit

        for b in range(dataset.RasterCount):
            band: gdal.Band = dataset.GetRasterBand(b + 1)
            if b == 0:
                domains = band.GetMetadataDomainList()
                if isinstance(domains, list):
                    for domain in domains:
                        # see http://www.harrisgeospatial.com/docs/ENVIHeaderFiles.html for supported wavelength units
                        domainWL = domainWLU = None

                        mdDict = band.GetMetadata_Dict(domain)

                        for key, values in mdDict.items():
                            if domainWLU is None:
                                domainWLU = checkWavelengthUnit(key, values)
                                if domainWLU:
                                    wluKey = key

                            if domainWL is None:
                                domainWL = checkWavelength(key, values, expected=1)
                                if isinstance(domainWL, np.ndarray):
                                    wlKey = key

                        if isinstance(domainWL, np.ndarray) and isinstance(domainWLU, str):
                            wlDomain = domain
                            wlu = domainWLU
                            wl.append(domainWL[0])

                if len(wl) == 0:
                    # we did not found a WL + WLU for the 1st band. stop searching and return
                    return None, None
            else:
                bandWLU = checkWavelengthUnit(wluKey, band.GetMetadataItem(wluKey, wlDomain))
                bandWL = checkWavelength(wlKey, band.GetMetadataItem(wlKey, wlDomain), expected=1)

                if bandWLU != wlu or bandWL is None:
                    print(f'{dataset.GetDescription()}: inconsistent use of metadata key {wluKey} per band')
                    return None, None
                wl.append(bandWL[0])

        if len(wl) == 0:
            return None, None

        wl = np.asarray(wl)
        if domain == 'FORCE' and wlu == 'DecimalYear':
            # make decimal-year values leap-year sensitive
            wl = UnitLookup.convertDateUnit(datetime64(wl, dpy=365), 'DecimalYear')
<<<<<<< HEAD
=======

        return wl, wlu
    else:
        return None, None
>>>>>>> 2a2c98d4



class Singleton(type):
    _instances = {}

    def __call__(cls, *args, **kwargs):
        if cls not in cls._instances:
            cls._instances[cls] = super(Singleton, cls).__call__(*args, **kwargs)
        return cls._instances[cls]


def qgisAppQgisInterface() -> QgisInterface:
    """
    Returns the QgisInterface of the QgisApp in case everything was started from within the QGIS Main Application
    :return: QgisInterface | None in case the qgis.utils.iface points to another QgisInterface (e.g. the EnMAP-Box itself)
    """
    try:
        import qgis.utils
        if not isinstance(qgis.utils.iface, QgisInterface):
            return None
        mainWindow = qgis.utils.iface.mainWindow()
        if not isinstance(mainWindow, QMainWindow) or mainWindow.objectName() != 'QgisApp':
            return None
        return qgis.utils.iface
    except:
        return None


def getDOMAttributes(elem) -> dict:
    assert isinstance(elem, QDomElement)
    values = dict()
    attributes = elem.attributes()
    for a in range(attributes.count()):
        attr = attributes.item(a)
        values[attr.nodeName()] = attr.nodeValue()
    return values


def fileSizeString(num, suffix='B', div=1000) -> str:
    """
    Returns a human-readable file size string.
    thanks to Fred Cirera
    http://stackoverflow.com/questions/1094841/reusable-library-to-get-human-readable-version-of-file-size
    :param num: number in bytes
    :param suffix: 'B' for bytes by default.
    :param div: divisor of num, 1000 by default.
    :return: the file size string
    """
    for unit in ['', 'K', 'M', 'G', 'T', 'P', 'E', 'Z']:
        if abs(num) < div:
            return "{:3.1f}{}{}".format(num, unit, suffix)
        num /= div
    return "{:.1f} {}{}".format(num, unit, suffix)


def geo2pxF(geo, gt) -> QPointF:
    """
    Returns the pixel position related to a Geo-Coordinate in floating point precision.
    :param geo: Geo-Coordinate as QgsPoint
    :param gt: GDAL Geo-Transformation tuple, as described in http://www.gdal.org/gdal_datamodel.html
    :return: pixel position as QPointF
    """
    assert isinstance(geo, QgsPointXY)
    # see http://www.gdal.org/gdal_datamodel.html
    px = (geo.x() - gt[0]) / gt[1]  # x pixel
    py = (geo.y() - gt[3]) / gt[5]  # y pixel
    return QPointF(px, py)


def geo2px(geo, gt) -> QPoint:
    """
    Returns the pixel position related to a Geo-Coordinate as integer number.
    Floating-point coordinate are casted to integer coordinate, e.g. the pixel coordinate (0.815, 23.42) is returned as (0,23)
    :param geo: Geo-Coordinate as QgsPointXY
    :param gt: GDAL Geo-Transformation tuple, as described in http://www.gdal.org/gdal_datamodel.html or
          gdal.Dataset or QgsRasterLayer
    :return: pixel position as QPpint
    """

    if isinstance(gt, QgsRasterLayer):
        return geo2px(geo, layerGeoTransform(gt))
    elif isinstance(gt, gdal.Dataset):
        return geo2px(gt.GetGeoTransform())
    else:
        px = geo2pxF(geo, gt)
        return QPoint(int(px.x()), int(px.y()))


def check_vsimem() -> bool:
    """
    Checks if the gdal/ogr vsimem is available to the QGIS API
    (might be not the case for QGIS
    :return: bool
    """
    result = False
    try:
        from osgeo import gdal
        from qgis.core import QgsCoordinateReferenceSystem, QgsRasterLayer
        import uuid
        # create an 2x2x1 in-memory raster
        driver = gdal.GetDriverByName('GTiff')
        assert isinstance(driver, gdal.Driver)
        path = f'/vsimem/inmemorytestraster.{uuid.uuid4()}.tif'

        dataSet: gdal.Dataset = driver.Create(path, 2, 2, bands=1, eType=gdal.GDT_Byte)
        assert isinstance(dataSet, gdal.Dataset)
        drv: gdal.Driver = dataSet.GetDriver()
        c = QgsCoordinateReferenceSystem('EPSG:32632')
        dataSet.SetProjection(c.toWkt())
        dataSet.SetGeoTransform([0, 1.0, 0, 0, 0, -1.0])
        dataSet.FlushCache()
        dataSet = None

        ds2 = gdal.Open(path)
        assert isinstance(ds2, gdal.Dataset)

        layer = QgsRasterLayer(path)
        assert isinstance(layer, QgsRasterLayer)
        result = layer.isValid()
        del layer
        drv.Delete(path)

    except Exception as ex:
        return False
    return result


def layerGeoTransform(rasterLayer: QgsRasterLayer) -> typing.Tuple[float, float, float, float, float, float]:
    """
    Returns the geo-transform vector from a QgsRasterLayer.
    See https://www.gdal.org/gdal_datamodel.html
    :param rasterLayer: QgsRasterLayer
    :return: [array]
    """
    assert isinstance(rasterLayer, QgsRasterLayer)
    ext = rasterLayer.extent()
    x0 = ext.xMinimum()
    y0 = ext.yMaximum()

    gt = (x0, rasterLayer.rasterUnitsPerPixelX(), 0, y0, \
          0, -1 * rasterLayer.rasterUnitsPerPixelY())
    return gt


def osrSpatialReference(input) -> osr.SpatialReference:
    """
    Returns the input as osr.SpatialReference
    :param input: any
    :return: osr.SpatialReference
    """
    srs: osr.SpatialReference = osr.SpatialReference()
    if isinstance(input, osr.SpatialReference):
        return input
    if isinstance(input, gdal.Dataset):
        return input.GetSpatialRef()
    if isinstance(input, ogr.Layer):
        return input.GetSpatialRef()
    if isinstance(input, ogr.DataSource):
        return osrSpatialReference(input.GetLayer(0))
    if isinstance(input, gdal.Band):
        return osrSpatialReference(input.GetDataset())
    if isinstance(input, QgsMapLayer):
        return osrSpatialReference(input.crs())

    if isinstance(input, QgsCoordinateReferenceSystem):
        srs.ImportFromWkt(input.toWkt())
    elif isinstance(input, str):
        wkt = osr.GetUserInputAsWKT(input)
        if isinstance(wkt, str):
            srs.ImportFromWkt(wkt)
    else:
        raise Exception(f'Unable to convert {str(input)} to osr.SpatialReference')

    return srs


def px2geocoordinates(raster, target_srs=None, pxCenter: bool = True) -> typing.Tuple[np.ndarray, np.ndarray]:
    """
    Returns the pixel positions as geo-coordinates
    :param raster: any, must be readible to as gdal.Dataset
    :param target_srs: any, must be convertable to osr.SpatialReference
    :return:
    """
    # returns pixel coordinates in arrays with the x and y pixel coodinates in target_srs

    raster: gdal.Dataset = gdalDataset(raster)
    if target_srs:
        target_srs = osrSpatialReference(target_srs)
    else:
        target_srs = osrSpatialReference(raster)

    gt = raster.GetGeoTransform()
    indices = np.indices((raster.RasterYSize, raster.RasterXSize))
    if pxCenter:
        indices = indices + 0.5

    geo_x = gt[0] + indices[1, :, :] * gt[1] + indices[1, :, :] * gt[2]
    geo_y = gt[3] + indices[0, :, :] * gt[4] + indices[0, :, :] * gt[5]

    if not target_srs.IsSame(raster.GetSpatialRef()):
        drv = gdal.GetDriverByName('MEM')
        dsMEM: gdal.Dataset = drv.Create('', raster.RasterXSize, raster.RasterYSize, 3, gdal.GDT_Float64)
        dsMEM.GetRasterBand(1).WriteArray(geo_x)
        dsMEM.GetRasterBand(2).WriteArray(geo_y)

        transformer = gdal.Transformer(None, None, [f'SRC_SRS={raster.GetSpatialRef().ExportToProj4()}',
                                                    f'DST_SRS={target_srs.ExportToProj4()}'])
        status = transformer.TransformGeolocations(dsMEM.GetRasterBand(1),
                                                   dsMEM.GetRasterBand(2),
                                                   dsMEM.GetRasterBand(3))
        if status != ogr.OGRERR_NONE:
            raise Exception(f'Error transforming coordinates: {gdal.GetLastErrorMsg()}')

        geo_x = dsMEM.GetRasterBand(1).ReadAsArray()
        geo_y = dsMEM.GetRasterBand(2).ReadAsArray()
    return geo_x, geo_y


def px2geo(px: QPoint, gt, pxCenter: bool = True) -> QgsPointXY:
    """
    Converts a pixel coordinate into a geo-coordinate
    :param px: QPoint() with pixel coordinates
    :param gt: geo-transformation
    :param pxCenter: True (default) to return geo-coordinate of pixel center,
                     False to return the pixel's upper-left edge.
    :return:
    """

    # see http://www.gdal.org/gdal_datamodel.html

    gx = gt[0] + px.x() * gt[1] + px.y() * gt[2]
    gy = gt[3] + px.x() * gt[4] + px.y() * gt[5]

    if pxCenter:
        p2 = px2geo(QPoint(px.x() + 1, px.y() + 1), gt, pxCenter=False)

        gx = 0.5 * (gx + p2.x())
        gy = 0.5 * (gy + p2.y())

    return QgsPointXY(gx, gy)


class SpatialPoint(QgsPointXY):
    """
    Object to keep QgsPoint and QgsCoordinateReferenceSystem together
    """

    @staticmethod
    def readXml(node: QDomNode):
        wkt = node.firstChildElement('SpatialPointCrs').text()
        crs = QgsCoordinateReferenceSystem(wkt)
        point = QgsGeometry.fromWkt(node.firstChildElement('SpatialPoint').text()).asPoint()
        return SpatialPoint(crs, point)

    @staticmethod
    def fromMapCanvasCenter(mapCanvas: QgsMapLayer):
        assert isinstance(mapCanvas, QgsMapCanvas)
        crs = mapCanvas.mapSettings().destinationCrs()
        return SpatialPoint(crs, mapCanvas.center())

    @staticmethod
    def fromMapLayerCenter(mapLayer: QgsMapLayer):
        assert isinstance(mapLayer, QgsMapLayer) and mapLayer.isValid()
        crs = mapLayer.crs()
        return SpatialPoint(crs, mapLayer.extent().center())

    @staticmethod
    def fromSpatialExtent(spatialExtent):
        assert isinstance(spatialExtent, SpatialExtent)
        crs = spatialExtent.crs()
        return SpatialPoint(crs, spatialExtent.center())

    def __init__(self, crs, *args):
        if not isinstance(crs, QgsCoordinateReferenceSystem):
            crs = QgsCoordinateReferenceSystem(crs)
        assert isinstance(crs, QgsCoordinateReferenceSystem)
        super(SpatialPoint, self).__init__(*args)
        self.mCrs = crs

    def __hash__(self):
        return hash(str(self))

    def setCrs(self, crs):
        assert isinstance(crs, QgsCoordinateReferenceSystem)
        self.mCrs = crs

    def crs(self):
        return self.mCrs

    def toPixelPosition(self, rasterDataSource, allowOutOfRaster=False):
        """
        Returns the pixel position of this SpatialPoint within the rasterDataSource
        :param rasterDataSource: gdal.Dataset
        :param allowOutOfRaster: set True to return out-of-raster pixel positions, e.g. QPoint(-1,0)
        :return: the pixel position as QPoint
        """
        ds = gdalDataset(rasterDataSource)
        ns, nl = ds.RasterXSize, ds.RasterYSize
        gt = ds.GetGeoTransform()

        pt = self.toCrs(ds.GetProjection())
        if pt is None:
            return None

        px = geo2px(pt, gt)
        if not allowOutOfRaster:
            if px.x() < 0 or px.x() >= ns:
                return None
            if px.y() < 0 or px.y() >= nl:
                return None
        return px

    def writeXml(self, node: QDomNode, doc: QDomDocument):
        node_geom = doc.createElement('SpatialPoint')
        node_geom.appendChild(doc.createTextNode(self.asWkt()))
        node_crs = doc.createElement('SpatialPointCrs')
        if QgsCoordinateReferenceSystem(self.crs().authid()) == self.crs():
            node_crs.appendChild(doc.createTextNode(self.crs().authid()))
        else:
            node_crs.appendChild(doc.createTextNode(self.crs().toWkt()))
        node.appendChild(node_geom)
        node.appendChild(node_crs)

    def toCrs(self, crs):
        assert isinstance(crs, QgsCoordinateReferenceSystem)
        pt = QgsPointXY(self)

        if self.mCrs != crs:
            pt = saveTransform(pt, self.mCrs, crs)

        return SpatialPoint(crs, pt) if pt else None

    def __reduce_ex__(self, protocol):
        return self.__class__, (self.crs().toWkt(), self.x(), self.y()), {}

    def __eq__(self, other):
        if not isinstance(other, SpatialPoint):
            return False
        return self.x() == other.x() and \
               self.y() == other.y() and \
               self.crs() == other.crs()

    def __copy__(self):
        return SpatialPoint(self.crs(), self.x(), self.y())

    def __str__(self):
        return self.__repr__()

    def __repr__(self):
        return '{} {} {}'.format(self.x(), self.y(), self.crs().authid())


def findParent(qObject, parentType, checkInstance=False):
    parent = qObject.parent()
    if checkInstance:
        while parent != None and not isinstance(parent, parentType):
            parent = parent.parent()
    else:
        while parent != None and type(parent) != parentType:
            parent = parent.parent()
    return parent


def createCRSTransform(src: QgsCoordinateReferenceSystem, dst: QgsCoordinateReferenceSystem):
    """

    :param src:
    :param dst:
    :return:
    """
    assert isinstance(src, QgsCoordinateReferenceSystem)
    assert isinstance(dst, QgsCoordinateReferenceSystem)
    t = QgsCoordinateTransform()
    t.setSourceCrs(src)
    t.setDestinationCrs(dst)
    return t


def saveTransform(geom, crs1, crs2):
    """

    :param geom:
    :param crs1:
    :param crs2:
    :return:
    """
    assert isinstance(crs1, QgsCoordinateReferenceSystem)
    assert isinstance(crs2, QgsCoordinateReferenceSystem)

    result = None
    if isinstance(geom, QgsRectangle):
        if geom.isEmpty():
            return None

        transform = QgsCoordinateTransform()
        transform.setSourceCrs(crs1)
        transform.setDestinationCrs(crs2)
        try:
            rect = transform.transformBoundingBox(geom);
            result = SpatialExtent(crs2, rect)
        except:
            print('Can not transform from {} to {} on rectangle {}'.format( \
                crs1.description(), crs2.description(), str(geom)), file=sys.stderr)

    elif isinstance(geom, QgsPointXY):

        transform = QgsCoordinateTransform();
        transform.setSourceCrs(crs1)
        transform.setDestinationCrs(crs2)
        try:
            pt = transform.transform(geom);
            result = SpatialPoint(crs2, pt)
        except:
            print('Can not transform from {} to {} on QgsPointXY {}'.format( \
                crs1.description(), crs2.description(), str(geom)), file=sys.stderr)
    return result


def scaledUnitString(num, infix=' ', suffix='B', div=1000):
    """
    Returns a human-readable file size string.
    thanks to Fred Cirera
    http://stackoverflow.com/questions/1094841/reusable-library-to-get-human-readable-version-of-file-size
    :param num: number in bytes
    :param suffix: 'B' for bytes by default.
    :param div: divisor of num, 1000 by default.
    :return: the file size string
    """
    for unit in ['', 'K', 'M', 'G', 'T', 'P', 'E', 'Z']:
        if abs(num) < div:
            return "{:3.1f}{}{}{}".format(num, infix, unit, suffix)
        num /= div
    return "{:.1f}{}{}{}".format(num, infix, unit, suffix)


class SpatialExtent(QgsRectangle):
    """
    Object that combines a QgsRectangle and QgsCoordinateReferenceSystem
    """

    @staticmethod
    def readXml(node: QDomNode):
        wkt = node.firstChildElement('SpatialExtentCrs').text()
        crs = QgsCoordinateReferenceSystem(wkt)
        rectangle = QgsRectangle.fromWkt(node.firstChildElement('SpatialExtent').text())
        return SpatialExtent(crs, rectangle)

    @staticmethod
    def fromMapCanvas(mapCanvas, fullExtent: bool = False):
        assert isinstance(mapCanvas, QgsMapCanvas)

        if fullExtent:
            extent = mapCanvas.fullExtent()
        else:
            extent = mapCanvas.extent()
        crs = mapCanvas.mapSettings().destinationCrs()
        return SpatialExtent(crs, extent)

    @staticmethod
    def world():
        crs = QgsCoordinateReferenceSystem('EPSG:4326')
        ext = QgsRectangle(-180, -90, 180, 90)
        return SpatialExtent(crs, ext)

    @staticmethod
    def fromRasterSource(pathSrc):
        ds = gdalDataset(pathSrc)
        assert isinstance(ds, gdal.Dataset)
        ns, nl = ds.RasterXSize, ds.RasterYSize
        gt = ds.GetGeoTransform()
        crs = QgsCoordinateReferenceSystem(ds.GetProjection())

        xValues = []
        yValues = []
        for x in [0, ns]:
            for y in [0, nl]:
                px = px2geo(QPoint(x, y), gt, pxCenter=False)
                xValues.append(px.x())
                yValues.append(px.y())

        return SpatialExtent(crs, min(xValues), min(yValues),
                             max(xValues), max(yValues))

    @staticmethod
    def fromLayer(mapLayer):
        assert isinstance(mapLayer, QgsMapLayer)
        extent = mapLayer.extent()
        crs = mapLayer.crs()
        return SpatialExtent(crs, extent)

    def __init__(self, crs, *args):
        if not isinstance(crs, QgsCoordinateReferenceSystem):
            crs = QgsCoordinateReferenceSystem(crs)
        assert isinstance(crs, QgsCoordinateReferenceSystem)
        super(SpatialExtent, self).__init__(*args)
        self.mCrs = crs

    def setCrs(self, crs):
        assert isinstance(crs, QgsCoordinateReferenceSystem)
        self.mCrs = crs

    def crs(self):
        return self.mCrs

    def writeXml(self, node: QDomNode, doc: QDomDocument):
        node_geom = doc.createElement('SpatialExtent')
        node_geom.appendChild(doc.createTextNode(self.asWktPolygon()))
        node_crs = doc.createElement('SpatialExtentCrs')
        if QgsCoordinateReferenceSystem(self.crs().authid()) == self.crs():
            node_crs.appendChild(doc.createTextNode(self.crs().authid()))
        else:
            node_crs.appendChild(doc.createTextNode(self.crs().toWkt()))
        node.appendChild(node_geom)
        node.appendChild(node_crs)

    def toCrs(self, crs):
        assert isinstance(crs, QgsCoordinateReferenceSystem)
        box = QgsRectangle(self)
        if self.mCrs != crs:
            box = saveTransform(box, self.mCrs, crs)
        return SpatialExtent(crs, box) if box else None

    def spatialCenter(self):
        return SpatialPoint(self.crs(), self.center())

    def combineExtentWith(self, *args):
        if args is None:
            return
        elif isinstance(args[0], SpatialExtent):
            extent2 = args[0].toCrs(self.crs())
            self.combineExtentWith(QgsRectangle(extent2))
        else:
            super(SpatialExtent, self).combineExtentWith(*args)

        return self

    def setCenter(self, centerPoint, crs=None):
        """
        Shift the center of this rectange
        :param centerPoint:
        :param crs:
        :return:
        """
        if crs and crs != self.crs():
            trans = QgsCoordinateTransform(crs, self.crs())
            centerPoint = trans.transform(centerPoint)

        delta = centerPoint - self.center()
        self.setXMaximum(self.xMaximum() + delta.x())
        self.setXMinimum(self.xMinimum() + delta.x())
        self.setYMaximum(self.yMaximum() + delta.y())
        self.setYMinimum(self.yMinimum() + delta.y())

        return self

    def __cmp__(self, other):
        if other is None:
            return 1
        s = ""

    def upperRightPt(self) -> QgsPointXY:
        """
        Returns the upper-right coordinate as QgsPointXY.
        :return: QgsPointXY
        """
        return QgsPointXY(*self.upperRight())

    def upperLeftPt(self) -> QgsPointXY:
        """
        Returns the upper-left coordinate as QgsPointXY.
        :return: QgsPointXY
        """
        return QgsPointXY(*self.upperLeft())

    def lowerRightPt(self) -> QgsPointXY:
        """
        Returns the lower-left coordinate as QgsPointXY.
        :return: QgsPointXY
        """
        return QgsPointXY(*self.lowerRight())

    def lowerLeftPt(self) -> QgsPointXY:
        """
        Returns the lower-left coordinate as QgsPointXY.
        :return: QgsPointXY
        """
        return QgsPointXY(*self.lowerLeft())

    def upperRight(self) -> tuple:
        """
        Returns the upper-right coordinate as tuple (x,y)
        :return: tuple (x,y)
        """
        return self.xMaximum(), self.yMaximum()

    def upperLeft(self) -> tuple:
        """
        Returns the upper-left coordinate as tuple (x,y)
        :return: tuple (x,y)
        """
        return self.xMinimum(), self.yMaximum()

    def lowerRight(self) -> tuple:
        """
        Returns the lower-right coordinate as tuple (x,y)
        :return: tuple (x,y)
        """
        return self.xMaximum(), self.yMinimum()

    def lowerLeft(self) -> tuple:
        """
        Returns the lower-left coordinate as tuple (x,y)
        :return: tuple (x,y)
        """
        return self.xMinimum(), self.yMinimum()

    def __eq__(self, other) -> bool:
        """
        Checks for equality
        :param other: SpatialExtent
        :return: bool
        """
        if not isinstance(other, SpatialExtent):
            return False
        else:
            return self.toString() == other.toString()

    def __sub__(self, other):
        raise NotImplementedError()

    def __mul__(self, other):
        raise NotImplementedError()

    def __copy__(self):
        return SpatialExtent(self.crs(), QgsRectangle(self))

    def __reduce__(self):

        return self.__class__, ('',), self.__getstate__()

    def __getstate__(self):
        state = self.__dict__.copy()
        state.pop('mCrs')
        state['_crs_'] = self.crs().toWkt()
        state['_xmin_'] = self.xMinimum()
        state['_xmax_'] = self.xMaximum()
        state['_ymin_'] = self.yMinimum()
        state['_ymax_'] = self.yMaximum()
        return state

    def __setstate__(self, state):
        self.setCrs(QgsCoordinateReferenceSystem(state.pop('_crs_')))
        self.setXMinimum(state.pop('_xmin_'))
        self.setXMaximum(state.pop('_xmax_'))
        self.setYMinimum(state.pop('_ymin_'))
        self.setYMaximum(state.pop('_ymax_'))
        self.__dict__.update(state)

    def __hash__(self):
        return hash(str(self))

    def __str__(self):
        return self.__repr__()

    def __repr__(self) -> str:
        """
        Returns a representation string
        :return: str
        """

        return '{} {} {}'.format(self.upperLeft(), self.lowerRight(), self.crs().authid())


def setToolButtonDefaultActionMenu(toolButton: QToolButton, actions: list):
    if isinstance(toolButton, QAction):
        for btn in toolButton.parent().findChildren(QToolButton):
            assert isinstance(btn, QToolButton)
            if btn.defaultAction() == toolButton:
                toolButton = btn
                break

    assert isinstance(toolButton, QToolButton)
    toolButton.setPopupMode(QToolButton.MenuButtonPopup)
    menu = QMenu(toolButton)
    for i, a in enumerate(actions):
        assert isinstance(a, QAction)
        a.setParent(menu)
        menu.addAction(a)
        if i == 0:
            toolButton.setDefaultAction(a)

    menu.triggered.connect(toolButton.setDefaultAction)
    toolButton.setMenu(menu)


class SelectMapLayersDialog(QgsDialog):
    class LayerDescription(object):

        def __init__(self, info: str, filters: QgsMapLayerProxyModel.Filters, allowEmptyLayer=False):
            self.labelText = info
            self.filters = filters
            self.allowEmptyLayer = allowEmptyLayer

    def __init__(self, *args, layerDescriptions: list = None, **kwds):
        super(SelectMapLayersDialog, self).__init__(buttons=QDialogButtonBox.Ok | QDialogButtonBox.Cancel)
        self.setWindowTitle('Select layer(s)')

        gl = QGridLayout()
        assert isinstance(gl, QGridLayout)
        self.mGrid = gl
        gl.setSpacing(6)
        gl.setColumnStretch(0, 0)
        gl.setColumnStretch(1, 1)
        self.layout().addLayout(gl)

        self.mMapLayerBoxes = []

        self.buttonBox().button(QDialogButtonBox.Ok).clicked.connect(self.accept)
        self.buttonBox().button(QDialogButtonBox.Cancel).clicked.connect(self.reject)

    def selectMapLayer(self, i, layer):
        """
        Selects the QgsMapLayer layer in QgsMapLayerComboBox.
        :param i: int
        :param layer: QgsMapLayer.
        """
        if isinstance(i, QgsMapLayerComboBox):
            i = self.mMapLayerBoxes.index(i)
        box = self.mMapLayerBoxes[i]
        assert isinstance(layer, QgsMapLayer)
        assert isinstance(box, QgsMapLayerComboBox)
        QgsProject.instance().addMapLayer(layer)

        for i in range(box.count()):
            l = box.layer(i)
            if isinstance(l, QgsMapLayer) and l == layer:
                box.setCurrentIndex(i)
                break

    def exec_(self):

        if len(self.mMapLayerBoxes) == 0:
            self.addLayerDescription('Map Layer', QgsMapLayerProxyModel.All)
        super(SelectMapLayersDialog, self).exec_()

    def addLayerDescription(self, info: str,
                            filters: QgsMapLayerProxyModel.Filters,
                            allowEmptyLayer=False,
                            layerDescription=None) -> QgsMapLayerComboBox:
        """
        Adds a map layer description
        :param info: description text
        :param filters: map layer filters
        :param allowEmptyLayer: bool
        :param layerDescription: SelectMapLayersDialog.LayerDescription (overwrites the other attributes)
        :return: the QgsMapLayerComboBox that relates to this layer description
        """

        if not isinstance(layerDescription, SelectMapLayersDialog.LayerDescription):
            layerDescription = SelectMapLayersDialog.LayerDescription(info, filters, allowEmptyLayer=allowEmptyLayer)

        assert isinstance(layerDescription, SelectMapLayersDialog.LayerDescription)
        i = self.mGrid.rowCount()

        layerbox = QgsMapLayerComboBox(self)
        layerbox.setFilters(layerDescription.filters)
        self.mMapLayerBoxes.append(layerbox)
        self.mGrid.addWidget(QLabel(layerDescription.labelText, self), i, 0)
        self.mGrid.addWidget(layerbox, i, 1)

        return layerbox

    def mapLayers(self) -> list:
        """
        Returns the user's list of map layers
        :return: [list-of-QgsMapLayers]
        """
        return [b.currentLayer() for b in self.mMapLayerBoxes]


class QgsTaskMock(QgsTask):
    """
    A mocked QgsTask
    """

    def __init__(self):
        super(QgsTaskMock, self).__init__()<|MERGE_RESOLUTION|>--- conflicted
+++ resolved
@@ -1608,59 +1608,8 @@
 
     try:
         dataset = gdalDataset(dataset)
-<<<<<<< HEAD
-    except:
-        pass
-
-    def checkWavelengthUnit(key: str, value: str) -> str:
-        wlu: str = None
-        value = value.strip()
-        if re.search(r'^wavelength[ _]?units?', key, re.I):
-            # metric length units
-            wlu = UnitLookup.baseUnit(value)
-
-            if wlu is not None:
-                return wlu
-
-            if re.search(r'^Wavenumber$', values, re.I):
-                wlu = '-'
-            elif re.search(r'^GHz$', values, re.I):
-                wlu = 'GHz'
-            elif re.search(r'^MHz$', values, re.I):
-                wlu = 'MHz'
-            # date / time units
-            elif re.search(r'^(Date|DTG|Date[_ ]?Time[_ ]?Group|Date[_ ]?Stamp|Time[_ ]?Stamp)$', values, re.I):
-                wlu = 'DateTime'
-            elif re.search(r'^Decimal[_ ]?Years?$', value, re.I):
-                wlu = 'DecimalYear'
-            elif re.search(r'^(Seconds?|s|secs?)$', values, re.I):
-                wlu = 's'
-            elif re.search(r'^Index$', values, re.I):
-                wlu = None
-            else:
-                wlu = None
-        return wlu
-
-    def checkWavelength(key: str, values: str, expected:int = 1) -> np.ndarray:
-        wl: np.ndarray = None
-        if re.search(r'^wavelengths?$', key, re.I):
-            # remove trailing / ending { } and whitespace
-            values = re.sub('[{}]', '', values).strip()
-            if ',' not in values:
-                sep = ' '
-            else:
-                sep = ','
-            try:
-                wl = np.fromstring(values, count=expected, sep=sep)
-            except ValueError as exV:
-                pass
-            except Exception as ex:
-                pass
-        return wl
-=======
     except AssertionError:
         return None, None
->>>>>>> 2a2c98d4
 
     if isinstance(dataset, gdal.Dataset):
         # 1. check on raster level
@@ -1745,13 +1694,10 @@
         if domain == 'FORCE' and wlu == 'DecimalYear':
             # make decimal-year values leap-year sensitive
             wl = UnitLookup.convertDateUnit(datetime64(wl, dpy=365), 'DecimalYear')
-<<<<<<< HEAD
-=======
 
         return wl, wlu
     else:
         return None, None
->>>>>>> 2a2c98d4
 
 
 
