# -*- coding: utf-8 -*-

"""
***************************************************************************
    __init__.py
    ---------------------
    Date                 : April 2016
    Copyright            : (C) 2013 by Benjamin Jakimow
                         This file is derived from the the ExampleAlgorithmProvider.py
                         originally written by Victor Olaya for the QGIS Processing framework
***************************************************************************
*                                                                         *
*   This program is free software; you can redistribute it and/or modify  *
*   it under the terms of the GNU General Public License as published by  *
*   the Free Software Foundation; either version 2 of the License, or     *
*   (at your option) any later version.                                   *
*                                                                         *
***************************************************************************
"""


from processing.core.AlgorithmProvider import AlgorithmProvider
from processing.core.ProcessingConfig import Setting, ProcessingConfig
from ExampleAlgorithm import ExampleAlgorithm

import enmapbox

class ExampleAlgorithmProvider(AlgorithmProvider):

    MY_DUMMY_SETTING = 'MY_DUMMY_SETTING'

    def __init__(self):
        AlgorithmProvider.__init__(self)

        # Deactivate provider by default
        self.activate = True

        # Load algorithms
        self.alglist = [ExampleAlgorithm()]
        for alg in self.alglist:
            alg.provider = self

    def initializeSettings(self):
        """In this method we add settings needed to configure our
        provider.

        Do not forget to call the parent method, since it takes care
        or automatically adding a setting for activating or
        deactivating the algorithms in the provider.
        """
        AlgorithmProvider.initializeSettings(self)
<<<<<<< HEAD
        ProcessingConfig.addSetting(Setting('EnMAP-Box',
=======
        ProcessingConfig.addSetting(Setting('EnMAP Box',
>>>>>>> 21496743
                                            ExampleAlgorithmProvider.MY_DUMMY_SETTING,
                                            'Example setting', 'Default value'))

    def unload(self):
        """Setting should be removed here, so they do not appear anymore
        when the plugin is unloaded.
        """
        AlgorithmProvider.unload(self)
        ProcessingConfig.removeSetting(
            ExampleAlgorithmProvider.MY_DUMMY_SETTING)

    def getName(self):
        """This is the name that will appear on the toolbox group.

        It is also used to create the command line name of all the
        algorithms from this provider.
        """
<<<<<<< HEAD
        return 'EnMAP-Box'
=======
        return 'EnMAP Box'
>>>>>>> 21496743

    def getDescription(self):
        """This is the provired full name.
        """
<<<<<<< HEAD
        return 'Example app'
=======
        return 'EnMAP Box'
>>>>>>> 21496743

    def getIcon(self):
        """Return the default EnMAP-Box Icon
        """

        return enmapbox.getQIcon()
        #return AlgorithmProvider.getIcon(self)

    def _loadAlgorithms(self):
        """Here we fill the list of algorithms in self.algs.

        This method is called whenever the list of algorithms should
        be updated. If the list of algorithms can change (for instance,
        if it contains algorithms from user-defined scripts and a new
        script might have been added), you should create the list again
        here.

        In this case, since the list is always the same, we assign from
        the pre-made list. This assignment has to be done in this method
        even if the list does not change, since the self.algs list is
        cleared before calling this method.
        """
        self.algs = self.alglist<|MERGE_RESOLUTION|>--- conflicted
+++ resolved
@@ -4,10 +4,9 @@
 ***************************************************************************
     __init__.py
     ---------------------
-    Date                 : April 2016
-    Copyright            : (C) 2013 by Benjamin Jakimow
-                         This file is derived from the the ExampleAlgorithmProvider.py
-                         originally written by Victor Olaya for the QGIS Processing framework
+    Date                 : July 2013
+    Copyright            : (C) 2013 by Victor Olaya
+    Email                : volayaf at gmail dot com
 ***************************************************************************
 *                                                                         *
 *   This program is free software; you can redistribute it and/or modify  *
@@ -18,12 +17,18 @@
 ***************************************************************************
 """
 
+__author__ = 'Victor Olaya'
+__date__ = 'July 2013'
+__copyright__ = '(C) 2013, Victor Olaya'
+
+# This will get replaced with a git SHA1 when you do a git archive
+
+__revision__ = '$Format:%H$'
 
 from processing.core.AlgorithmProvider import AlgorithmProvider
 from processing.core.ProcessingConfig import Setting, ProcessingConfig
 from ExampleAlgorithm import ExampleAlgorithm
 
-import enmapbox
 
 class ExampleAlgorithmProvider(AlgorithmProvider):
 
@@ -33,7 +38,7 @@
         AlgorithmProvider.__init__(self)
 
         # Deactivate provider by default
-        self.activate = True
+        self.activate = False
 
         # Load algorithms
         self.alglist = [ExampleAlgorithm()]
@@ -49,11 +54,7 @@
         deactivating the algorithms in the provider.
         """
         AlgorithmProvider.initializeSettings(self)
-<<<<<<< HEAD
-        ProcessingConfig.addSetting(Setting('EnMAP-Box',
-=======
         ProcessingConfig.addSetting(Setting('EnMAP Box',
->>>>>>> 21496743
                                             ExampleAlgorithmProvider.MY_DUMMY_SETTING,
                                             'Example setting', 'Default value'))
 
@@ -71,27 +72,17 @@
         It is also used to create the command line name of all the
         algorithms from this provider.
         """
-<<<<<<< HEAD
-        return 'EnMAP-Box'
-=======
         return 'EnMAP Box'
->>>>>>> 21496743
 
     def getDescription(self):
         """This is the provired full name.
         """
-<<<<<<< HEAD
-        return 'Example app'
-=======
         return 'EnMAP Box'
->>>>>>> 21496743
 
     def getIcon(self):
-        """Return the default EnMAP-Box Icon
+        """We return the default icon.
         """
-
-        return enmapbox.getQIcon()
-        #return AlgorithmProvider.getIcon(self)
+        return AlgorithmProvider.getIcon(self)
 
     def _loadAlgorithms(self):
         """Here we fill the list of algorithms in self.algs.
