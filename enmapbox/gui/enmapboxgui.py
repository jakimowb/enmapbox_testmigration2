--- conflicted
+++ resolved
@@ -218,20 +218,12 @@
     MAPTOOLACTION = 'enmapbox/maptoolkey'
 
     sigDataSourceAdded = pyqtSignal([str], [DataSource])
-<<<<<<< HEAD
-    sigSpectralLibraryAdded = pyqtSignal([str], [DataSourceSpectralLibrary], [SpectralLibrary])
-=======
     sigSpectralLibraryAdded = pyqtSignal([str], [SpectralLibrary], [DataSourceSpectralLibrary])
->>>>>>> b2ccd0c8
     sigRasterSourceAdded = pyqtSignal([str], [DataSourceRaster])
     sigVectorSourceAdded = pyqtSignal([str], [DataSourceVector])
 
     sigDataSourceRemoved = pyqtSignal([str], [DataSource])
-<<<<<<< HEAD
-    sigSpectralLibraryRemoved = pyqtSignal([str], [DataSourceSpectralLibrary], [SpectralLibrary])
-=======
     sigSpectralLibraryRemoved = pyqtSignal([str], [SpectralLibrary], [DataSourceSpectralLibrary])
->>>>>>> b2ccd0c8
     sigRasterSourceRemoved = pyqtSignal([str], [DataSourceRaster])
     sigVectorSourceRemoved = pyqtSignal([str], [DataSourceVector])
 
