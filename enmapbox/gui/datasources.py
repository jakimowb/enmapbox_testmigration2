--- conflicted
+++ resolved
@@ -43,11 +43,7 @@
 from enmapbox.gui.utils import SpatialExtent, SpatialPoint, guessDataProvider
 from enmapbox.gui import subLayerDefinitions, openRasterLayerSilent, \
     SpectralLibrary, ClassificationScheme, AbstractSpectralLibraryIO
-<<<<<<< HEAD
-
-=======
 from enmapbox import debugLog
->>>>>>> 36ad0fb2
 from ..externals.qps.layerproperties import defaultRasterRenderer
 from ..externals.qps.utils import parseWavelength
 
@@ -887,20 +883,6 @@
         src = DataSourceFactory.srcToString(src)
         if isinstance(src, str) and os.path.exists(src):
             pkl_obj = None
-<<<<<<< HEAD
-            if src.endswith('.pkl'):
-                try:
-                    with open(src, 'rb') as f:
-                        pkl_obj = pickle.load(f)
-                except Exception:
-                    pass
-            elif src.endswith('.json'):
-                try:
-                    with open(src, 'r', encoding='utf-8') as f:
-                        pkl_obj = json.load(f)
-                except Exception:
-                    pass
-=======
 
             try:
                 if src.endswith('.pkl'):
@@ -914,7 +896,6 @@
                 msg = f'isHubFlowObj:: Unable to load {src}'
                 debugLog(msg)
 
->>>>>>> 36ad0fb2
             if pkl_obj is not None:
                 return True, pkl_obj
         return False, None
