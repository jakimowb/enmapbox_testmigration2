# -*- coding: utf-8 -*-
# noinspection PyPep8Naming
"""
***************************************************************************
    dockmanager.py
    ---------------------
    Date                 : August 2017
    Copyright            : (C) 2017 by Benjamin Jakimow
    Email                : benjamin.jakimow@geo.hu-berlin.de
***************************************************************************
*                                                                         *
*   This program is free software; you can redistribute it and/or modify  *
*   it under the terms of the GNU General Public License as published by  *
*   the Free Software Foundation; either version 3 of the License, or     *
*   (at your option) any later version.                                   *
*                                                                         *
***************************************************************************
"""
import os
import re
import uuid
import typing
import warnings
import time
from processing import Processing
from qgis.PyQt.QtWidgets import QWidget, QHeaderView, QMenu, QAbstractItemView, QApplication
from qgis.PyQt.QtCore import Qt, QMimeData, QModelIndex, QObject, QTimer, pyqtSignal, QEvent

from qgis.PyQt.QtGui import QIcon, QDragEnterEvent, QDragMoveEvent, QDropEvent, QDragLeaveEvent
from qgis.PyQt.QtXml import QDomDocument, QDomElement
from qgis.core import QgsMapLayer, QgsVectorLayer, QgsRasterLayer, QgsProject, QgsReadWriteContext, \
    QgsLayerTreeLayer, QgsLayerTreeNode, QgsLayerTreeGroup, \
    QgsLayerTreeModelLegendNode, QgsLayerTree, QgsLayerTreeModel, QgsLayerTreeUtils, \
    QgsPalettedRasterRenderer, QgsProcessingFeedback, QgsSettings

from qgis.gui import QgsLayerTreeView, \
    QgsMapCanvas, QgsLayerTreeViewMenuProvider, QgsLayerTreeMapCanvasBridge, QgsDockWidget, QgsMessageBar

from enmapbox import debugLog
from enmapbox.gui import \
    SpectralLibrary, SpectralLibraryWidget, SpatialExtent, SpatialPoint, \
    findParent, loadUi, showLayerPropertiesDialog

from enmapbox.gui.utils import enmapboxUiPath
from enmapbox.gui.mapcanvas import \
    CanvasLink, MapCanvas, MapDock, KEY_LAST_CLICKED, \
    LINK_ON_CENTER, LINK_ON_CENTER_SCALE, LINK_ON_SCALE
from enmapbox.gui.mimedata import \
    MDF_QGIS_LAYERTREEMODELDATA, MDF_ENMAPBOX_LAYERTREEMODELDATA, QGIS_URILIST_MIMETYPE, \
    MDF_TEXT_HTML, MDF_URILIST, MDF_TEXT_PLAIN, MDF_QGIS_LAYER_STYLE, \
    extractMapLayers, containsMapLayers, textToByteArray, extractSpectralLibraries
from enmapbox.gui.docks import Dock, DockArea, \
    AttributeTableDock, SpectralLibraryDock, TextDock, MimeDataDock, WebViewDock
from enmapbox.gui.datasources import DataSource
from enmapbox.externals.qps.layerproperties import pasteStyleFromClipboard, pasteStyleToClipboard
from enmapbox.gui.datasourcemanager import DataSourceManager
from enmapbox.gui.utils import getDOMAttributes
from hubdsm.core.category import Category  # needed for eval
from hubdsm.core.color import Color  # needed for eval
from hubdsm.processing.classificationstatistics import ClassificationStatistics, ClassificationStatisticsPlot

LUT_DOCKTYPES = {'MAP': MapDock,
                 'TEXT': TextDock,
                 'MIME': MimeDataDock,
                 'WEBVIEW': WebViewDock,
                 'SPECLIB': SpectralLibraryDock,
                 'ATTRIBUTE': AttributeTableDock
                 }

for cls in list(LUT_DOCKTYPES.values()):
    LUT_DOCKTYPES[cls] = cls


class LayerTreeNode(QgsLayerTree):
    sigIconChanged = pyqtSignal()
    sigValueChanged = pyqtSignal(QObject)
    sigRemoveMe = pyqtSignal()

    def __init__(self, name: str, value=None, checked=Qt.Unchecked, tooltip=None, icon=None):
        # QObject.__init__(self)
        super(LayerTreeNode, self).__init__()
        # assert name is not None and len(str(name)) > 0

        self.mParent = None
        self.mTooltip: str = None
        self.mValue = None
        self.mIcon: QIcon = None

        self.mXmlTag = 'tree-node'

        self.setName(name)
        self.setValue(value)
        self.setExpanded(False)
        # self.setVisible(False)
        self.setTooltip(tooltip)
        self.setIcon(icon)

        # if parent is not None:
        #    parent.addChildNode(self)
        #    if isinstance(parent, LayerTreeNode):
        #        self.sigValueChanged.connect(parent.sigValueChanged)

    def dump(self, *args, **kwargs) -> str:

        d = super(LayerTreeNode, self).dump()
        d += '{}:"{}":"{}"\n'.format(self.__class__.__name__, self.name(), self.value())
        return d

    def xmlTag(self) -> str:
        return self.mXmlTag

    def _removeSubNode(self, node):
        if node in self.children():
            self.removeChildNode(node)
        return None

    def fetchCount(self):
        return 0

    def fetchNext(self):
        pass

    def removeFromParent(self):
        """
        Removed this node from its parent node
        :return: this node
        """
        if self.parent() is not None:
            self.parent().removeChildNode(self)
        return self

    def setValue(self, value):
        self.mValue = value
        self.sigValueChanged.emit(self)

    def value(self):
        return self.mValue

    def removeChildren(self, i0, cnt):
        self.removeChildrenPrivate(i0, cnt)
        self.updateVisibilityFromChildren()

    def setTooltip(self, tooltip):
        self.mTooltip = tooltip

    def tooltip(self, default=''):
        return self.mTooltip

    def setIcon(self, icon):
        if icon:
            assert isinstance(icon, QIcon)
        self.mIcon = icon
        self.sigIconChanged.emit()

    def icon(self):
        return self.mIcon

    def populateContextMenu(self, menu:QMenu):
        """
        Returns an empty QMenu
        Overwrite with QMenu + QActions that implement logic related to the TreeNode and its data.
        :return:
        """

    @staticmethod
    def readXml(element):

        raise NotImplementedError()

        return None

    @staticmethod
    def attachCommonPropertiesFromXML(node, element):
        assert 'tree-node' in element.tagName()

        node.setName(element.attribute('name'))
        node.setExpanded(element.attribute('expanded') == '1')
        node.setVisible(QgsLayerTreeUtils.checkStateFromXml(element.attribute("checked")))
        node.readCommonXml(element)

    def writeXML(self, parentElement):

        assert isinstance(parentElement, QDomElement)
        doc = parentElement.ownerDocument()
        elem = doc.createElement('tree-node')

        elem.setAttribute('name', self.name())
        elem.setAttribute('expanded', '1' if self.isExpanded() else '0')
        elem.setAttribute('checked', QgsLayerTreeUtils.checkStateToXml(Qt.Checked))

        # custom properties
        self.writeCommonXml(elem)

        for node in self.children():
            node.writeXML(elem)
        parentElement.appendChild(elem)

        # return elem

    def readChildrenFromXml(self, element):
        nodes = []
        childElem = element.firstChildElement()
        while (not childElem.isNull()):
            elem = childElem
            tagName = elem.tagName()
            node = None
            attributes = getDOMAttributes(elem)
            # from enmapbox.gui.dockmanager import DockTreeNode, MapDockTreeNode, TextDockTreeNode
            # from enmapbox.gui.datasourcemanager import DataSourceGroupTreeNode, DataSourceTreeNode

            if tagName == 'tree-node':
                node = LayerTreeNode.readXml(elem)
            else:
                for nodeClass in LayerTreeNode.__subclasses__():
                    if True:
                        node = nodeClass.readXml(elem)
                        break

            if node:
                nodes.append(node)
            childElem = childElem.nextSibling()
        if len(nodes) > 0:
            self.insertChildNodes(-1, nodes)

    def dropMimeData(self):
        raise NotImplementedError()

    def __eq__(self, other):
        return id(self) == id(other)

    def __hash__(self):
        return hash(id(self))


class DockTreeNode(LayerTreeNode):
    """
    Base TreeNode to symbolise a Dock
    """
    sigDockUpdated = pyqtSignal()

    def __init__(self, dock: Dock):
        assert isinstance(dock, Dock)
        self.dock = dock
        super(DockTreeNode, self).__init__('<dockname not available>')

        self.mIcon = QIcon(':/enmapbox/gui/ui/icons/viewlist_dock.svg')
        self.dock = dock
        self.setName(dock.title())
        self.dock.sigTitleChanged.connect(self.setName)

    def writeXML(self, parentElement):
        elem = super(DockTreeNode, self).writeXML(parentElement)
        elem.setTagName('dock-tree-node')
        return elem

    def writeLayerTreeGroupXML(self, parentElement):
        QgsLayerTreeGroup.writeXML(self, parentElement)

        # return super(QgsLayerTreeNode,self).writeXml(parentElement)


class TextDockTreeNode(DockTreeNode):
    def __init__(self, dock):
        assert isinstance(dock, TextDock)
        super(TextDockTreeNode, self).__init__(dock)
        self.setIcon(QIcon(':/enmapbox/gui/ui/icons/viewlist_dock.svg'))

        assert isinstance(dock, TextDock)

        self.fileNode = LayerTreeNode('File')
        dock.mTextDockWidget.sigSourceChanged.connect(self.setLinkedFile)
        self.setLinkedFile(dock.mTextDockWidget.mFile)
        self.addChildNode(self.fileNode)

    def setLinkedFile(self, path):
        self.fileNode.setValue(path)
        self.fileNode.setTooltip(path)


class AttributeTableDockTreeNode(DockTreeNode):
    def __init__(self, dock):
        assert isinstance(dock, AttributeTableDock)
        super(AttributeTableDockTreeNode, self).__init__(dock)
        self.setIcon(QIcon(r':/enmapbox/gui/ui/icons/viewlist_attributetabledock.svg'))


class SpeclibDockTreeNode(DockTreeNode):
    def __init__(self, dock):
        super().__init__(dock)

        self.setIcon(QIcon(':/enmapbox/gui/ui/icons/viewlist_spectrumdock.svg'))
        self.mSpeclibWidget: SpectralLibraryWidget = None
        self.profilesNode: LayerTreeNode = LayerTreeNode('Profiles')
        self.profilesNode.setIcon(QIcon(':/qps/ui/icons/profile.svg'))
        self.addChildNode(self.profilesNode)

        assert isinstance(dock, SpectralLibraryDock)
        self.mSpeclibWidget = dock.mSpeclibWidget
        assert isinstance(self.mSpeclibWidget, SpectralLibraryWidget)

        speclib = self.speclib()
        if isinstance(speclib, SpectralLibrary):
            speclib.committedFeaturesAdded.connect(self.updateNodes)
            speclib.committedFeaturesRemoved.connect(self.updateNodes)
            self.updateNodes()

    def speclib(self) -> SpectralLibrary:
        return self.speclibWidget().speclib()

    def speclibWidget(self) -> SpectralLibraryWidget:
        return self.mSpeclibWidget

    def updateNodes(self):

        if isinstance(self.mSpeclibWidget, SpectralLibraryWidget):
            sl: SpectralLibrary = self.mSpeclibWidget.speclib()
            if isinstance(sl, SpectralLibrary):
                # self.profilesNode.setValue(len(speclib))


                NODES = {}
                PROFILES = dict()
                n_total = 0
                tt = []
                for field in sl.spectralValueFields():
                    n = 0
                    for f in sl.getFeatures(f'"{field.name()}" is not NULL'):
                        if f.id() >= 0:
                            n += 1
                    PROFILES[field.name()] = n
                    tt.append(f'"{field.name()}" with {n} profiles')
                    n_total += n
                self.profilesNode.setTooltip('\n'.join(tt))
                self.profilesNode.setName(f'{n_total} Profiles')
                self.profilesNode.setValue(n_total)


class MapDockTreeNode(DockTreeNode):
    """
    A TreeNode linked to a MapDock
    Acts like the QgsLayerTreeMapCanvasBridge
    """

    sigAddedLayers = pyqtSignal(list)
    sigRemovedLayers = pyqtSignal(list)

    def __init__(self, dock):
        super(MapDockTreeNode, self).__init__(dock)
        # KeepRefs.__init__(self)
        assert isinstance(self.dock, MapDock)
        self.setIcon(QIcon(':/enmapbox/gui/ui/icons/viewlist_mapdock.svg'))
        self.addedChildren.connect(self.onAddedChildren)
        self.removedChildren.connect(self.onRemovedChildren)
        self.willRemoveChildren.connect(self.onWillRemoveChildren)
        self.mRemovedLayerCache = []

        canvas = self.dock.mapCanvas()
        assert isinstance(canvas, MapCanvas)

        existingLayers = canvas.layers()
        self.mTreeCanvasBridge = MapCanvasBridge(self, canvas)

        # re-add layers that have been visible in the canvas before
        missing = [l for l in existingLayers if l not in canvas.layers()]
        for l in missing:
            self.addLayer(l)
        self.mTreeCanvasBridge.setCanvasLayers()

    def onAddedChildren(self, node, idxFrom, idxTo):
        self.updateCanvas()
        lyrs = []
        for n in node.children()[idxFrom:idxTo + 1]:
            if type(n) == QgsLayerTreeLayer:
                lyrs.append(n.layer())
        if len(lyrs) > 0:
            self.sigAddedLayers.emit(lyrs)

    def onWillRemoveChildren(self, node, idx_from, idx_to):
        self.mRemovedLayerCache.clear()
        to_remove = []
        for n in node.children()[idx_from:idx_to + 1]:
            if type(n) == QgsLayerTreeLayer:
                to_remove.append(n.layer())
        self.mRemovedLayerCache.extend(to_remove)

    def onRemovedChildren(self, node, idxFrom, idxTo):
        self.updateCanvas()
        self.sigRemovedLayers[list].emit(self.mRemovedLayerCache[:])
        self.mRemovedLayerCache.clear()

    def mapCanvas(self) -> MapCanvas:
        """
        Returns the MapCanvas
        :return: MapCanvas
        """
        return self.dock.mapCanvas()

    def updateCanvas(self):
        # reads the nodes and sets the map canvas accordingly
        self.mTreeCanvasBridge.setCanvasLayers()

    @staticmethod
    def visibleLayers(node):
        """
        Returns the QgsMapLayers from all sub-nodes the are set as 'visible'
        :param node:
        :return:
        """
        lyrs = []
        if isinstance(node, list):
            for child in node:
                lyrs.extend(MapDockTreeNode.visibleLayers(child))

        elif isinstance(node, QgsLayerTreeGroup):
            for child in node.children():
                lyrs.extend(MapDockTreeNode.visibleLayers(child))

        elif isinstance(node, QgsLayerTreeLayer):
            if node.isVisible() == Qt.Checked:
                lyr = node.layer()
                if isinstance(lyr, QgsMapLayer):
                    lyrs.append(lyr)
                else:
                    s = ""  # logger.warning('QgsLayerTreeLayer.layer() is none')
        else:
            raise NotImplementedError()

        for l in lyrs:
            assert isinstance(l, QgsMapLayer), l

        return lyrs

    def removeLayerNodesByURI(self, uri: str):
        """
        Removes each layer node that relates to a source with the given uri
        :param uri:
        :type uri:
        :return:
        :rtype:
        """

        nodesToRemove = []
        for lyrNode in self.findLayers():
            lyr = lyrNode.layer()
            if isinstance(lyr, QgsMapLayer):
                uriLyr = lyrNode.layer().source()
                if uriLyr == uri:
                    nodesToRemove.append(lyrNode)

        for node in nodesToRemove:
            node.parent().removeChildNode(node)
            s = ""

    def insertLayer(self, idx, layerSource):
        """
        Inserts a new QgsMapLayer od DataSourceSpatial on position idx by creating a new QgsMayTreeLayer node
        :param idx:
        :param layerSource:
        :return:
        """
        from enmapbox.gui.datasourcemanager import DataSourceManager
        dsm = DataSourceManager.instance()

        mapLayers = []
        if isinstance(layerSource, QgsMapLayer):
            mapLayers.append(layerSource)
        else:
            s = ""

        if isinstance(dsm, DataSourceManager):
            dsm.addSources(mapLayers)

        for mapLayer in mapLayers:
            assert isinstance(mapLayer, QgsMapLayer)
            # QgsProject.instance().addMapLayer(mapLayer)
            l = QgsLayerTreeLayer(mapLayer)
            # self.layerNode.insertChildNode(idx, l)
            self.insertChildNode(idx, l)


class DockManagerTreeModel(QgsLayerTreeModel):
    def __init__(self, dockManager, parent=None):
        self.rootNode: LayerTreeNode = LayerTreeNode('<hidden root node>')
        assert isinstance(dockManager, DockManager)
        super(DockManagerTreeModel, self).__init__(self.rootNode, parent)
        self.columnNames = ['Property', 'Value']

        if True:
            """
             // display flags
              ShowLegend                 = 0x0001,  //!< Add legend nodes for layer nodes
              ShowRasterPreviewIcon      = 0x0002,  //!< Will use real preview of raster layer as icon (may be slow)
              ShowLegendAsTree           = 0x0004,  //!< For legends that support it, will show them in a tree instead of a list (needs also ShowLegend). Added in 2.8
              DeferredLegendInvalidation = 0x0008,  //!< Defer legend model invalidation
              UseEmbeddedWidgets         = 0x0010,  //!< Layer nodes may optionally include extra embedded widgets (if used in QgsLayerTreeView). Added in 2.16

              // behavioral flags
              AllowNodeReorder           = 0x1000,  //!< Allow reordering with drag'n'drop
              AllowNodeRename            = 0x2000,  //!< Allow renaming of groups and layers
              AllowNodeChangeVisibility  = 0x4000,  //!< Allow user to set node visibility with a check box
              AllowLegendChangeState     = 0x80
            """
            self.setFlag(QgsLayerTreeModel.ShowLegend, True)
            self.setFlag(QgsLayerTreeModel.ShowLegendAsTree, True)
            # self.setFlag(QgsLayerTreeModel.ShowRasterPreviewIcon, False)

            self.setFlag(QgsLayerTreeModel.DeferredLegendInvalidation, True)
            # self.setFlag(QgsLayerTreeModel.UseEmbeddedWidget, True)

            # behavioral
            self.setFlag(QgsLayerTreeModel.AllowNodeReorder, True)
            self.setFlag(QgsLayerTreeModel.AllowNodeRename, True)
            self.setFlag(QgsLayerTreeModel.AllowNodeChangeVisibility, True)
            self.setFlag(QgsLayerTreeModel.AllowLegendChangeState, True)
            # self.setFlag(QgsLayerTreeModel.ActionHierarchical, False)

            self.setAutoCollapseLegendNodes(10)

        self.mDockManager = dockManager

        for dock in dockManager:
            self.addDock(dock)

        self.mDockManager.sigDockAdded.connect(self.addDock)
        self.mDockManager.sigDockWillBeRemoved.connect(self.removeDock)

    def columnCount(self, index) -> int:
        node = self.index2node(index)
        if type(node) in [DockTreeNode, QgsLayerTreeGroup, QgsLayerTreeLayer]:
            return 1
        elif isinstance(node, LayerTreeNode):
            return 2
        else:
            return 1

    def supportedDragActions(self):
        """
        """
        return Qt.CopyAction | Qt.MoveAction

    def supportedDropActions(self) -> Qt.DropActions:
        """
        """
        return Qt.CopyAction | Qt.MoveAction

    def addDock(self, dock: Dock) -> DockTreeNode:
        """
        Adds a Dock and returns the DockTreeNode
        :param dock:
        :return:
        """
        dockNode = createDockTreeNode(dock)
        if isinstance(dockNode, DockTreeNode):
            self.rootNode.addChildNode(dockNode)
            if self.rowCount() == 1:
                # fix for
                # https://bitbucket.org/hu-geomatics/enmap-box/issues/361/newly-created-mapview-is-not-checked-as
                QTimer.singleShot(500, self.update_docknode_visibility)
        return dock

    def update_docknode_visibility(self):

        QApplication.processEvents()

        if self.rowCount() > 0:
            idx0 = self.index(0, 0)
            idx1 = self.index(self.rowCount() - 1, 0)
            self.dataChanged.emit(idx0, idx1, [Qt.CheckStateRole])

    def canFetchMore(self, index) -> bool:
        node = self.index2node(index)
        if isinstance(node, LayerTreeNode):
            return len(node.children()) < node.fetchCount()
        return False

    def removeDock(self, dock):
        rootNode = self.rootNode
        to_remove = [n for n in rootNode.children() if n.dock == dock]
        for node in to_remove:
            self.removeDockNode(node)

    def removeDataSource(self, dataSource: DataSource):
        """
        Removes nodes that relate to a specific DataSource
        :param dataSource:
        :type dataSource:
        :return:
        :rtype:
        """
        assert isinstance(dataSource, DataSource)
        for node in self.rootNode.children():
            if isinstance(node, MapDockTreeNode):
                node.removeLayerNodesByURI(dataSource.uri())
                s = ""
        s = ""

    def dockTreeNodes(self) -> typing.List[DockTreeNode]:
        return [n for n in self.rootNode.children() if isinstance(n, DockTreeNode)]

    def mapDockTreeNodes(self) -> typing.List[MapDockTreeNode]:
        """
        Returns all MapDockTreeNodes
        :return: [list-of-MapDockTreeNodes]
        """
        return [n for n in self.dockTreeNodes() if isinstance(n, MapDockTreeNode)]

    def mapDockTreeNode(self, canvas: QgsMapCanvas) -> MapDockTreeNode:
        """
        Returns the MapDockTreeNode that is connected to `canvas`
        :param canvas: QgsMapCanvas
        :type canvas:
        :return: MapDockTreeNode
        :rtype:
        """
        for n in self.mapDockTreeNodes():
            if n.mapCanvas() == canvas:
                return n
        return None

    def mapCanvases(self) -> typing.List[MapCanvas]:
        """
        Returns all MapCanvases
        :return: [list-of-MapCanvases]
        """
        return [n.mapCanvas() for n in self.mapDockTreeNodes()]

    def mapLayerIds(self) -> typing.List[str]:
        ids = []
        for node in self.mapDockTreeNodes():
            if isinstance(node, MapDockTreeNode):
                ids.extend(node.findLayerIds())
        return ids

    def mapLayers(self) -> typing.List[QgsMapLayer]:
        """
        Returns all map layers, also those that are invisible and not added to a QgsMapCanvas
        :return: [list-of-QgsMapLayer]
        """
        ids = self.mapLayerIds()
        layers = []
        for id in self.mapLayerIds():
            lyr = QgsProject.instance().mapLayer(id)
            if isinstance(lyr, QgsMapLayer):
                layers.append(lyr)
        return layers

    def removeLayers(self, layerIds: typing.List[str]):
        """Removes the node linked to map layers"""
        assert isinstance(layerIds, list)

        mapDockTreeNodes = [n for n in self.rootNode.children() if isinstance(n, MapDockTreeNode)]
        to_remove = []
        for mapDockTreeNode in mapDockTreeNodes:
            assert isinstance(mapDockTreeNode, MapDockTreeNode)
            for id in layerIds:
                node = mapDockTreeNode.findLayer(id)
                if isinstance(node, QgsLayerTreeLayer):
                    to_remove.append(node)
        self.removeNodes(to_remove)

    def removeNodes(self, nodes: typing.List[QgsLayerTreeNode]):
        for n in nodes:
            try:
                n.disconnect()
            except:
                pass
            if isinstance(n, QgsLayerTreeNode) and isinstance(n.parent(), QgsLayerTreeNode):
                n.parent().removeChildNode(n)

    def removeDockNode(self, node):
        self.removeNodes([node])
        #self.mDockManager.removeDock(node.dock)

    def flags(self, index):
        if not index.isValid():
            return Qt.NoItemFlags
        node = self.index2node(index)
        if node is None:
            node = self.index2legendNode(index)
            if isinstance(node, QgsLayerTreeModelLegendNode):
                return self.legendNodeFlags(node)
                # return super(QgsLayerTreeModel,self).flags(index)
                # return Qt.ItemIsEnabled | Qt.ItemIsSelectable | Qt.ItemIsEditable
            else:
                return Qt.NoItemFlags
        else:
            # print('node: {}  {}'.format(node, type(node)))
            dockNode = self.parentNodesFromIndices(index, nodeInstanceType=DockTreeNode)
            if len(dockNode) == 0:
                return Qt.NoItemFlags
            elif len(dockNode) > 1:
                # print('DEBUG: Multiple docknodes selected')
                return Qt.NoItemFlags
            else:
                dockNode = dockNode[0]

            column = index.column()
            isL1 = node.parent() == self.rootNode
            flags = Qt.ItemIsEnabled | Qt.ItemIsSelectable

            # normal tree nodes

            if isinstance(node, LayerTreeNode):
                if column == 0:

                    if isinstance(node, DockTreeNode):
                        flags = flags | Qt.ItemIsUserCheckable | \
                                Qt.ItemIsEditable | \
                                Qt.ItemIsDropEnabled

                        if isL1:
                            flags = flags | Qt.ItemIsDropEnabled

                    if node.name() == 'Layers':
                        flags = flags | Qt.ItemIsUserCheckable | Qt.ItemIsEditable

                    if isinstance(node, CheckableLayerTreeNode):
                        flags = flags | Qt.ItemIsUserCheckable

                if column == 1:
                    pass
                    # mapCanvas Layer Tree Nodes
            elif type(node) in [QgsLayerTreeLayer, QgsLayerTreeGroup]:
                if column == 0:
                    flags = flags | Qt.ItemIsUserCheckable | Qt.ItemIsEditable | Qt.ItemIsDropEnabled | Qt.ItemIsDragEnabled

                # if isinstance(dockNode, MapDockTreeNode) and node != dockNode.layerNode:
                # if isinstance(dockNode, MapDockTreeNode) and node != dockNode.layerNode:
                #    flags = flags | Qt.ItemIsDragEnabled
            elif not isinstance(node, QgsLayerTree):
                s = ""
            else:
                s = ""

            return flags

    def headerData(self, section, orientation, role=None):
        if role == Qt.DisplayRole:
            return self.columnNames[section]
        return None

    def mimeTypes(self):
        # specifies the mime types handled by this model
        types = [MDF_ENMAPBOX_LAYERTREEMODELDATA,
                 MDF_QGIS_LAYERTREEMODELDATA,
                 MDF_TEXT_HTML,
                 MDF_TEXT_PLAIN,
                 MDF_URILIST]
        return types

    def dropMimeData(self, mimeData, action, row, column, parentIndex):
        assert isinstance(mimeData, QMimeData)

        if not parentIndex.isValid():
            return False

        from enmapbox import EnMAPBox
        # layerRegistry = None
        # if isinstance(EnMAPBox.instance(), EnMAPBox):
        #    layerRegistry = EnMAPBox.instance().mapLayerStore()

        parentNode = self.index2node(parentIndex)
        # L1 is the first level below the root tree -> to place dock trees
        isL1Node = parentNode.parent() == self.rootNode

        # get parent DockNode
        dockNode = self.parentNodesFromIndices(parentIndex, nodeInstanceType=DockTreeNode)

        if len(dockNode) != 1:
            return False
        else:
            dockNode = dockNode[0]

        if isinstance(dockNode, MapDockTreeNode):

            parentLayerGroup = self.parentNodesFromIndices(parentIndex, nodeInstanceType=QgsLayerTreeGroup)
            assert len(parentLayerGroup) == 1
            parentLayerGroup = parentLayerGroup[0]

            mapLayers = extractMapLayers(mimeData)
            if action == Qt.CopyAction:
                mapLayers = [l.clone() for l in mapLayers]

            i = row
            if len(mapLayers) > 0:
                QgsProject.instance().addMapLayers(mapLayers, False)
                for l in mapLayers:
                    parentLayerGroup.insertLayer(i, l)
                    i += 1
                return True

        elif isinstance(dockNode, TextDockTreeNode):
            s = ""

        return False

    def mimeData(self, indexes):
        indexes = sorted(indexes)

        if len(indexes) == 0:
            return None

        nodesFinal = self.indexes2nodes(indexes, True)

        mimeSuper = super(DockManagerTreeModel, self).mimeData(indexes)
        mimeData = QMimeData()
        doc = QDomDocument()
        rootElem = doc.createElement("dock_tree_model_data")
        context = QgsReadWriteContext()
        for node in nodesFinal:
            node.writeXml(rootElem, context)
        doc.appendChild(rootElem)
        mimeData.setData(MDF_ENMAPBOX_LAYERTREEMODELDATA, textToByteArray(doc))

        if MDF_QGIS_LAYERTREEMODELDATA in mimeSuper.formats():
            mimeData.setData(MDF_ENMAPBOX_LAYERTREEMODELDATA, mimeSuper.data(MDF_QGIS_LAYERTREEMODELDATA))
            # mimeData.setData(MDF_LAYERTREEMODELDATA, mimeSuper.data(MDF_LAYERTREEMODELDATA))

        if QGIS_URILIST_MIMETYPE in mimeSuper.formats():
            mimeData.setData(QGIS_URILIST_MIMETYPE, mimeSuper.data(QGIS_URILIST_MIMETYPE))

        return mimeData

    def parentNodesFromIndices(self, indices, nodeInstanceType=DockTreeNode):
        """
        Returns all DockNodes contained or parent to the given indices
        :param indices:
        :return:
        """
        results = set()
        if type(indices) is QModelIndex:
            node = self.index2node(indices)
            while node is not None and not isinstance(node, nodeInstanceType):
                node = node.parent()
            if node is not None:
                results.add(node)
        else:
            for ind in indices:
                results.update(self.parentNodesFromIndices(ind, nodeInstanceType=nodeInstanceType))

        return list(results)

    def data(self, index, role):
        if not index.isValid():
            return None

        node = self.index2node(index)
        legendNode = self.index2legendNode(index)
        column = index.column()

        if isinstance(legendNode, QgsLayerTreeModelLegendNode):
            # print(('LEGEND', node, column, role))
            return super(DockManagerTreeModel, self).data(index, role)

        elif type(node) in [QgsLayerTreeLayer, QgsLayerTreeGroup, QgsLayerTree]:
            # print(('QGSNODE', node, column, role))
            if role == Qt.EditRole:
                s = ""

            if isinstance(node, QgsLayerTree) and column > 0:
                return None

            if column == 1:
                if role in [Qt.DisplayRole, Qt.EditRole]:
                    return node.name()

            return super(DockManagerTreeModel, self).data(index, role)
        elif isinstance(node, LayerTreeNode):

            if column == 0:

                if role in [Qt.DisplayRole, Qt.EditRole]:
                    return node.name()
                if role == Qt.DecorationRole:
                    return node.icon()
                if role == Qt.ToolTipRole:
                    return node.tooltip()
                if role == Qt.CheckStateRole:
                    if isinstance(node, DockTreeNode):
                        if isinstance(node.dock, Dock):
                            return Qt.Checked if node.dock.isVisible() else Qt.Unchecked
                    if isinstance(node, CheckableLayerTreeNode):
                        return node.checkState()
            elif column == 1:
                if role == Qt.DisplayRole:
                    # print(node.value())
                    return node.value()

                if role == Qt.EditRole:
                    return node.value()

            else:
                # if role == Qt.DisplayRole and isinstance(node, TreeNode):
                #    return node.value()
                return super(DockManagerTreeModel, self).data(index, role)

        return None

        # return super(DockManagerTreeModel, self).data(index, role)

    def setData(self, index, value, role=None):

        node = self.index2node(index)
        if node is None:
            node = self.index2legendNode(index)
            if isinstance(node, QgsLayerTreeModelLegendNode):
                # this does not work:
                # result = super(QgsLayerTreeModel,self).setData(index, value, role=role)
                if role == Qt.CheckStateRole and not self.testFlag(QgsLayerTreeModel.AllowLegendChangeState):
                    return False
                result = node.setData(value, role)
                if result:
                    self.dataChanged.emit(index, index)
                return result

        parentNode = node.parent()

        result = False
        if isinstance(node, DockTreeNode) and isinstance(node.dock, Dock):
            if role == Qt.CheckStateRole:
                if value == Qt.Unchecked:
                    node.dock.setVisible(False)
                else:
                    node.dock.setVisible(True)
                result = True
            if role == Qt.EditRole and len(value) > 0:
                node.dock.setTitle(value)
                result = True

        if isinstance(node, CheckableLayerTreeNode) and role == Qt.CheckStateRole:
            node.setCheckState(Qt.Unchecked if value in [False, 0, Qt.Unchecked] else Qt.Checked)
            return True

        if type(node) in [QgsLayerTreeLayer, QgsLayerTreeGroup]:

            if role == Qt.CheckStateRole:
                node.setItemVisibilityChecked(value)
                mapDockNode = node.parent()
                while mapDockNode is not None and not isinstance(mapDockNode, MapDockTreeNode):
                    mapDockNode = mapDockNode.parent()

                assert isinstance(mapDockNode, MapDockTreeNode)
                mapDockNode.updateCanvas()
                result = True
            if role == Qt.EditRole:
                if isinstance(node, QgsLayerTreeLayer):
                    node.setName(value)
                    result = True
                if isinstance(node, QgsLayerTreeGroup):
                    node.setName(value)
                    result = True

        if result:
            self.dataChanged.emit(index, index)
        return result


class DockTreeView(QgsLayerTreeView):

    sigPopulateContextMenu = pyqtSignal(QMenu)

    def __init__(self, parent):
        super(DockTreeView, self).__init__(parent)

        self.setHeaderHidden(False)
        self.header().setStretchLastSection(True)
        self.header().setResizeMode(QHeaderView.ResizeToContents)
        # self.header().setResizeMode(1, QHeaderView.ResizeToContents)
        self.currentLayerChanged.connect(self.onCurrentLayerChanged)
        self.setEditTriggers(QAbstractItemView.EditKeyPressed)
        self.mMenuProvider: DockManagerLayerTreeModelMenuProvider = DockManagerLayerTreeModelMenuProvider(self)
        self.mMenuProvider.mSignals.sigPopulateContextMenu.connect(self.sigPopulateContextMenu)
        self.setMenuProvider(self.mMenuProvider)

    def findParentMapDockTreeNode(self, node: QgsLayerTreeNode) -> MapDockTreeNode:
        while isinstance(node, QgsLayerTreeNode) and not isinstance(node, MapDockTreeNode):
            node = node.parent()
        if isinstance(node, MapDockTreeNode):
            return node
        else:
            return None

    def onCurrentLayerChanged(self, layer: QgsMapLayer):
        debugLog('DockTreeView:onCurrentLayerChanged')
        # find QgsLayerTreeNodes connects to this layer
        currentLayerNode = self.currentNode()
        if not (isinstance(currentLayerNode, QgsLayerTreeLayer) and currentLayerNode.layerId() == layer.id()):
            # find the QgsLayerTreeNode
            currentLayerNode = self.model().rootNode.findLayer(layer)

        map_node = self.findParentMapDockTreeNode(currentLayerNode)
        if isinstance(map_node, MapDockTreeNode):
            self.setCurrentMapCanvas(map_node.mapCanvas())

        for canvas in self.layerTreeModel().mapCanvases():
            assert isinstance(canvas, MapCanvas)
            if layer in canvas.layers():
                canvas.setCurrentLayer(layer)

        debugLog(f'DockTreeView current layer : {self.currentLayer()}')
        debugLog(f'DockTreeView current canvas: {self.currentMapCanvas()}')

    def setCurrentMapCanvas(self, canvas: QgsMapCanvas):

        if canvas in self.mapCanvases():
            canvas.setProperty(KEY_LAST_CLICKED, time.time())
            return True
        else:
            return False

    def currentMapCanvas(self) -> MapCanvas:
        """
        Returns the current MapCanvas, i.e. the MapCanvas that was clicked last
        :return:
        :rtype:
        """
        canvases = sorted(self.mapCanvases(), key=lambda c: c.property(KEY_LAST_CLICKED))
        if len(canvases) > 0:
            return canvases[-1]
        else:
            return None

    def mapCanvases(self) -> typing.List[MapCanvas]:
        return self.model().mapCanvases()

    def layerTreeModel(self) -> DockManagerTreeModel:
        return self.model()

    def setModel(self, model):
        assert isinstance(model, DockManagerTreeModel)

        super(DockTreeView, self).setModel(model)
        model.rootNode.addedChildren.connect(self.onNodeAddedChildren)
        for c in model.rootNode.findChildren(LayerTreeNode):
            self.setColumnSpan(c)

    def onNodeAddedChildren(self, parent, iFrom, iTo):
        for i in range(iFrom, iTo + 1):
            node = parent.children()[i]
            if isinstance(node, LayerTreeNode):
                node.sigValueChanged.connect(self.setColumnSpan)

            self.setColumnSpan(node)

    def setColumnSpan(self, node):
        parent = node.parent()
        if parent is not None:
            model = self.model()
            idxNode = model.node2index(node)
            idxParent = model.node2index(parent)
            span = False
            if isinstance(node, LayerTreeNode):
                span = node.value() == None or '{}'.format(node.value()).strip() == ''
            elif type(node) in [QgsLayerTreeGroup, QgsLayerTreeLayer]:
                span = True

            self.setFirstColumnSpanned(idxNode.row(), idxParent, span)
            # for child in node.children():
            #    self.setColumnSpan(child)


class DockManagerLayerTreeModelMenuProvider(QgsLayerTreeViewMenuProvider):

    class Signals(QObject):
        sigPopulateContextMenu = pyqtSignal(QMenu)

        def __init__(self, *args, **kwds):
            super().__init__(*args, **kwds)

    def __init__(self, treeView: DockTreeView):
        super(DockManagerLayerTreeModelMenuProvider, self).__init__()
        #QObject.__init__(self)
        assert isinstance(treeView, DockTreeView)
        self.mDockTreeView = treeView
        self.mSignals = DockManagerLayerTreeModelMenuProvider.Signals()

    def createContextMenu(self):

        cidx: QModelIndex = self.mDockTreeView.currentIndex()
        col = cidx.column()
        node = self.mDockTreeView.currentNode()
        if node is None:
            return
        menu = QMenu()
        menu.setToolTipsVisible(True)

        selectedLayerNodes = list(set(self.mDockTreeView.selectedLayerNodes()))
        if isinstance(node, (DockTreeNode, QgsLayerTreeLayer)):
            actionEdit = menu.addAction('Rename')
            actionEdit.triggered.connect(lambda *args, idx=cidx: self.mDockTreeView.edit(idx))

        if type(node) is QgsLayerTreeLayer:
            # get parent dock node -> related map canvas
            mapNode = findParent(node, MapDockTreeNode)
            assert isinstance(mapNode, MapDockTreeNode)
            assert isinstance(mapNode.dock, MapDock)
            canvas = mapNode.dock.mCanvas

            lyr = node.layer()

            actionPasteStyle = menu.addAction('Paste Style')
            actionPasteStyle.triggered.connect(lambda: pasteStyleFromClipboard(lyr))
            actionPasteStyle.setEnabled(MDF_QGIS_LAYER_STYLE in QApplication.clipboard().mimeData().formats())

            actionCopyStyle = menu.addAction('Copy Style')
            actionCopyStyle.triggered.connect(lambda: pasteStyleToClipboard(lyr))

            menu.addSeparator()
            b = isinstance(canvas, QgsMapCanvas)
            action = menu.addAction('Zoom to layer')
            action.triggered.connect(lambda *args, l=lyr, c=canvas: self.onZoomToLayer(l, c))
            action.setEnabled(b)

            action = menu.addAction('Set layer CRS to map canvas')
            action.triggered.connect(lambda: canvas.setDestinationCrs(lyr.crs()))
            action.setEnabled(b)

            action = menu.addAction('Copy layer path')
            action.triggered.connect(lambda: QApplication.clipboard().setText(lyr.source()))

            menu.addSeparator()

            action = menu.addAction('Remove layer')
            action.setToolTip('Remove layer from map canvas')
            action.triggered.connect(
                lambda *arg, nodes=selectedLayerNodes: self.mDockTreeView.model().removeNodes(nodes))

            if isinstance(lyr, QgsVectorLayer):
                action = menu.addAction('Open Attribute Table')
                action.setToolTip('Opens the layer attribute table')
                action.triggered.connect(lambda *args, l=lyr: self.openAttributeTable(l))

            # add some processing algorithm shortcuts
            menu.addSeparator()
            if isinstance(lyr, QgsRasterLayer):
                action = menu.addAction('Image Statistics')
                action.triggered.connect(lambda: self.runImageStatistics(lyr))
                if isinstance(lyr.renderer(), QgsPalettedRasterRenderer):
                    action = menu.addAction('Classification Statistics')
                    action.triggered.connect(lambda: self.runClassificationStatistics(lyr))

            menu.addSeparator()
            action = menu.addAction('Layer properties')
            action.setToolTip('Set layer properties')
            action.triggered.connect(lambda: self.setLayerStyle(lyr, canvas))

        elif isinstance(node, DockTreeNode):
            assert isinstance(node.dock, Dock)
            menu = node.dock.contextMenu(menu=menu)

        elif isinstance(node, LayerTreeNode):
            if col == 0:
                menu = node.contextMenu()
            elif col == 1:
                menu = QMenu()
                a = menu.addAction('Copy')
                a.triggered.connect(lambda: QApplication.clipboard().setText('{}'.format(node.value())))

        # last change to add other menu actions
        self.mSignals.sigPopulateContextMenu.emit(menu)

        return menu

    def onZoomToLayer(self, lyr: QgsMapLayer, canvas: QgsMapCanvas):

        assert isinstance(lyr, QgsMapLayer)
        assert isinstance(canvas, QgsMapCanvas)

        ext = SpatialExtent.fromLayer(lyr).toCrs(canvas.mapSettings().destinationCrs())
        if isinstance(ext, SpatialExtent):
            canvas.setExtent(ext)
        else:
            s = ""

    def openAttributeTable(self, layer):
        from enmapbox import EnMAPBox
        emb = EnMAPBox.instance()
        if isinstance(emb, EnMAPBox) and isinstance(layer, QgsVectorLayer):
            emb.createDock('ATTRIBUTE', layer=layer)

    def setLayerStyle(self, layer, canvas):
        showLayerPropertiesDialog(layer, canvas, modal=True)

    def runImageStatistics(self, layer):
        from enmapboxapplications import ImageStatisticsApp
        widget = ImageStatisticsApp(parent=self.mDockTreeView)
        widget.uiRaster().setLayer(layer)
        widget.show()
        widget.uiExecute().clicked.emit()

    def runClassificationStatistics(self, layer):
        alg = ClassificationStatistics()
        io = {alg.P_CLASSIFICATION: layer}
        result = Processing.runAlgorithm(alg, parameters=io, feedback=QgsProcessingFeedback())
        categories = eval(result[alg.P_OUTPUT_CATEGORIES])
        counts = eval(result[alg.P_OUTPUT_COUNTS])
        widget = ClassificationStatisticsPlot(categories=categories, counts=counts, layer=layer,
                                              parent=self.mDockTreeView)
        widget.show()


class DockManager(QObject):
    """
    Class to handle all DOCK related events
    """

    sigDockAdded = pyqtSignal(Dock)
    sigDockRemoved = pyqtSignal(Dock)
    sigDockWillBeRemoved = pyqtSignal(Dock)
    sigDockTitleChanged = pyqtSignal(Dock)

    def __init__(self):
        QObject.__init__(self)
        self.mConnectedDockAreas = []
        self.mCurrentDockArea = None
        self.mDocks = list()
        self.mDataSourceManager = None
        self.mMessageBar: QgsMessageBar = None

    def setMessageBar(self, messageBar: QgsMessageBar):
        self.mMessageBar = messageBar

    def connectDataSourceManager(self, dataSourceManager: DataSourceManager):
        assert isinstance(dataSourceManager, DataSourceManager)
        self.mDataSourceManager = dataSourceManager
        pass

    def dataSourceManager(self) -> DataSourceManager:
        return self.mDataSourceManager

    def mapDocks(self) -> typing.List[SpectralLibraryDock]:
        return [d for d in self if isinstance(d, MapDock)]

    def spectraLibraryDocks(self) -> typing.List[SpectralLibraryDock]:
        return [d for d in self if isinstance(d, SpectralLibraryDock)]

    def connectDockArea(self, dockArea):
        assert isinstance(dockArea, DockArea)

        dockArea.sigDragEnterEvent.connect(lambda event: self.onDockAreaDragDropEvent(dockArea, event))
        dockArea.sigDragMoveEvent.connect(lambda event: self.onDockAreaDragDropEvent(dockArea, event))
        dockArea.sigDragLeaveEvent.connect(lambda event: self.onDockAreaDragDropEvent(dockArea, event))
        dockArea.sigDropEvent.connect(lambda event: self.onDockAreaDragDropEvent(dockArea, event))
        self.mConnectedDockAreas.append(dockArea)

    def currentDockArea(self):
        if self.mCurrentDockArea not in self.mConnectedDockAreas and len(self.mConnectedDockAreas) > 0:
            self.mCurrentDockArea = self.mConnectedDockAreas[0]
        return self.mCurrentDockArea

    def onDockAreaDragDropEvent(self, dockArea, event):

        assert isinstance(dockArea, DockArea)

        assert isinstance(event, QEvent)

        if isinstance(event, QDragEnterEvent):
            # check mime types we can handle
            mimeData = event.mimeData()
            assert isinstance(mimeData, QMimeData)
            if containsMapLayers(mimeData):
                event.setDropAction(Qt.CopyAction)
                event.accept()
                return

        elif isinstance(event, QDragMoveEvent):
            event.accept()
            return
        elif isinstance(event, QDragLeaveEvent):
            event.accept()
            return

        elif isinstance(event, QDropEvent):
            mimeData = event.mimeData()
            assert isinstance(mimeData, QMimeData)

            speclibs = extractSpectralLibraries(mimeData)
            speclibUris = [s.source() for s in speclibs]
            layers = extractMapLayers(mimeData)
            layers = [l for l in layers if l.source() not in speclibUris]
            textfiles = []

            # register datasources
            for src in layers + textfiles + speclibs:
                self.mDataSourceManager.addSource(src)

            # open map dock for new layers
            if len(speclibs) > 0:
                NEW_DOCK = self.createDock('SPECLIB')
                assert isinstance(NEW_DOCK, SpectralLibraryDock)
                sl = NEW_DOCK.speclib()
                assert isinstance(sl, SpectralLibrary)
                sl.startEditing()
                for speclib in speclibs:
                    NEW_DOCK.speclib().addSpeclib(speclib, addMissingFields=True)
                sl.commitChanges()

            # open map dock for new layers
            if len(layers) > 0:
                NEW_DOCK = self.createDock('MAP')
                assert isinstance(NEW_DOCK, MapDock)
                NEW_DOCK.addLayers(layers)

            # open test dock for new text files
            for textSource in textfiles:
                if re.search('(xml|html)$', os.path.basename(textSource.uri)):
                    dock = self.createDock('WEBVIEW')
                    dock.load(textSource.uri)
                else:
                    self.createDock('TEXT', plainTxt=open(textSource.uri).read())
            event.accept()

    def __len__(self):
        """
        Returns the number of Docks.
        :return: int
        """
        return len(self.mDocks)

    def __iter__(self):
        """
        Iterator over all Docks.
        """
        return iter(self.mDocks)

    def docks(self, dockType=None) -> list:
        """
        Returns the managed docks.
        :param dockType: type of Dock to be returned. Default = None to return all Docks
        :return: [list-of-Docks controlled by this DockManager]
        """
        if isinstance(dockType, str):
            dockType = LUT_DOCKTYPES[dockType]
        if dockType is None:
            return self.mDocks[:]
        else:
            # handle wrapper types, e.g. when calling .dock(MapDock)
            return [d for d in self.mDocks if dockType.__name__ == d.__class__.__name__]

    def getDockWithUUID(self, uuid_):
        if isinstance(uuid_, str):
            uuid_ = uuid.UUID(uuid_)
        assert isinstance(uuid_, uuid.UUID)
        for dock in list(self.mDocks):
            assert isinstance(dock, Dock)
            if dock.uuid == uuid_:
                return dock

        return None

    def removeDock(self, dock):
        """
        Removes a Dock instances
        :param dock:
        :return:
        """
        if dock in self.mDocks:
            self.sigDockWillBeRemoved.emit(dock)
            self.mDocks.remove(dock)

            if dock.container():
                dock.close()
            self.sigDockRemoved.emit(dock)
            return True
        return False

    def createDock(self, dockType, *args, **kwds) -> Dock:
        """
        Creates and returns a new Dock
        :param dockType: str or Dock class, e.g. 'MAP' or MapDock
        :param args:
        :param kwds:
        :return:
        """
        assert dockType in LUT_DOCKTYPES.keys(), 'dockType must be from [{}]'.format(
            ','.join(['"{}"'.format(k) for k in LUT_DOCKTYPES.keys()]))
        cls = LUT_DOCKTYPES[dockType]

        # create the dock name
        existingDocks = self.docks(dockType)
        existingNames = [d.title() for d in existingDocks]
        n = len(existingDocks) + 1
        dockTypes = [MapDock, TextDock, MimeDataDock, WebViewDock, SpectralLibraryDock, AttributeTableDock]
        dockBaseNames = ['Map', 'Text', 'MimeData', 'HTML Viewer', 'SpectralLibrary', 'Attribute Table']
        baseName = 'Dock'
        if cls in dockTypes:
            baseName = dockBaseNames[dockTypes.index(cls)]
        name = '{} #{}'.format(baseName, n)
        while name in existingNames:
            n += 1
            name = '{} #{}'.format(baseName, n)
        kwds['name'] = name

        dock = None
        if cls == MapDock:
            dock = MapDock(*args, **kwds)
            if isinstance(self.mDataSourceManager, DataSourceManager):
                dock.sigLayersAdded.connect(self.mDataSourceManager.addSources)

        elif cls == TextDock:
            dock = TextDock(*args, **kwds)

        elif cls == MimeDataDock:
            dock = MimeDataDock(*args, **kwds)

        elif cls == WebViewDock:
            dock = WebViewDock(*args, **kwds)

        elif cls == SpectralLibraryDock:
            speclib = kwds.get('speclib')
            if isinstance(speclib, SpectralLibrary):
                kwds['name'] = speclib.name()
            dock = SpectralLibraryDock(*args, **kwds)
            dock.speclib().willBeDeleted.connect(lambda *args, d=dock: self.removeDock(d))
            if isinstance(self.mMessageBar, QgsMessageBar):
                dock.mSpeclibWidget.setMainMessageBar(self.mMessageBar)

        elif cls == AttributeTableDock:
            layer = kwds.pop('layer')
            assert isinstance(layer, QgsVectorLayer), 'QgsVectorLayer "layer" is not defined'
            dock = AttributeTableDock(layer, *args, **kwds)
            layer.willBeDeleted.connect(lambda *args, d=dock: self.removeDock(d))
            if isinstance(self.mMessageBar, QgsMessageBar):
                dock.attributeTableWidget.setMainMessageBar(self.mMessageBar)
        else:
            raise Exception('Unknown dock type: {}'.format(dockType))

        dock.setVisible(True)

        dockArea = kwds.get('dockArea', self.currentDockArea())
        if not isinstance(dockArea, DockArea):
            warnings.warn(
                'DockManager not connected to any DockArea yet. \nAdd DockAreas with connectDockArea(self, dockArea)')
        else:
            dockArea.addDock(dock, *args, **kwds)

        dock.setVisible(True)

        if dock not in self.mDocks:
            dock.sigClosed.connect(self.removeDock)
            self.mDocks.append(dock)
            self.sigDockAdded.emit(dock)
        return dock

    def onSpeclibWillBeDeleted(self, lyr):
        s = ""

    """
    QgsLegendInterface() Slots
    """

    def refreshLayerSymbology(self, mapLayer):
        pass

    def removeGroup(self, p_int):
        pass

    def removeLegendLayerAction(self, QAction):
        pass

    def moveLayer(self, QgsMapLayer, p_int):
        pass


class DockPanelUI(QgsDockWidget):
    def __init__(self, parent=None):
        super(DockPanelUI, self).__init__(parent)
        loadUi(enmapboxUiPath('dockpanel.ui'), self)
        self.dockManager = None
        self.dockTreeView: DockTreeView
        assert isinstance(self.dockTreeView, DockTreeView)

        self.initActions()

    def initActions(self):
        self.btnCollapse.setDefaultAction(self.actionCollapseTreeNodes)
        self.btnExpand.setDefaultAction(self.actionExpandTreeNodes)

        self.actionCollapseTreeNodes.triggered.connect(self.dockTreeView.collapseAllNodes)
        self.actionExpandTreeNodes.triggered.connect(self.dockTreeView.expandAllNodes)

    def connectDockManager(self, dockManager: DockManager):
        """
        Connects the DockPanelUI with a DockManager
        :param dockManager:
        :return:
        """
        assert isinstance(dockManager, DockManager)
        self.dockManager = dockManager
        self.model: DockManagerTreeModel = DockManagerTreeModel(self.dockManager)
        self.dockTreeView.setModel(self.model)
        assert self.model == self.dockTreeView.model()
<<<<<<< HEAD
=======
        self.menuProvider: DockManagerLayerTreeModelMenuProvider = DockManagerLayerTreeModelMenuProvider(
            self.dockTreeView)
        self.dockTreeView.setMenuProvider(self.menuProvider)

        s = ""

>>>>>>> a178a85d

class MapCanvasBridge(QgsLayerTreeMapCanvasBridge):

    def __init__(self, root, canvas, parent=None):
        super(MapCanvasBridge, self).__init__(root, canvas)
        assert isinstance(root, MapDockTreeNode)
        assert isinstance(canvas, MapCanvas)

        self.mRootNode = root
        self.mCanvas = canvas
        assert self.mCanvas == self.mapCanvas()
        self.mapCanvas().layersChanged.connect(self.setLayerTreeLayers)
        self.mCanvas.sigLayersCleared.connect(self.mRootNode.clear)

    def setLayerTreeLayers(self):

        canvasLayers = self.mapCanvas().layers()
        canvasLayerIds = [l.id() for l in canvasLayers]
        treeNodeLayerIds = self.rootGroup().findLayerIds()

        # new layers to add?
        # newChildLayers = [l for l in canvasLayers if l not in treeNodeLayers]

        # layers to set visible?
        to_add = [i for i in canvasLayerIds if i not in treeNodeLayerIds]

        for lid in to_add:
            layer = [l for l in canvasLayers if l.id() == lid][0]
            self.rootGroup().insertLayer(0, layer)
            # set canvas on visible
            lNode = self.rootGroup().findLayer(lid)
            if isinstance(lNode, QgsLayerTreeLayer):
                lNode.setItemVisibilityChecked(Qt.Checked)

        if False:
            # layers to hide?
            for lid in treeNodeLayerIds:
                if isinstance(lid, QgsMapLayer) and lid not in canvasLayers:
                    lnode = self.rootGroup().findLayer(lid.id())
                    if isinstance(lnode, QgsLayerTreeLayer):
                        lnode.setItemVisibilityChecked(Qt.Unchecked)


def createDockTreeNode(dock: Dock) -> DockTreeNode:
    """
    Returns a DockTreeNode corresponding to a Dock
    :param dock:
    :param parent:
    :return:
    """
    if isinstance(dock, MapDock):
        return MapDockTreeNode(dock)
    elif isinstance(dock, TextDock):
        return TextDockTreeNode(dock)
    elif isinstance(dock, SpectralLibraryDock):
        return SpeclibDockTreeNode(dock)
    elif isinstance(dock, AttributeTableDock):
        return AttributeTableDockTreeNode(dock)
    elif isinstance(dock, Dock):
        return DockTreeNode(dock)
    return None


class CheckableLayerTreeNode(LayerTreeNode):
    def __init__(self, *args, **kwds):
        super(CheckableLayerTreeNode, self).__init__(*args, **kwds)

    sigCheckStateChanged = pyqtSignal(Qt.CheckState)

    def __init__(self, *args, **kwds):
        super(CheckableLayerTreeNode, self).__init__(*args, **kwds)
        self.mCheckState = Qt.Unchecked

    def setCheckState(self, checkState):
        if isinstance(checkState, bool):
            checkState == Qt.Checked if checkState else Qt.Unchecked
        assert isinstance(checkState, Qt.CheckState)
        old = self.mCheckState
        self.mCheckState = checkState
        if old != self.mCheckState:
            self.sigCheckStateChanged.emit(self.mCheckState)

    def checkState(self):
        return self.mCheckState


class LayerTreeViewMenuProvider(QgsLayerTreeViewMenuProvider):

    def __init__(self, treeView):
        super(LayerTreeViewMenuProvider, self).__init__()
        assert isinstance(treeView, DockTreeView)
        assert isinstance(treeView.model(), DockManagerTreeModel)
        self.treeView = treeView
        self.model = treeView.model()

    def currentNode(self):
        return self.treeView.currentNode()

    def currentIndex(self):
        return self.treeView.currentIndex()

    def currentColumnName(self):
        return self.model.columnNames[self.currentIndex().column()]

    def createContextMenu(self):
        """
        Returns the current nodes contextMenu.
        Overwrite to add TreeViewModel specific logic.
        :return:
        """
        node = self.currentNode()
        if isinstance(node, LayerTreeNode):
            return self.currentNode().populateContextMenu()
        else:
            return QMenu()<|MERGE_RESOLUTION|>--- conflicted
+++ resolved
@@ -161,6 +161,7 @@
         Overwrite with QMenu + QActions that implement logic related to the TreeNode and its data.
         :return:
         """
+        return QMenu()
 
     @staticmethod
     def readXml(element):
@@ -1490,15 +1491,12 @@
         self.model: DockManagerTreeModel = DockManagerTreeModel(self.dockManager)
         self.dockTreeView.setModel(self.model)
         assert self.model == self.dockTreeView.model()
-<<<<<<< HEAD
-=======
         self.menuProvider: DockManagerLayerTreeModelMenuProvider = DockManagerLayerTreeModelMenuProvider(
             self.dockTreeView)
         self.dockTreeView.setMenuProvider(self.menuProvider)
 
         s = ""
 
->>>>>>> a178a85d
 
 class MapCanvasBridge(QgsLayerTreeMapCanvasBridge):
 
