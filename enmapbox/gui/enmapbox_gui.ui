--- conflicted
+++ resolved
@@ -6,13 +6,8 @@
    <rect>
     <x>0</x>
     <y>0</y>
-<<<<<<< HEAD
-    <width>1042</width>
-    <height>658</height>
-=======
-    <width>1184</width>
-    <height>781</height>
->>>>>>> 21496743
+    <width>698</width>
+    <height>476</height>
    </rect>
   </property>
   <property name="windowTitle">
@@ -30,13 +25,8 @@
     <rect>
      <x>0</x>
      <y>0</y>
-<<<<<<< HEAD
-     <width>1042</width>
+     <width>698</width>
      <height>22</height>
-=======
-     <width>1184</width>
-     <height>21</height>
->>>>>>> 21496743
     </rect>
    </property>
    <widget class="QMenu" name="menuAbout">
@@ -48,6 +38,9 @@
     <property name="title">
      <string>Files</string>
     </property>
+    <addaction name="actionOpen_Raster"/>
+    <addaction name="actionImport"/>
+    <addaction name="actionExport"/>
    </widget>
    <widget class="QMenu" name="menuView">
     <property name="title">
@@ -58,11 +51,13 @@
     <property name="title">
      <string>Tools</string>
     </property>
+    <addaction name="actionGDAL"/>
    </widget>
    <widget class="QMenu" name="menuApplications">
     <property name="title">
      <string>Applications</string>
     </property>
+    <addaction name="actionImageML"/>
    </widget>
    <addaction name="menuFile"/>
    <addaction name="menuView"/>
@@ -93,11 +88,7 @@
        </property>
        <widget class="QWidget" name="tab">
         <attribute name="title">
-<<<<<<< HEAD
-         <string>Files</string>
-=======
          <string>Data</string>
->>>>>>> 21496743
         </attribute>
         <layout class="QVBoxLayout" name="verticalLayout_2">
          <property name="spacing">
@@ -120,11 +111,7 @@
        </widget>
        <widget class="QWidget" name="tab_2">
         <attribute name="title">
-<<<<<<< HEAD
-         <string>Project</string>
-=======
          <string>Views</string>
->>>>>>> 21496743
         </attribute>
        </widget>
       </widget>
@@ -132,6 +119,31 @@
     </layout>
    </widget>
   </widget>
+  <action name="actionOpen_Raster">
+   <property name="text">
+    <string>Open Raster</string>
+   </property>
+  </action>
+  <action name="actionImport">
+   <property name="text">
+    <string>Import</string>
+   </property>
+  </action>
+  <action name="actionExport">
+   <property name="text">
+    <string>Export</string>
+   </property>
+  </action>
+  <action name="actionGDAL">
+   <property name="text">
+    <string>Spectral/Spatial Subset</string>
+   </property>
+  </action>
+  <action name="actionImageML">
+   <property name="text">
+    <string>imageML</string>
+   </property>
+  </action>
  </widget>
  <resources>
   <include location="resources.qrc"/>
