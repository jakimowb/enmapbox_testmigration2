# -*- coding: utf-8 -*-
# noinspection PyPep8Naming
"""
***************************************************************************
    mapcanvas.py
    ---------------------
    Date                 : August 2017
    Copyright            : (C) 2017 by Benjamin Jakimow
    Email                : benjamin.jakimow@geo.hu-berlin.de
***************************************************************************
*                                                                         *
*   This program is free software; you can redistribute it and/or modify  *
*   it under the terms of the GNU General Public License as published by  *
*   the Free Software Foundation; either version 2 of the License, or     *
*   (at your option) any later version.                                   *
*                                                                         *
***************************************************************************
"""
import warnings, pathlib
from qgis.core import *
from qgis.gui import *
from qgis.core import QgsCoordinateReferenceSystem, QgsMapLayer
from qgis.gui import QgsMapCanvas, QgisInterface, QgsMapMouseEvent
from qgis.PyQt.QtCore import *
from qgis.PyQt.QtGui import *
from qgis.PyQt.QtWidgets import *
import time
import numpy as np

from enmapbox.gui import *
from enmapbox.gui.utils import *
from enmapbox.gui.mimedata import *

LINK_ON_SCALE = 'SCALE'
LINK_ON_CENTER = 'CENTER'
LINK_ON_CENTER_SCALE = 'CENTER_SCALE'
UNLINK = 'UNLINK'

N_MAX_GRP = 2

DEBUG = False

KEY_LAST_CLICKED = 'LAST_CLICKED'




class MapCanvasListModel(QAbstractListModel):
    def __init__(self, parent=None, mapCanvases=None):
        super(MapCanvasListModel, self).__init__(parent)

        self.mMapCanvases = []
        if mapCanvases:
            for m in mapCanvases:
                self.addMapCanvas(m)

    def __iter__(self):
        return self.mMapCanvases.__iter__()

    def __len__(self):
        return len(self.mMapCanvases)

    def mapCanvases(self):
        return self.mMapCanvases[:]

    def insertCanvases(self, canvases, i=None):
        assert isinstance(canvases, list)
        if i is None:
            i = len(self.mMapCanvases)
        canvases = [c for c in canvases if c not in self.mMapCanvases]
        if len(canvases) > 0:
            self.beginInsertRows(QModelIndex(), i, i + len(canvases) - 1)
            self.mMapCanvases.extend(canvases)
            for c in canvases:
                if isinstance(c, MapCanvas):
                    c.sigNameChanged.connect(lambda : self.onCanvasUpdate(c))
            self.endInsertRows()

    def removeCanvas(self, canvas):
        if isinstance(canvas, list):
            for c in canvas:
                self.removeCanvas(c)
        else:
            if isinstance(canvas, QgsMapCanvas) and canvas in self.mMapCanvases:
                idx = self.canvas2idx(canvas)
                self.beginRemoveRows(QModelIndex(), idx.row(), idx.row())
                self.mMapCanvases.remove(canvas)
                self.endRemoveRows()

    def onCanvasUpdate(self, canvas):
        if canvas in self.mMapCanvases:
            idx = self.canvas2idx(canvas)
            self.dataChanged.emit(idx, idx)

    def addMapCanvas(self, mapCanvas):
        self.insertCanvases([mapCanvas])

    def rowCount(self, parent=None, *args, **kwargs):
        return len(self.mMapCanvases)

    def columnCount(self, QModelIndex_parent=None, *args, **kwargs):
        return 1

    def idx2canvas(self, index):
        if index.isValid():
            return self.mMapCanvases[index.row()]
        return None

    def canvas2idx(self, canvas):
        return self.createIndex(self.mMapCanvases.index(canvas), 0)

    def data(self, index, role=Qt.DisplayRole):
        if not index.isValid():
            return None

        if (index.row() >= len(self.mMapCanvases)) or (index.row() < 0):
            return None

        mapCanvas = self.idx2canvas(index)

        value = None
        if isinstance(mapCanvas, MapCanvas):
            if role == Qt.DisplayRole:
                value = '{}'.format(mapCanvas.name())
            if role == Qt.DecorationRole:
                value = QIcon()
            if role == Qt.UserRole:
                value = mapCanvas
        return value



class CanvasLinkDialog(QDialog):

    LINK_TYPES = [LINK_ON_CENTER_SCALE, LINK_ON_SCALE, LINK_ON_CENTER, UNLINK]
    @staticmethod
    def showDialog(parent=None, canvases=None):
        """
        Opens a Dialog to specify the map linking
        """
        from enmapbox.gui.enmapboxgui import EnMAPBox
        emb = EnMAPBox.instance()

        if canvases is None:
            canvases = emb.mapCanvases()

        for c in canvases:
            assert isinstance(c, QgsMapCanvas)
        d = CanvasLinkDialog(parent=parent)
        d.addCanvas(canvases)
        d.setSourceCanvas(canvases[0])

        if isinstance(emb, EnMAPBox):
            emb.sigMapCanvasAdded.connect(d.addCanvas)
            emb.sigMapCanvasRemoved.connect(d.removeCanvas)
            emb.sigClosed.connect(d.close)

        d.show()


    def __init__(self, *args, **kwds):
        super(CanvasLinkDialog, self).__init__(*args, **kwds)

        self.setWindowIcon(QIcon(':/enmapbox/gui/ui/icons/enmapbox.svg'))
        self.setWindowTitle('Map Linking')
        self.setLayout(QVBoxLayout())

        self.grid = QGridLayout()
        self.cbSrcCanvas = QComboBox()
        self.cbSrcCanvas.currentIndexChanged.connect(self.onSourceCanvasChanged)
        self.mSrcCanvasModel = MapCanvasListModel()
        self.cbSrcCanvas.setModel(self.mSrcCanvasModel)

        self.mTargets = []
        hb = QHBoxLayout()
        hb.addWidget(QLabel('Link '))
        hb.addWidget(self.cbSrcCanvas)
        hb.addWidget(QLabel('with...'))
        hb.addSpacerItem(QSpacerItem(0,0, QSizePolicy.Expanding, QSizePolicy.Minimum))

        self.mWidgetLUT = dict()
        self.layout().addLayout(hb)
        hline = QFrame()
        hline.setFrameShape(QFrame.HLine)
        hline.setFrameShadow(QFrame.Sunken)
        self.layout().addWidget(hline)
        self.layout().addLayout(self.grid)
        self.layout().addSpacing(0)

    def onSourceCanvasChanged(self):
        pass
        self.setSourceCanvas(self.currentSourceCanvas())
        s = ""

    def onTargetSelectionChanged(self):
        sender = self.sender()
        s  =""

    def addCanvas(self, canvas):

        if isinstance(canvas, list):
            for c in canvas: self.addCanvas(c)
        else:
            self.mSrcCanvasModel.addMapCanvas(canvas)

        #force a refresh of widgets
        src = self.currentSourceCanvas()
        self.setSourceCanvas(src)


    def removeCanvas(self, canvas):
        if isinstance(canvas, list):
            for c in canvas: self.removeCanvas(c)
        else:
            self.mSrcCanvasModel.removeCanvas(canvas)

            # force a refresh of widgets
            src = self.currentSourceCanvas()
            self.setSourceCanvas(src)

    def currentSourceCanvas(self):
        return self.cbSrcCanvas.itemData(self.cbSrcCanvas.currentIndex(), Qt.UserRole)

    def currentTargetCanvases(self):
        srcCanvas = self.currentSourceCanvas()
        return [trgCanvas for trgCanvas in self.mSrcCanvasModel.mapCanvases() if trgCanvas != srcCanvas]

    def setSourceCanvas(self, canvas):

        if not isinstance(canvas, QgsMapCanvas):
            return


        if canvas not in self.mSrcCanvasModel:
            self.addCanvas(canvas)

        srcCanvas = self.currentSourceCanvas()


        #create a widget for each target canvas
        for i in reversed(range(self.grid.count())):
            w = self.grid.itemAt(i).widget()
            if w:
                w.setParent(None)
            self.mWidgetLUT.clear()

        trgCanvases = self.currentTargetCanvases()


        if not isinstance(srcCanvas, MapCanvas):
            return


        def createButtonToAll(linkType, tooltip):
            a = CanvasLink.linkAction(None, None, linkType)
            a.setToolTip(tooltip)
            a.triggered.connect(lambda: self.linkToAll(linkType))
            btn1 = QToolButton()
            btn1.setDefaultAction(a)
            return btn1

        if len(trgCanvases) >= N_MAX_GRP:

            self.grid.addWidget(QLabel('All Canvases'), 0, 0)
            btn1 = createButtonToAll(LINK_ON_CENTER_SCALE, 'Link all canvases on center and scale.')
            btn2 = createButtonToAll(LINK_ON_SCALE, 'Link all canvases on scale.')
            btn3 = createButtonToAll(LINK_ON_CENTER, 'Link all canvases on center.')
            btn4 = createButtonToAll(UNLINK, 'Unlink all canvases.')
            self.grid.addWidget(QLabel('All Canvases'), 0, 0)
            btns = [btn1, btn2, btn3, btn4]
            for i, btn in enumerate(btns):
                self.grid.addWidget(btn, 0, i+1)


        offset = self.grid.rowCount()
        for iRow, trgCanvas in enumerate(trgCanvases):
            iRow += offset
            assert isinstance(trgCanvas, MapCanvas)

            if isinstance(trgCanvas, MapCanvas):
                label = QLabel(trgCanvas.name())
                trgCanvas.sigNameChanged.connect(label.setText)

            elif isinstance(trgCanvas, QgsMapCanvas):
                import qgis.utils
                if isinstance(qgis.utils.iface, QgisInterface) and \
                   isinstance(qgis.utils.iface.mapCanvas(), QgsMapCanvas):
                    label = QLabel('QGIS Map Canvas')



            self.grid.addWidget(label, iRow, 0)
            btnDict = {}
            for iCol, linkType in enumerate(CanvasLinkDialog.LINK_TYPES):
                btn = QToolButton(self)
                btn.setObjectName('btn{}{}_{}'.format(srcCanvas.name(), trgCanvas.name(), linkType).replace(' ','_'))
                a = CanvasLink.linkAction(srcCanvas, trgCanvas, linkType)
                assert isinstance(a, QAction)
                a.setCheckable(True)
                a.triggered.connect(self.updateLinkSelection)
                btn.setDefaultAction(a)
                self.grid.addWidget(btn, iRow, iCol+1)
                btnDict[linkType] = btn

            self.mWidgetLUT[trgCanvas] = btnDict

            if iRow == 0:
                self.grid.addItem(QSpacerItem(0, 0, QSizePolicy.Expanding, QSizePolicy.Minimum), iRow, iCol+1)
        self.grid.addItem(QSpacerItem(0, 0, QSizePolicy.Minimum, QSizePolicy.Expanding), self.grid.rowCount(), 0)

        self.updateLinkSelection()

    def linkToAll(self, linkType):
        src = self.currentSourceCanvas()
        for trg in self.currentTargetCanvases():
            CanvasLink.linkMapCanvases(src, trg, linkType)
        self.updateLinkSelection()

    def updateLinkSelection(self, *args):
        srcCanvas = self.currentSourceCanvas()
        assert isinstance(srcCanvas, MapCanvas)

        targetCanvases = self.mWidgetLUT.keys()
        for targetCanvas in targetCanvases:
            link = CanvasLink.between(srcCanvas, targetCanvas)
            if isinstance(link, CanvasLink):
                linkType = link.linkType
            else:
                linkType = UNLINK

            if linkType not in self.mWidgetLUT[targetCanvas].keys():
                s = ""

            for btnLinkType, btn in self.mWidgetLUT[targetCanvas].items():

                assert isinstance(btn, QToolButton)
                a = btn.defaultAction()
                a.setChecked(linkType == btnLinkType)






    def onButtonPressed(self, btnList, srcCanvas, targetCanvas, linkType):
        sender = self.sender()
        CanvasLink.linkMapCanvases(srcCanvas, targetCanvas, linkType)

        for btn in btnList:
            assert isinstance(btn, QToolButton)
            if btn == sender:
                s = ""
                #todo: highlight activated function
            else:
                s  =""
                #todo: de-highlight activated function




    pass





class CanvasLinkTargetWidget(QFrame):




    def __init__(self, canvas1, canvas2):
        assert isinstance(canvas1, QgsMapCanvas)
        assert isinstance(canvas2, QgsMapCanvas)

        QFrame.__init__(self, parent=canvas2)
        self.canvas1 = canvas1
        self.canvas2 = canvas2
        #self.canvas1.installEventFilter(self)
        self.canvas2.installEventFilter(self)
        self.layout = QGridLayout(self)
        self.setLayout(self.layout)
        self.setCursor(Qt.ArrowCursor)

        ly = QHBoxLayout()
        #add buttons with link functions
        self.buttons = list()

        for linkType  in [LINK_ON_CENTER_SCALE, LINK_ON_SCALE, LINK_ON_CENTER]:
            bt = QToolButton(self)
            bt.setDefaultAction(CanvasLink.linkAction(self.canvas1, self.canvas2, linkType))
            self.buttons.append(bt)

        btStyle = """
        QToolButton { /* all types of tool button */
        border: 2px solid #8f8f91;
        border-radius: 6px;
        background-color: qlineargradient(x1: 0, y1: 0, x2: 0, y2: 1,
                                      stop: 0 #f6f7fa, stop: 1 #dadbde);
        }

        QToolButton[popupMode="1"] { /* only for MenuButtonPopup */
            padding-right: 20px; /* make way for the popup button */
        }

        QToolButton:pressed {
            background-color: qlineargradient(x1: 0, y1: 0, x2: 0, y2: 1,
                                              stop: 0 #dadbde, stop: 1 #f6f7fa);
        }"""

        for bt in self.buttons:
            bt.setAttribute(Qt.WA_PaintOnScreen)
            bt.setStyleSheet(btStyle)
            bt.setIconSize(QSize(100, 100))
            bt.setAutoRaise(True)
            ly.addWidget(bt)

        self.layout.addLayout(ly, 0,0)
        self.setStyleSheet('background-color:rgba(125, 125, 125, 125);')
        self.setAttribute(Qt.WA_PaintOnScreen)

        self.updatePosition()

    def updatePosition(self):
        if hasattr(self.parent(), 'viewport'):
            parentRect = self.parent().viewport().rect()

        else:
            parentRect = self.parent().rect()

        if not parentRect:
            return

        #get map center
        x = int(parentRect.width() / 2 - self.width() / 2)
        y = int(parentRect.height() / 2 - self.height() / 2)

        mw = int(min([self.width(),self.height()]) * 0.9)
        mw = min([mw, 120])
        for bt in self.buttons:
            bt.setIconSize(QSize(mw, mw))

        #self.setGeometry(x, y, self.width(), self.height())
        self.setGeometry(parentRect)

    def setParent(self, parent):
        self.updatePosition()
        return super(CanvasLinkTargetWidget, self).setParent(parent)

    def resizeEvent(self, event):
        super(CanvasLinkTargetWidget, self).resizeEvent(event)
        self.updatePosition()

    def showEvent(self, event):
        self.updatePosition()
        return super(CanvasLinkTargetWidget, self).showEvent(event)

    def eventFilter(self, obj, event):

        if event.type() == QEvent.Resize:
            s  = ""
            self.updatePosition()
        return False

    def mousePressEvent(self, ev):

        if ev.button() == Qt.RightButton:
            #no choice, remove Widgets
            CanvasLink.RemoveMapLinkTargetWidgets(True)
            ev.accept()



class CanvasLink(QObject):
    """
    A CanvasLink describes how two MapCanvas are linked to each other.
    """
    LINKTYPES = [LINK_ON_SCALE, LINK_ON_CENTER, LINK_ON_CENTER_SCALE]
    LINK_ON_SCALE = LINK_ON_SCALE
    LINK_ON_CENTER = LINK_ON_CENTER
    LINK_ON_CENTER_SCALE = LINK_ON_CENTER_SCALE
    UNLINK = UNLINK
    GLOBAL_LINK_LOCK = False

    @staticmethod
    def ShowMapLinkTargets(mapDockOrMapCanvas):
        if isinstance(mapDockOrMapCanvas, MapDock):
            mapDockOrMapCanvas = mapDockOrMapCanvas.mCanvas
        assert isinstance(mapDockOrMapCanvas, QgsMapCanvas)

        canvas1 = mapDockOrMapCanvas
        assert isinstance(canvas1, QgsMapCanvas)
        CanvasLink.RemoveMapLinkTargetWidgets(True)

        for canvas_source in MapCanvas.instances():
            if canvas_source != canvas1:
                w = CanvasLinkTargetWidget(canvas1, canvas_source)
                w.setAutoFillBackground(False)
                w.show()
                CanvasLink.LINK_TARGET_WIDGETS.add(w)
                #canvas_source.freeze()
            s = ""

        s = ""

    @staticmethod
    def linkMapCanvases(canvas1, canvas2, linktype):
        """
        Use this function to link or unlink two MapCanvases
        :param canvas1: MapCanvas
        :param canvas2: MapCanvas
        :param linktype: str

        """
        from enmapbox.gui.mapcanvas import CanvasLink
        if linktype in [UNLINK, None]:
            CanvasLink.unlinkMapCanvases(canvas1, canvas2)
        else:
            CanvasLink(canvas1, canvas2, linktype)

        CanvasLink.RemoveMapLinkTargetWidgets()

    @staticmethod
    def unlinkMapCanvases(canvas1, canvas2):
        if isinstance(canvas1, MapCanvas):
            canvas1.removeCanvasLink(canvas2)
        if isinstance(canvas2, MapCanvas):
            canvas2.removeCanvasLink(canvas1)
        CanvasLink.RemoveMapLinkTargetWidgets()

    @staticmethod
    def RemoveMapLinkTargetWidgets(processEvents=True):
        for w in list(CanvasLink.LINK_TARGET_WIDGETS):
            CanvasLink.LINK_TARGET_WIDGETS.remove(w)
            p = w.parent()
            w.hide()
            del(w)
            p.refresh()
            p.update()

        if processEvents:
            #qApp.processEvents()
            QCoreApplication.instance().processEvents()



    @staticmethod
    def resetLinkLock():
        CanvasLink.GLOBAL_LINK_LOCK = False

    @staticmethod
    def linkAction(canvas1, canvas2, linkType):
        """
        Create a QAction object with icon and description to be used in UIs
        :param linkType: see [LINK_ON_SCALE, LINK_ON_CENTER, LINK_ON_CENTER_SCALE]
        :return: QAction
        """
        assert linkType in [LINK_ON_SCALE, LINK_ON_CENTER, LINK_ON_CENTER_SCALE, UNLINK]

        if linkType == LINK_ON_CENTER:
            a = QAction('Link map center', None)

            a.setIcon(QIcon(':/enmapbox/gui/ui/icons/link_center.svg'))
            a.setToolTip('Link map center')
        elif linkType == LINK_ON_SCALE:
            a = QAction('Link map scale ("Zoom")', None)
            a.setIcon(QIcon(':/enmapbox/gui/ui/icons/link_mapscale.svg'))
            a.setToolTip('Link to scale between both maps')
        elif linkType == LINK_ON_CENTER_SCALE:
            a = QAction('Link map scale and center', None)
            a.setToolTip('Link map scale and center')
            a.setIcon(QIcon(':/enmapbox/gui/ui/icons/link_mapscale_center.svg'))
        elif linkType == UNLINK:
            a = QAction('Unlink', None)
            a.setToolTip('Removes an existing link between both canvases')
            a.setIcon(QIcon(':/enmapbox/gui/ui/icons/link_open.svg'))
        else:
            raise Exception('Unknown link type : {}'.format(linkType))

        if isinstance(canvas1, QgsMapCanvas) and isinstance(canvas2, QgsMapCanvas):
            a.triggered.connect(lambda : CanvasLink.linkMapCanvases(canvas1, canvas2, linkType))
        return a

    LINK_TARGET_WIDGETS = set()

    def __init__(self, canvas1, canvas2, linkType):
        super(CanvasLink, self).__init__()
        assert linkType in CanvasLink.LINKTYPES, linkType
        assert isinstance(canvas1, MapCanvas)
        assert isinstance(canvas2, MapCanvas)
        assert canvas1 != canvas2

        if linkType == UNLINK:
            CanvasLink.unlinkMapCanvases(canvas1, canvas2)
        else:

            self.linkType = linkType
            self.canvases = [canvas1, canvas2]

            canvas1.addCanvasLink(self)
            canvas2.addCanvasLink(self)

            self.applyTo(canvas2)

    def removeMe(self):
        """Call this to remove this think from both canvases."""
        self.canvases[0].removeCanvasLink(self)

    @staticmethod
    def existsBetween(canvas1, canvas2):
        return CanvasLink.between(canvas1, canvas2) is not None

    @staticmethod
    def between(canvas1, canvas2):
        if not (isinstance(canvas1, QgsMapCanvas) and isinstance(canvas2, QgsMapCanvas)):
            return False
        links = []
        if isinstance(canvas1, MapCanvas):
            links.extend([l for l in canvas1.canvasLinks if l.containsCanvas(canvas2)])
        if isinstance(canvas2, MapCanvas):
            links.extend([l for l in canvas2.canvasLinks if l.containsCanvas(canvas1)])

        links = list(set(links))
        l = len(links)
        if l > 1:
            raise Exception('More than two CanvasLinks between {} and {}'.format(canvas1, canvas2))
        if l == 1:
            return links[0]
        return None

    @staticmethod
    def applyLinking(initialSrcCanvas):
        """
        Applies all link actions related to MapCanvas "initialSrcCanvas"
        :param initialSrcCanvas: MapCanvas
        """
        if CanvasLink.GLOBAL_LINK_LOCK:
            #do not disturb ongoing linking by starting a new one
            return
        else:
            CanvasLink.GLOBAL_LINK_LOCK = True
            QTimer.singleShot(500, lambda: CanvasLink.resetLinkLock())

            #G0(A) -> G1(B) -> G3(E)
            #      -> G1(C) -> G3(A)
            #               -> G3(E)
            #Gx = Generation. G1 will be set before G2,...
            #A,B,..,E = MapCanvas Instances
            #Order of linking starting from A: B,C,E
            #Note: G3(A) will be not set, as A is already handled (initial signal)
            #      G3(E) receives link from G1(B) only.
            #      change related signals in-between will be blocked by GLOBAL_LINK_LOCK


            handledCanvases = [initialSrcCanvas]

            def nextLinkGeneration(srcCanvases:list):
                nonlocal handledCanvases

                generations = dict()
                for srcCanvas in srcCanvases:
                    assert isinstance(srcCanvas, MapCanvas)
                    linksToApply = []
                    for link in srcCanvas.canvasLinks:
                        assert isinstance(link, CanvasLink)
                        dstCanvas = link.theOtherCanvas(srcCanvas)
                        if dstCanvas not in handledCanvases:
                            linksToApply.append(link)
                    if len(linksToApply) > 0:
                        generations[srcCanvas] = linksToApply
                return generations

            nextGenerations = nextLinkGeneration(handledCanvases)

            while len(nextGenerations) > 0:
                #get the links that have to be set for the next generation
                assert isinstance(nextGenerations, dict)
                for srcCanvas, links in nextGenerations.items():
                    assert isinstance(srcCanvas, MapCanvas)
                    assert isinstance(links, list)

                    for link in links:
                        assert isinstance(link, CanvasLink)
                        dstCanvas = link.theOtherCanvas(srcCanvas)
                        assert dstCanvas not in handledCanvases
                        assert dstCanvas == link.apply(srcCanvas, dstCanvas)
                        handledCanvases.append(dstCanvas)
                nextGenerations.clear()
                nextGenerations.update(nextLinkGeneration(handledCanvases))

            CanvasLink.GLOBAL_LINK_LOCK = False



    def containsCanvas(self, canvas):
        return canvas in self.canvases

    def theOtherCanvas(self, canvas):
        assert canvas in self.canvases
        assert len(self.canvases) == 2
        return self.canvases[1] if canvas == self.canvases[0] else self.canvases[0]

    def unlink(self):
        for canvas in self.canvases:
            canvas.removeCanvasLink(self)

    def icon(self):

        if self.linkType == LINK_ON_SCALE:
            src = ":/enmapbox/gui/ui/icons/link_mapscale.svg"
        elif self.linkType == LINK_ON_CENTER:
            src = ":/enmapbox/gui/ui/icons/link_center.svg"
        elif self.linkType == LINK_ON_CENTER_SCALE:
            src = ":/enmapbox/gui/ui/icons/link_mapscale_center.svg"
        elif self.linkType == UNLINK:
            src = ":/enmapbox/gui/ui/icons/link_open.svg"
        else:
            raise NotImplementedError('unknown link type: {}'.format(self.linkType))

        return QIcon(src)

    def apply(self, srcCanvas:QgsMapCanvas, dstCanvas:QgsMapCanvas)->QgsMapCanvas:
        """
        Applies the linking between src and dst canvas
        :param srcCanvas: QgsMapCanvas
        :param dstCanvas: QgsMapCanvas
        :return: dstCanvas QgsMapCanvas
        """
        assert isinstance(srcCanvas, QgsMapCanvas)
        assert isinstance(dstCanvas, QgsMapCanvas)

        srcCrs = srcCanvas.mapSettings().destinationCrs()
        srcExt = SpatialExtent.fromMapCanvas(srcCanvas)

        # original center and extent
        centerSrc = SpatialPoint.fromMapCanvasCenter(srcCanvas)
        centerDst = SpatialPoint.fromMapCanvasCenter(dstCanvas)

        # transform (T) to target CRS
        dstCrs = dstCanvas.mapSettings().destinationCrs()
        extentT = srcExt.toCrs(dstCrs)




        assert isinstance(extentT, SpatialExtent), \
        'Unable to transform {} from {} to {}'.format(srcExt.asWkt(), srcCrs.description(), dstCrs.description())

        centerT = SpatialPoint(srcExt.crs(), srcExt.center())

        srcWidth, srcHeight = srcCanvas.width(), srcCanvas.height()
        if srcWidth == 0:
            srcWidth = max([5, dstCanvas.width()])
        if srcHeight == 0:
            srcHeight = max([5, dstCanvas.height()])



        mapUnitsPerPx_x = extentT.width() / srcWidth
        mapUnitsPerPx_y = extentT.height() / srcHeight

        scaledWidth = mapUnitsPerPx_x * dstCanvas.width()
        scaledHeight = mapUnitsPerPx_y * dstCanvas.height()
        scaledBoxCenterDst = SpatialExtent(dstCrs, scaledWidth, scaledHeight).setCenter(centerDst)
        scaledBoxCenterSrc = SpatialExtent(dstCrs, scaledWidth, scaledHeight).setCenter(centerSrc.toCrs(dstCrs))
        if self.linkType == LINK_ON_CENTER:
            dstCanvas.setCenter(centerT)

        elif self.linkType == LINK_ON_SCALE:

            dstCanvas.zoomToFeatureExtent(scaledBoxCenterDst)

        elif self.linkType == LINK_ON_CENTER_SCALE:
            dstCanvas.zoomToFeatureExtent(scaledBoxCenterSrc)

        else:
            raise NotImplementedError()

        return dstCanvas

    def applyTo(self, canvasTo:QgsMapCanvas):
        assert isinstance(canvasTo, QgsMapCanvas)
        canvasFrom = self.theOtherCanvas(canvasTo)
        return self.apply(canvasFrom, canvasTo)



    def isSameCanvasPair(self, canvasLink):
        """
        Returns True if canvasLink contains the same canvases
        :param canvasLink:
        :return:
        """
        assert isinstance(canvasLink, CanvasLink)
        return self.canvases[0] in canvasLink.canvases and \
               self.canvases[1] in canvasLink.canvases


    def __eq__(self, canvasLink):
        if not isinstance(canvasLink, CanvasLink):
            return False
        return self.isSameCanvasPair(canvasLink)

    def __hash__(self):
        return hash(repr(self))

    def __repr__(self):
        cs = list(self.canvases)
        return 'CanvasLink "{}" {} <-> {}'.format(self.linkType, cs[0], cs[1])



class MapCanvasMapTools(QObject):


    def __init__(self, canvas:QgsMapCanvas, cadDock:QgsAdvancedDigitizingDockWidget):

        super(MapCanvasMapTools, self).__init__(canvas)
        self.mCanvas = canvas
        self.mCadDock = cadDock

        self.mtZoomIn = QgsMapToolZoom(canvas, False)
        self.mtZoomOut = QgsMapToolZoom(canvas, True)
        self.mtMoveToCenter = MapToolCenter(canvas)
        self.mtPan = QgsMapToolPan(canvas)
        self.mtPixelScaleExtent = PixelScaleExtentMapTool(canvas)
        self.mtFullExtentMapTool = FullExtentMapTool(canvas)
        self.mtCursorLocation = CursorLocationMapTool(canvas, True)

        self.mtAddFeature = QgsMapToolAddFeature(canvas, QgsMapToolCapture.CaptureNone, cadDock)
        self.mtSelectFeature = QgsMapToolSelect(canvas)

    def activate(self, mapToolKey, **kwds):

        if mapToolKey == MapTools.ZoomIn:
            self.mCanvas.setMapTool(self.mtZoomIn)
        elif mapToolKey == MapTools.ZoomOut:
            self.mCanvas.setMapTool(self.mtZoomOut)
        elif mapToolKey == MapTools.Pan:
            self.mCanvas.setMapTool(self.mtPan)
        elif mapToolKey == MapTools.ZoomFull:
            self.mCanvas.setMapTool(self.mtFullExtentMapTool)
        elif mapToolKey == MapTools.ZoomPixelScale:
            self.mCanvas.setMapTool(self.mtPixelScaleExtent)
        elif mapToolKey == MapTools.CursorLocation:
            self.mCanvas.setMapTool(self.mtCursorLocation)
        elif mapToolKey == MapTools.SpectralProfile:
            pass
        elif mapToolKey == MapTools.TemporalProfile:
            pass
        elif mapToolKey == MapTools.MoveToCenter:
            self.mCanvas.setMapTool(self.mtMoveToCenter)
        elif mapToolKey == MapTools.AddFeature:
            self.mCanvas.setMapTool(self.mtAddFeature)
        elif mapToolKey == MapTools.SelectFeature:
            self.mCanvas.setMapTool(self.mtSelectFeature)

            s = ""

        else:

            print('Unknown MapTool key: {}'.format(mapToolKey))



class MapCanvas(QgsMapCanvas):

    from weakref import WeakSet
    _instances = WeakSet()
    @staticmethod
    def instances():
        return list(MapCanvas._instances)

    #sigContextMenuEvent = pyqtSignal(QContextMe7nuEvent)
    sigSpatialExtentChanged = pyqtSignal(SpatialExtent)
    sigCrsChanged  = pyqtSignal(QgsCoordinateReferenceSystem)

    sigLayersCleared = pyqtSignal()
    sigLayersRemoved = pyqtSignal(list)
    sigLayersAdded = pyqtSignal(list)

    sigNameChanged = pyqtSignal(str)
    sigCanvasLinkAdded = pyqtSignal(CanvasLink)
    sigCanvasLinkRemoved = pyqtSignal(CanvasLink)
    sigCrosshairPositionChanged = pyqtSignal(SpatialPoint)

    _cnt = 0


    def __init__(self, parent=None):
        super(MapCanvas, self).__init__(parent=parent)
        #KeepRefs.__init__(self)
        #from enmapbox.gui.docks import MapDock
        #assert isinstance(parentMapDock, MapDock)

        self._id = 'MapCanvas.#{}'.format(MapCanvas._cnt)
        self.setWindowTitle(self._id)
        self.setProperty(KEY_LAST_CLICKED, time.time())
        MapCanvas._cnt += 1

        self.acceptDrops()
        self.setExtent(QgsRectangle(-1,-1,1,1))

        self.mCrosshairItem = CrosshairMapCanvasItem(self)


        self.setCrosshairVisibility(False)

        # init the map tool set
        self.mCadDock = QgsAdvancedDigitizingDockWidget(self)
        self.mCadDock.setVisible(False)
        self.mMapTools = MapCanvasMapTools(self, self.mCadDock)

        self.canvasLinks = []
        # register signals to react on changes
        self.scaleChanged.connect(self.onScaleChanged)
        self.extentsChanged.connect(self.onExtentsChanged)

        self.layersChanged.connect(self.onLayersChanged)
        self.destinationCrsChanged.connect(lambda : self.sigCrsChanged.emit(self.mapSettings().destinationCrs()))
        #activate default map tool
        self.setMapTool(QgsMapToolPan(self))
        self.mMapMouseEvent = None
        MapCanvas._instances.add(self)

    def onLayersChanged(self):

        crs = self.mapSettings().destinationCrs()
        if not (isinstance(crs, QgsCoordinateReferenceSystem) and crs.isValid()) and len(self.layers()) > 0:
            for l in self.layers():
                if isinstance(l, QgsMapLayer) \
                    and isinstance(l.crs(), QgsCoordinateReferenceSystem) \
                    and l.crs().isValid():

                    self.setDestinationCrs(l.crs())
                    self.setExtent(self.fullExtent())

    def mousePressEvent(self, event:QMouseEvent):

        self.setProperty(KEY_LAST_CLICKED, time.time())

        b = event.button() == Qt.LeftButton
        if b and isinstance(self.mapTool(), QgsMapTool):
            b = isinstance(self.mapTool(), (QgsMapToolIdentify, CursorLocationMapTool))

        super(MapCanvas, self).mousePressEvent(event)

        if b:
            ms = self.mapSettings()
            pointXY = ms.mapToPixel().toMapCoordinates(event.x(), event.y())
            spatialPoint = SpatialPoint(ms.destinationCrs(), pointXY)
            self.setCrosshairPosition(spatialPoint)


    def setCrosshairPosition(self, spatialPoint:SpatialPoint, emitSignal=True):
        """
        Sets the position of the Crosshair.
        :param spatialPoint: SpatialPoint
        :param emitSignal: True (default). Set False to avoid emitting sigCrosshairPositionChanged
        :return:
        """
        point = spatialPoint.toCrs(self.mapSettings().destinationCrs())
        self.mCrosshairItem.setPosition(point)
        if emitSignal:
            self.sigCrosshairPositionChanged.emit(point)

    def mouseMoveEvent(self, event):
        self.mMapMouseEvent = QgsMapMouseEvent(self,event)
        return super(MapCanvas, self).mouseMoveEvent(event)

    def refresh(self, force=False):

        self.setRenderFlag(True)
        if self.renderFlag() or force:
            super(MapCanvas, self).refresh()
            #super(MapCanvas, self).refreshAllLayers()

    def mapTools(self)->MapCanvasMapTools:
        """
        Retursn the map tools
        :return: MapCanvasMapTools
        """
        return self.mMapTools

    def contextMenu(self, spatialPoint:SpatialPoint=None):
        """
        Create a context menu for common MapCanvas operations
        :return: QMenu
        """
        menu = QMenu()

        action = menu.addAction('Link with other maps')
        action.setIcon(QIcon(':/enmapbox/gui/ui/icons/link_basic.svg'))
        action.triggered.connect(lambda: CanvasLink.ShowMapLinkTargets(self))
        action = menu.addAction('Remove links to other maps')
        action.setIcon(QIcon(':/enmapbox/gui/ui/icons/link_open.svg'))
        action.triggered.connect(lambda: self.removeAllCanvasLinks())

        qgisApp = qgisAppQgisInterface()
        b = isinstance(qgisApp, QgisInterface)
        menu.addSeparator()
        m = menu.addMenu('QGIS...')
        m.setIcon(QIcon(r':/images/themes/default/providerQgis.svg'))
        action = m.addAction('Use map center')
        action.setEnabled(b)
        if b: action.triggered.connect(lambda : self.setCenter(SpatialPoint.fromMapCanvasCenter(qgisApp.mapCanvas())))


        action = m.addAction('Set map center')
        action.setEnabled(b)
        if b: action.triggered.connect(lambda: qgisApp.mapCanvas().setCenter(self.spatialCenter().toCrs(qgisApp.mapCanvas().mapSettings().destinationCrs())))


        action = m.addAction('Use map extent')
        action.setEnabled(b)
        if b: action.triggered.connect(lambda: self.setExtent(SpatialExtent.fromMapCanvas(qgisApp.mapCanvas())))

        action = m.addAction('Set map extent')
        action.setEnabled(b)
        if b: action.triggered.connect(lambda: qgisApp.mapCanvas().setExtent(self.spatialExtent().toCrs(qgisApp.mapCanvas().mapSettings().destinationCrs())))

        menu.addSeparator()
        m = menu.addMenu('Crosshair')

        if self.crosshairIsVisible():
            action = m.addAction('Hide')
            action.triggered.connect(lambda : self.setCrosshairVisibility(False))
        else:
            action = m.addAction('Show')
            action.triggered.connect(lambda: self.setCrosshairVisibility(True))


        action = m.addAction('Style')
        action.triggered.connect(lambda : self.setCrosshairStyle(
            CrosshairDialog.getCrosshairStyle(
                crosshairStyle=self.crosshairStyle(), mapCanvas=self
            )
        ))

        mPxGrid = m.addMenu('Pixel Grid')
        if self.mCrosshairItem.crosshairStyle().mShowPixelBorder:
            action = mPxGrid.addAction('Hide')
            action.triggered.connect(lambda : self.mCrosshairItem.crosshairStyle().setShowPixelBorder(False))

        mPxGrid.addSeparator()

        rasterLayers = [l for l in self.layers() if isinstance(l, QgsRasterLayer) and l.isValid()]

        def onShowRasterGrid(layer:QgsRasterLayer):
            self.mCrosshairItem.setVisibility(True)
            self.mCrosshairItem.crosshairStyle().setShowPixelBorder(True)
            self.mCrosshairItem.setRasterGridLayer(layer)


        actionTop = mPxGrid.addAction('Top Raster')
        actionBottom = mPxGrid.addAction('Bottom Raster')
        if len(rasterLayers) == 0:
            actionTop.setEnabled(False)
            actionBottom.setEnabled(False)

        else:
            actionTop.triggered.connect(lambda b, layer=rasterLayers[0]: onShowRasterGrid(layer))
            actionBottom.triggered.connect(lambda b, layer=rasterLayers[-1]: onShowRasterGrid(layer))
            mPxGrid.addSeparator()
            for l in rasterLayers:
                assert isinstance(l, QgsRasterLayer)
                ischecked = self.mCrosshairItem.mRasterGridLayer == l
                action = mPxGrid.addAction(l.name())
                action.setChecked(ischecked)
                action.triggered.connect(lambda b, layer=l: onShowRasterGrid(layer))

        menu.addSeparator()

        action = menu.addAction('Zoom Full')
        action.setIcon(QIcon(':/images/themes/default/mActionZoomFullExtent.svg'))
        action.triggered.connect(lambda: self.setExtent(self.fullExtent()))

        action = menu.addAction('Zoom Native Resolution')
        action.setIcon(QIcon(':/images/themes/default/mActionZoomActual.svg'))
        action.triggered.connect(lambda: self.zoomToPixelScale(spatialPoint=spatialPoint))

        menu.addSeparator()

        m = menu.addMenu('Save to...')
        action = m.addAction('PNG')
        action.triggered.connect(lambda: self.saveMapImageDialog('PNG'))
        action = m.addAction('JPEG')
        action.triggered.connect(lambda: self.saveMapImageDialog('JPG'))
        action = m.addAction('Clipboard')
        action.triggered.connect(lambda: QApplication.clipboard().setPixmap(self.pixmap()))
        action = menu.addAction('Copy layer paths')
        action.triggered.connect(lambda: QApplication.clipboard().setText('\n'.join(self.layerPaths())))

        menu.addSeparator()

        action = menu.addAction('Refresh')
        action.setIcon(QIcon(":/qps/ui/icons/refresh_green.svg"))
        action.triggered.connect(lambda: self.refresh())


        action = menu.addAction('Refresh all layers')
        action.setIcon(QIcon(":/qps/ui/icons/refresh_green.svg"))
        action.triggered.connect(lambda: self.refreshAllLayers())

        action = menu.addAction('Clear')
        action.triggered.connect(self.clearLayers)

        menu.addSeparator()
        action = menu.addAction('Set CRS...')
        action.triggered.connect(self.setCRSfromDialog)


        from enmapbox import EnMAPBox
        from enmapbox.gui import SpectralLibrary
        emb = EnMAPBox.instance()
        if isinstance(emb, EnMAPBox):
            speclibs = emb.spectralLibraries()
            if len(speclibs) > 0:
                m = menu.addMenu('Add Spectral Library')
                for speclib in speclibs:
                    assert isinstance(speclib, SpectralLibrary)
                    a = m.addAction(speclib.name())
                    a.setToolTip(speclib.source())
                    a.triggered.connect(lambda *args, slib = speclib: self.setLayers(self.layers() + [slib]))
        menu.addSeparator()


        return menu


    def clearLayers(self, *args):
        self.setLayers([])
        self.sigLayersCleared.emit()

    def layerPaths(self):
        """
        Returns the paths/URIs of presented QgsMapLayers
        :return:
        """
        return [l.source() for l in self.layers()]

    def pixmap(self):
        """
        Returns the current map image as pixmap
        :return: QPixmap
        """
        #deprectated
        #return QPixmap(self.map().contentImage().copy())
        return self.grab()

    def saveMapImageDialog(self, fileType):
        from enmapbox import enmapboxSettings
        settings = enmapboxSettings()
        lastDir = settings.value('EMB_SAVE_IMG_DIR', os.path.expanduser('~'))
        path = jp(lastDir, 'screenshot.{}'.format(fileType.lower()))

        path, filter = QFileDialog.getSaveFileName(self, 'Save map as {}'.format(fileType), path)

        if len(path) > 0:
            self.saveAsImage(path, None, fileType)
            settings.setValue('EMB_SAVE_IMG_DIR', os.path.dirname(path))


    def setCRSfromDialog(self, *args):
        """
        Opens a dialog to specify the QgsCoordinateReferenceSystem
        :param args:
        """
        setMapCanvasCRSfromDialog(self)

    def setCrosshairStyle(self, crosshairStyle:CrosshairStyle):
        """
        Sets the crosshair style
        :param crosshairStyle: CrosshairStyle
        """
        if isinstance(crosshairStyle, CrosshairStyle):
            self.mCrosshairItem.setCrosshairStyle(crosshairStyle)

    def crosshairStyle(self)->CrosshairStyle:
        """
        Returns the CrosshairStyle
        :return: CrosshairStyle
        """
        return self.mCrosshairItem.mCrosshairStyle

    def setShowCrosshair(self,b):
        warnings.warn('Use setCrosshairVisibility', DeprecationWarning)
        self.setCrosshairVisibility(b)

    def setCrosshairVisibility(self, b:bool):
        self.mCrosshairItem.setVisibility(b)

    def crosshairIsVisible(self):
        return self.mCrosshairItem.mShow

    def onScaleChanged(self, scale):
        CanvasLink.applyLinking(self)
        pass



    def onExtentsChanged(self):

        CanvasLink.applyLinking(self)
        self.sigSpatialExtentChanged.emit(SpatialExtent.fromMapCanvas(self))

    def zoomToFeatureExtent(self, spatialExtent):
        assert isinstance(spatialExtent, SpatialExtent)
        self.setExtent(spatialExtent)

    def moveCenterToPoint(self, spatialPoint):
        assert isinstance(spatialPoint, SpatialPoint)

    def setWindowTitle(self, name: str):
        b = self.windowTitle() != name
        super(MapCanvas, self).setWindowTitle(name)
        if b:
            self.sigNameChanged.emit(self.windowTitle())
    def setName(self, name):
        self.setWindowTitle(name)

    def name(self):
        return self.windowTitle()

    def zoomToPixelScale(self, spatialPoint:SpatialPoint=None):
        unitsPxX = []
        unitsPxY = []
        for lyr in self.layers():
            if isinstance(lyr, QgsRasterLayer):
                if isinstance(spatialPoint, SpatialPoint):
                    if not lyr.extent().contains(spatialPoint.toCrs(lyr.crs())):
                        continue
                unitsPxX.append(lyr.rasterUnitsPerPixelX())
                unitsPxY.append(lyr.rasterUnitsPerPixelY())

        if len(unitsPxX) > 0:
            unitsPxX = unitsPxX[0]
            unitsPxY = unitsPxY[0]
            f = 1.0
            width = f * self.size().width() * unitsPxX  # width in map units
            height = f * self.size().height() * unitsPxY  # height in map units

            center = SpatialPoint.fromMapCanvasCenter(self)
            extent = SpatialExtent(center.crs(), 0, 0, width, height)
            extent.setCenter(center, center.crs())
            self.setExtent(extent)
        s = ""

    def __repr__(self):
        return self._id

    #forward to MapDock
    def dragEnterEvent(self, event):
        mimeData = event.mimeData()
        assert isinstance(mimeData, QMimeData)

        # check mime types we can handle
        assert isinstance(event, QDragEnterEvent)
        if containsMapLayers(mimeData):
            event.setDropAction(Qt.CopyAction)  # copy but do not remove
            event.accept()
        else:
            event.ignore()


    def dropEvent(self, event:QDropEvent):
        """

        :param event: QDropEvent
        """

        if event.dropAction() == Qt.CopyAction:
            mimeData = event.mimeData()
            assert isinstance(mimeData, QMimeData)

            #add map layers
            mapLayers = extractMapLayers(mimeData)

            if len(mapLayers) > 0:
                self.setLayers(mapLayers + self.layers())
                event.accept()
            #event.acceptProposedAction()

    def contextMenuEvent(self, event):

        pos = event.globalPos()
        pos = self.mapFromGlobal(pos)
        point = self.mapSettings().mapToPixel().toMapCoordinates(pos.x(), pos.y())
        point2 = SpatialPoint(self.mapSettings().destinationCrs(), point)

        menu = self.contextMenu(spatialPoint=point2)
        menu.exec_(event.globalPos())

        #self.sigContextMenuEvent.emit(event)

    def setExtent(self, rectangle):
        """
        Sets the map extent
        :param rectangle: QgsRectangle or SpatialExtent (CRS differences will be considered)
        """
        if isinstance(rectangle, SpatialExtent):
            rectangle = rectangle.toCrs(self.mapSettings().destinationCrs())
            #rectangle = QgsRectangle(rectangle)
        super(MapCanvas, self).setExtent(rectangle)
        self.setRenderFlag(True)

    def spatialExtent(self)->SpatialExtent:
        """
        Returns the map extent as SpatialExtent (extent + CRS)
        :return: SpatialExtent
        """
        return SpatialExtent.fromMapCanvas(self)

    def spatialCenter(self)->SpatialPoint:
        """
        Returns the map center as SpatialPoint (QgsPointXY + CRS)
        :return: SpatialPoint
        """
        return SpatialPoint.fromMapCanvasCenter(self)

    def createCanvasLink(self, otherCanvas:QgsMapCanvas, linkType):
        assert isinstance(otherCanvas, MapCanvas)
        return self.addCanvasLink(CanvasLink(self, otherCanvas, linkType))

    def addCanvasLink(self, canvasLink:CanvasLink):
        assert isinstance(canvasLink, CanvasLink)
        toRemove = [cLink for cLink in self.canvasLinks if cLink.isSameCanvasPair(canvasLink)]
        for cLink in toRemove:
            self.removeCanvasLink(cLink)
        self.canvasLinks.append(canvasLink)
        self.sigCanvasLinkAdded.emit(canvasLink)
        return canvasLink

    def removeCanvasLink(self, canvasLink):
        """
        Removes the link to another canvas
        :param canvasLink: CanvasLink or QgsMapCanvas that might be connect to this MapCanvas.
        """
        if isinstance(canvasLink, QgsMapCanvas):
            toRemove  = [l for l in self.canvasLinks if l.containsCanvas(canvasLink)]
            for cl in toRemove:
                self.removeCanvasLink(cl)

        if canvasLink in self.canvasLinks:
            self.canvasLinks.remove(canvasLink)
            self.sigCanvasLinkRemoved.emit(canvasLink)

    def removeAllCanvasLinks(self):
        toRemove = self.canvasLinks[:]
        for cLink in toRemove:
            for canvas in cLink.canvases:
                canvas.removeCanvasLink(cLink)

    def setLayers(self, mapLayers):
        """
        Sets the list of mapLayers to show in the map canvas
        :param mapLayers: QgsMapLayer or [list-of-QgsMapLayers]
        :return: self
        """
        if not isinstance(mapLayers, list):
            mapLayers = [mapLayers]
        for l in mapLayers:
            assert isinstance(l, QgsMapLayer)

        lastSet = self.layers()
        newSet = mapLayers[:]

        #register not-registered layers
        #reg = QgsProject.instance()
        #reg.addMapLayers(newSet)
        from enmapbox import EnMAPBox

        #register map layers (required for drawing on a MapCanvas)
        if isinstance(EnMAPBox.instance(), EnMAPBox):
            store = EnMAPBox.instance().mapLayerStore()
        else:
            store = QgsProject.instance()
        store.addMapLayers(newSet)

<<<<<<< HEAD
        super(MapCanvas,self).setLayers(newSet)

        if not self.mapSettings().destinationCrs().isValid() and len(newSet) > 0:
            # set canvas to first layer's CRS and full extent
            for lyr in newSet:
                assert isinstance(lyr, QgsMapLayer)
                if lyr.crs().isValid():
                    newExtent = SpatialExtent.fromLayer(lyr)
                    self.setDestinationCrs(newExtent.crs())
                    self.setExtent(newExtent)
                    break
=======
        super(MapCanvas, self).setLayers(newSet)

>>>>>>> 6354bb90
        self.setRenderFlag(True)
        self.refreshAllLayers()

        #signal what has been added, what has been removed
        removedLayers = [l for l in lastSet if l not in newSet]
        addedLayers = [l for l in newSet if l not in lastSet]

        if len(removedLayers) > 0:
            self.sigLayersRemoved.emit(removedLayers)
        if len(addedLayers) > 0:
            self.sigLayersAdded.emit(addedLayers)
        return self


from enmapbox.gui.docks import Dock, DockLabel
class MapDockLabel(DockLabel):

    def __init__(self, *args, **kwds):

        super(MapDockLabel, self).__init__(*args, **kwds)


        self.addMapLink = QToolButton(self)
        self.addMapLink.setToolTip('Link with other map(s)')
        self.addMapLink.setIcon(QIcon(':/enmapbox/gui/ui/icons/link_basic.svg'))
        self.mButtons.append(self.addMapLink)

        self.removeMapLink = QToolButton(self)
        self.removeMapLink.setToolTip('Remove links to this map')
        self.removeMapLink.setIcon(QIcon(':/enmapbox/gui/ui/icons/link_open.svg'))
        self.mButtons.append(self.removeMapLink)


def setMapCanvasCRSfromDialog(mapCanvas, crs=None):
    assert isinstance(mapCanvas, QgsMapCanvas)
    w  = QgsProjectionSelectionWidget(mapCanvas)
    if crs is None:
        crs = mapCanvas.mapSettings().destinationCrs()
    else:
        crs = QgsCoordinateReferenceSystem(crs)
    # set current CRS
    w.setCrs(crs)

    lyrs = mapCanvas.layers()
    if len(lyrs) > 0:
        w.setLayerCrs(lyrs[0].crs())

    w.crsChanged.connect(mapCanvas.setDestinationCrs)
    w.selectCrs()
    return w


class MapDock(Dock):
    """
    A dock to visualize geodata that can be mapped
    """
    #sigCursorLocationValueRequest = pyqtSignal(QgsPoint, QgsRectangle, float, QgsRectangle)
    from enmapbox.gui.utils import SpatialPoint, SpatialExtent
    #sigCursorLocationRequest = pyqtSignal(SpatialPoint)
    #sigSpectrumRequest = pyqtSignal(SpatialPoint)
    sigLayersAdded = pyqtSignal(list)
    sigCrsChanged = pyqtSignal(QgsCoordinateReferenceSystem)

    def __init__(self, *args, **kwds):
        initSrc = kwds.pop('initSrc', None)
        super(MapDock, self).__init__(*args, **kwds)
        self.mBaseName = self.title()

        self.mCanvas = MapCanvas(self)
        self.mCanvas.setWindowTitle(self.title())
        self.mCanvas.sigNameChanged.connect(self.setTitle)

        self.sigTitleChanged.connect(self.mCanvas.setWindowTitle)
        self.mCanvas.sigLayersAdded.connect(self.sigLayersAdded.emit)
        self.mCanvas.sigCrsChanged.connect(self.sigCrsChanged.emit)

        settings = QSettings()
        assert isinstance(self.mCanvas, QgsMapCanvas)
        self.mCanvas.setCanvasColor(Qt.black)
        self.mCanvas.enableAntiAliasing(settings.value('/qgis/enable_anti_aliasing', False, type=bool))
        self.layout.addWidget(self.mCanvas)

        self.label.addMapLink.clicked.connect(lambda:CanvasLink.ShowMapLinkTargets(self))
        self.label.removeMapLink.clicked.connect(lambda: self.mCanvas.removeAllCanvasLinks())

        if initSrc is not None:
            from enmapbox.gui.datasources import DataSourceFactory
            dataSources = DataSourceFactory.create(initSrc)
            lyrs = [ds.createUnregisteredMapLayer() for ds in dataSources]
            if len(lyrs) > 0:
                self.mCanvas.setLayers(lyrs)

    def contextMenu(self)->QMenu:
        """
        Returns the MapDock context menu
        :return: QMenu
        """

        menuDock = super(MapDock, self).contextMenu()

        menuCanvas = self.mCanvas.contextMenu()
        return appendItemsToMenu(menuDock, menuCanvas)

    def _createLabel(self, *args, **kwds)->MapDockLabel:
        return MapDockLabel(self, *args, **kwds)

    def mousePressEvent(self, event):
        if event.button() == Qt.LeftButton:
                s = ""
        else:
            super(MapDock, self).mousePressEvent(event)

    def linkWithMapDock(self, mapDock, linkType):
        assert isinstance(mapDock, MapDock)
        self.linkWithCanvas(mapDock.mCanvas, linkType)


    def linkWithCanvas(self, canvas, linkType):
        assert isinstance(canvas, QgsMapCanvas)
        canvas.createCanvasLink(canvas, linkType)

    def mapCanvas(self)->MapCanvas:
        """
        Returns the MapCanvas
        :return: MapCanvas
        """
        return self.mCanvas

    def layers(self)->list:
        """
        Returns the list of QgsMapLayers shown in the MapCanvas
        :return: [list-of-QgsMapLayers]
        """
        return self.mCanvas.layers()

    def setLayers(self, mapLayers:list):
        """
        Sets the QgsMapLayers to be shown in the QgsMapCanvas
        :param mapLayers: [list-of-QgsMapLayers]
        """
        assert isinstance(mapLayers, list)
        self.mCanvas.setLayers(mapLayers)


    def addLayers(self, mapLayers):
        if not type(mapLayers) is list:
            mapLayers = [mapLayers]
        for l in mapLayers:
            assert isinstance(l, QgsMapLayer)
        self.setLayers(mapLayers + self.mCanvas.layers())

    def removeLayersByURI(self, uri):
        """
        Removes layer by its uri
        :param uri: str or pathlib.Path
        """
        if isinstance(uri, str):
            path = pathlib.Path(uri)
        if isinstance(uri, pathlib.Path):
            path = uri

        assert isinstance(path, pathlib.Path)
        posix = path.as_posix()
        to_remove = []
        for lyr in self.mCanvas.layers():
            if isinstance(lyr, QgsMapLayer):
                srcPath = pathlib.Path(lyr.source())
                srcPosix = srcPath.as_posix()
                if srcPosix.startswith(posix):
                    to_remove.append(lyr)

        if len(to_remove) > 0:
            self.removeLayers(to_remove)

    def mapCanvas(self)->MapCanvas:
        """
        Returns the MapCanvas
        :return: MapCanvas
        """
        return self.mCanvas

    def removeLayers(self, mapLayers):
        newSet = [l for l in self.mCanvas.layers() if l not in mapLayers]
        self.setLayers(newSet)
<|MERGE_RESOLUTION|>--- conflicted
+++ resolved
@@ -1377,22 +1377,8 @@
             store = QgsProject.instance()
         store.addMapLayers(newSet)
 
-<<<<<<< HEAD
-        super(MapCanvas,self).setLayers(newSet)
-
-        if not self.mapSettings().destinationCrs().isValid() and len(newSet) > 0:
-            # set canvas to first layer's CRS and full extent
-            for lyr in newSet:
-                assert isinstance(lyr, QgsMapLayer)
-                if lyr.crs().isValid():
-                    newExtent = SpatialExtent.fromLayer(lyr)
-                    self.setDestinationCrs(newExtent.crs())
-                    self.setExtent(newExtent)
-                    break
-=======
         super(MapCanvas, self).setLayers(newSet)
 
->>>>>>> 6354bb90
         self.setRenderFlag(True)
         self.refreshAllLayers()
 
