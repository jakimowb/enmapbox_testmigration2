--- conflicted
+++ resolved
@@ -1509,13 +1509,8 @@
         from enmapbox.gui.dockmanager import MapDockTreeNode
 
         enmapBox = EnMAPBox.instance()
-<<<<<<< HEAD
         if enmapBox is not None:
             mapDockTreeNode: MapDockTreeNode
             for mapDockTreeNode in enmapBox.dockManagerTreeModel().mapDockTreeNodes():
                 if mapDockTreeNode.dock is self:
                     mapDockTreeNode.insertLayer(idx=idx, layerSource=layerSource)
-=======
-        if isinstance(enmapBox, EnMAPBox):
-            enmapBox.dockManagerTreeModel().mapDockTreeNodes()[0].insertLayer(idx=idx, layerSource=layerSource)
->>>>>>> cbfe5dbf
