--- conflicted
+++ resolved
@@ -1147,11 +1147,7 @@
 
         is_panning = bool(QApplication.mouseButtons() & Qt.MiddleButton)
         is_ctrl = bool(QApplication.keyboardModifiers() & Qt.CTRL)
-<<<<<<< HEAD
-        # print(f'panning: {is_panning} CTRL: {is_ctrl}')
-=======
         print(f'panning: {is_panning} CTRL: {is_ctrl}')
->>>>>>> 617f9e64
         if not is_panning and is_ctrl and e.key() in [Qt.Key_Left, Qt.Key_Right, Qt.Key_Up, Qt.Key_Down]:
             # find raster layer with a reference pixel grid
             rasterLayer: QgsRasterLayer = self.mCrosshairItem.rasterGridLayer()
