# -*- coding: utf-8 -*-
# noinspection PyPep8Naming
"""
***************************************************************************
    datasourcemanager.py
    ---------------------
    Date                 : August 2017
    Copyright            : (C) 2017 by Benjamin Jakimow
    Email                : benjamin.jakimow@geo.hu-berlin.de
***************************************************************************
*                                                                         *
*   This program is free software; you can redistribute it and/or modify  *
*   it under the terms of the GNU General Public License as published by  *
*   the Free Software Foundation; either version 2 of the License, or     *
*   (at your option) any later version.                                   *
*                                                                         *
***************************************************************************
"""

import inspect
import pickle
import os
import typing
import re
import sys
import collections
import uuid
import webbrowser
from os.path import splitext

import numpy as np
from PyQt5.QtCore import Qt, QMimeData, QModelIndex, QSize, QUrl, QObject, QSortFilterProxyModel
from PyQt5.QtGui import QIcon, QContextMenuEvent, QPixmap
from PyQt5.QtWidgets import QAbstractItemView, QDockWidget, QStyle, QAction, QTreeView, QFileDialog, QDialog

from enmapbox.externals.qps.utils import bandClosestToWavelength
from enmapboxprocessing.algorithm.rastermathalgorithm.rastermathalgorithm import RasterMathAlgorithm
from enmapboxprocessing.algorithm.translaterasteralgorithm import TranslateRasterAlgorithm
from enmapboxprocessing.utils import Utils
from qgis.PyQt.QtCore import pyqtSignal
from qgis.PyQt.QtGui import *
from qgis.PyQt.QtWidgets import QApplication, QMenu
from qgis.core import \
    QgsMapLayer, QgsRasterLayer, QgsVectorLayer, QgsCoordinateReferenceSystem, \
    QgsRasterRenderer, QgsProject, QgsUnitTypes, QgsWkbTypes, \
    QgsLayerTreeGroup, QgsLayerTreeLayer, QgsRasterDataProvider, Qgis, QgsField, QgsFieldModel
from qgis.gui import \
    QgisInterface, QgsMapCanvas, QgsDockWidget
import qgis.utils
from enmapbox import DIR_TESTDATA, messageLog
from enmapbox.gui import \
    ClassificationScheme, TreeNode, TreeView, ClassInfo, TreeModel, PyObjectTreeNode, \
    qgisLayerTreeLayers, qgisAppQgisInterface, SpectralLibrary, KeepRefs, \
    SpatialExtent, SpatialPoint, fileSizeString, file_search, defaultBands, defaultRasterRenderer, loadUi
from enmapbox.externals.qps.speclib.core import EDITOR_WIDGET_REGISTRY_KEY as EWTYPE_SPECLIB, is_spectral_library
from enmapbox.gui.utils import enmapboxUiPath, dataTypeName
from enmapbox.gui.mimedata import \
    MDF_DATASOURCETREEMODELDATA, MDF_QGIS_LAYERTREEMODELDATA, MDF_RASTERBANDS, \
    QGIS_URILIST_MIMETYPE, MDF_URILIST, extractMapLayers
from enmapbox.gui.mapcanvas import MapDock
from enmapbox.gui.datasources import \
    DataSourceFactory, DataSource, DataSourceFile, DataSourceVector, DataSourceRaster, \
    DataSourceSpatial, HubFlowDataSource

HUBFLOW = True
HUBFLOW_MAX_VALUES = 1024
SOURCE_TYPES = ['ALL', 'ANY', 'RASTER', 'VECTOR', 'SPATIAL', 'MODEL', 'SPECLIB']

try:
    import hubflow.core
except Exception as ex:
    msg = 'Unable to import hubflow API. Error "{}"'.format(ex)

    messageLog(msg, level=Qgis.Warning)

    HUBFLOW = False


def reprNL(obj, replacement: str = ' ') -> str:
    """
    Return an object's repl value without newlines
    :param obj:
    :param replacement:
    :return:
    """
    return repr(obj).replace('\n', replacement)


class DataSourceManager(QObject):
    """
       Keeps control on different data sources handled by EnMAP-Box.
       Similar like QGIS data registry, but manages non-spatial data sources (text files, spectral libraries etc.) as well.
    """

    _instance = None

    @staticmethod
    def instance():
        from enmapbox.gui.enmapboxgui import EnMAPBox
        if isinstance(EnMAPBox.instance(), EnMAPBox):
            return EnMAPBox.instance().dataSourceManager
        else:
            return DataSourceManager._instance

    sigDataSourceAdded = pyqtSignal(DataSource)
    sigDataSourceRemoved = pyqtSignal(DataSource)

    def __init__(self):
        """
        Constructor
        """
        super(DataSourceManager, self).__init__()
        DataSourceManager._instance = self
        self.mSources = list()
        self.mShowSpatialSourceInQgsAndEnMAPBox = True

    def close(self):
        DataSourceManager._instance = None

    def onLayersWillBeRemoved(self, lid):
        to_remove = [ds for ds in self.sources() if isinstance(ds, DataSourceSpatial) and ds.mapLayerId() == lid]
        self.removeSources(to_remove)

    def __iter__(self) -> typing.Iterator[DataSource]:
        return iter(self.mSources)

    def __len__(self) -> int:
        return len(self.mSources)

    def findSourceFromUUID(self, uuID) -> DataSource:
        if isinstance(uuID, str):
            uuID = uuid.uuid4(uuID)

        assert isinstance(uuID, uuid.UUID)
        """
        Finds the DataSource with uuid
        :param uuid: UUID4
        :return: None or DataSource
        """
        for source in self.mSources:
            assert isinstance(source, DataSource)
            if source.uuid() == uuID:
                return source
        return None

    def mapLayers(self) -> typing.List[QgsMapLayer]:
        """
        Returns the map layers related to EnMAP-Box sources
        :return: list of QgsMapLayers
        """
        layers = []
        for s in self:
            if isinstance(s, DataSourceSpatial) and isinstance(s.mapLayer(), QgsMapLayer):
                layers.append(s.mapLayer())
        return layers

    def sources(self, sourceTypes=None) -> typing.List[DataSource]:
        """
        Returns the managed DataSources
        :param sourceTypes: filter to return specific DataSource types only
            a) str like 'VECTOR' (see SOURCE_TYPES)
            b) class type derived from DataSource
            c) a list of a or b to filter multiple source types, e.g. ['VECTOR', 'RASTER']
        :return: [list-of-DataSources]
        """

        if sourceTypes is None:
            return self.mSources[:]
        else:
            if not isinstance(sourceTypes, list):
                sourceTypes = [sourceTypes]

            filterTypes = set()
            for sourceType in sourceTypes:
                if isinstance(sourceType, type(DataSource)):
                    filterTypes.add(sourceType)
                elif sourceType in SOURCE_TYPES:
                    filterTypes.add(sourceType)

            if 'ALL' in filterTypes:
                return self.mSources[:]

            results = []
            for source in self.mSources:
                if type(source) in filterTypes:
                    results.append(source)
                elif isinstance(source, (DataSourceSpatial)) and 'SPATIAL' in filterTypes:
                    results.append(source)
                elif isinstance(source, DataSourceVector):
                    if 'VECTOR' in filterTypes:
                        results.append(source)
                    elif source.isSpectralLibrary() and 'SPECLIB' in filterTypes:
                        results.append(source)
                elif isinstance(source, DataSourceRaster) and 'RASTER' in filterTypes:
                    results.append(source)
                elif isinstance(source, HubFlowDataSource) and 'MODEL' in filterTypes:
                    results.append(source)

        return results

    def classificationSchemata(self) -> list:
        """
        Reads all DataSource and returns a list of found classification schemata
        :return: [list-if-ClassificationSchemes]
        """
        results = []

        for src in self:
            scheme = None
            assert isinstance(src, DataSource)
            if isinstance(src, DataSourceRaster):
                scheme = ClassificationScheme.fromRasterImage(src.uri())

            elif isinstance(src, DataSourceVector):
                lyr = src.createUnregisteredMapLayer()
                scheme = ClassificationScheme.fromFeatureRenderer(lyr)

            if isinstance(scheme, ClassificationScheme):
                scheme.setName(src.uri())
                results.append(scheme)

        return results

    def layerSources(self) -> typing.List[str]:
        return [ds.mapLayer().source() for ds in self.sources() if isinstance(ds, DataSourceSpatial)]

    def layerIds(self) -> typing.List[str]:
        return [ds.mapLayerId() for ds in self.sources() if isinstance(ds, DataSourceSpatial)]

    def uriList(self, sourceTypes='ALL') -> typing.List[str]:
        """
        Returns URIs of registered data sources
        :param sourcetype: uri filter as used in sources(sourceTypes=<types>).
        :return: uri as string (str), e.g. a file path
        """
        return [ds.uri() for ds in self.sources(sourceTypes=sourceTypes)]

    def addSources(self, sources: list) -> list:
        """
        Adds a list of new data sources
        :param sources: list of potential data sources, i.e. QgsDataSources
        :return: [list-of-added-DataSources]
        """
        assert isinstance(sources, list)
        added = []
        for s in sources:
            added.extend(self.addSource(s))
        added = [a for a in added if isinstance(a, DataSource)]

        return added

    def addSource(self, newDataSource, name=None, icon=None) -> typing.List[DataSource]:
        """
        Adds a new data source.
        :param newDataSource: any object
        :param name:
        :param icon:
        :return: a list of successfully added DataSource instances.
                 Usually this will be a list with a single DataSource instance only, but in case of container datasets multiple instances might get returned.
        """
        # do not add paths if the are already known
        knownStrings = self.uriList() + self.layerIds() + self.layerSources()
        if isinstance(newDataSource, str):
            if newDataSource in knownStrings:
                return []

            layers = [ds.mapLayerId() for ds in self.sources() if isinstance(ds, DataSourceSpatial)]
            layers += [ds.mapLayer().source() for ds in self.sources() if isinstance(ds, DataSourceSpatial)]
            if newDataSource in layers:
                return None

        if isinstance(newDataSource, QgsMapLayer):
            if not newDataSource.isValid() or \
                    newDataSource.source() in knownStrings or \
                    newDataSource.id() in knownStrings:
                return []

        try:
            newDataSources = DataSourceFactory.create(newDataSource, name=name, icon=icon)
        except RuntimeError as err:
            newDataSources = []

        toAdd = []
        for dsNew in newDataSources:
            assert isinstance(dsNew, DataSource)
            sameSources = [d for d in self.mSources if dsNew.isSameSource(d)]
            if len(sameSources) == 0:
                toAdd.append(dsNew)
            else:
                # we have similar sources.

                older = []
                newer = []

                for d in sameSources:
                    if dsNew.isNewVersionOf(d):
                        older.append(d)

                # remove older versions
                if len(older) > 0:
                    self.removeSources(older)
                    QApplication.processEvents()
                    toAdd.append(dsNew)

        for ds in toAdd:
            if ds not in self.mSources:
                self.mSources.append(ds)
                self.sigDataSourceAdded.emit(ds)

        return toAdd

    def addSentinel2ByDialog(self, *args):
        filter = ['Sentinel-2 Metadata (MTD_MSIL*.xml)',
                  'XML files (*.xml)',
                  'All files (*.*)'
                  ]
        self.addSubDatasetsByDialog(title='Add Sentinel-2 Data', filter=';;'.join(filter))

    def addSubDatasetsByDialog(self, *args, title='Add Sub-Datasets', filter: str = 'All files (*.*)'):
        from enmapbox.externals.qps.subdatasets import SubDatasetSelectionDialog
        from enmapbox import enmapboxSettings
        SETTINGS = enmapboxSettings()
        defaultRoot = SETTINGS.value('lastsourcedir', None)

        if defaultRoot is None:
            defaultRoot = DIR_TESTDATA

        if not os.path.exists(defaultRoot):
            defaultRoot = None

        d = SubDatasetSelectionDialog()
        d.setWindowTitle(title)
        d.setFileFilter(filter)
        d.setDefaultRoot(defaultRoot)
        result = d.exec_()

        if result == QDialog.Accepted:
            subdatasets = d.selectedSubDatasets()
            layers = []
            loptions = QgsRasterLayer.LayerOptions(loadDefaultStyle=False)
            for i, s in enumerate(subdatasets):
                lyr = QgsRasterLayer(s, options=loptions)
                if i == 0:
                    paths = d.fileWidget.splitFilePaths(d.fileWidget.filePath())
                    SETTINGS.setValue('lastsourcedir', os.path.dirname(paths[0]))

                layers.append(lyr)
            self.addSources(layers)

    def addDataSourceByDialog(self):
        """
        Shows a fileOpen dialog to select new data sources
        :return:
        """

        from enmapbox import enmapboxSettings
        SETTINGS = enmapboxSettings()
        lastDataSourceDir = SETTINGS.value('lastsourcedir', None)

        if lastDataSourceDir is None:
            lastDataSourceDir = DIR_TESTDATA

        if not os.path.exists(lastDataSourceDir):
            lastDataSourceDir = None

        uris, filter = QFileDialog.getOpenFileNames(None, "Open a data source(s)", lastDataSourceDir)
        self.addSources(uris)

        if len(uris) > 0:
            SETTINGS.setValue('lastsourcedir', os.path.dirname(uris[-1]))

    def importSourcesFromQGISRegistry(self):
        """
        Adds datasources known to QGIS which do not exist here
        """
        layers = []

        from qgis.utils import iface
        if isinstance(iface, QgisInterface):
            root = iface.layerTreeView().layerTreeModel().rootGroup()
            assert isinstance(root, QgsLayerTreeGroup)

            for layerTree in root.findLayers():
                assert isinstance(layerTree, QgsLayerTreeLayer)
                s = ""
                grp = layerTree
                # grp.setCustomProperty('nodeHidden', 'true' if bHide else 'false')
                lyr = layerTree.layer()

                if isinstance(lyr, QgsMapLayer) and lyr.isValid() and not grp.customProperty('nodeHidden'):
                    layers.append(layerTree.layer())

        if len(layers) > 0:
            self.addSources(layers)

    def exportSourcesToQGISRegistry(self, showLayers: bool = False):
        """
        Adds spatial datasources to QGIS
        :param showLayers: False, set on True to show added layers in QGIS Layer Tree
        """

        allQgsLayers = list(QgsProject.instance().mapLayers().values())
        allQgsSources = [l.source() for l in allQgsLayers]
        visibleQgsLayers = qgisLayerTreeLayers()
        visibleQgsSources = [l.source() for l in visibleQgsLayers]

        iface = qgisAppQgisInterface()

        for dataSource in self.sources():
            if isinstance(dataSource, DataSourceSpatial):
                l = dataSource.createUnregisteredMapLayer()
                if not l.isValid():
                    print('INVALID LAYER FROM DATASOURCE: {} {}'.format(l, l.source()), file=sys.stderr)
                    continue
                if l.source() not in allQgsSources:
                    QgsProject.instance().addMapLayer(l, showLayers)
                else:
                    if iface and showLayers and l.source() not in visibleQgsSources:
                        i = allQgsSources.index(l.source())
                        knownLayer = allQgsLayers[i]
                        assert isinstance(knownLayer, QgsMapLayer)
                        iface.layerTreeView().model().rootGroup().addLayer(knownLayer)

    def clear(self, deleteMapLayers=True) -> typing.List[DataSource]:
        """
        Removes all data source from DataSourceManager
        :return: [list-of-removed-DataSources]
        """

        dataSources = self.removeSources(list(self.mSources))
        if deleteMapLayers:
            for ds in dataSources:
                if isinstance(ds, DataSourceRaster):
                    # ds.mLayer.dataProvider.setInput(None)

                    pass
                    # del ds.mLayer
        return dataSources

    def removeSources(self, dataSourceList: list = None) -> typing.List[DataSource]:
        """
        Removes a list of data sources.
        :param dataSourceList: [list-of-datasources]
        :return: self
        """
        if dataSourceList is None:
            dataSourceList = self.sources()
        removed = [self.removeSource(dataSource) for dataSource in dataSourceList]
        return [r for r in removed if isinstance(r, DataSource)]

    def removeSource(self, dataSource) -> DataSource:
        """
        Removes the DataSource from the DataSourceManager
        :param dataSource: the DataSource or its uri (str) or a QgsMapLayer to be removed
        :return: the removed DataSource. None if dataSource was not in the DataSourceManager
        """
        to_remove = []
        if isinstance(dataSource, QgsMapLayer):
            for ds in self:
                if isinstance(ds, DataSourceSpatial) and isinstance(ds.mapLayer(),
                                                                    QgsMapLayer) and ds.mapLayer().id() == dataSource.id():
                    to_remove.append(ds)
        elif isinstance(dataSource, str):
            for ds in self:
                if ds.uri() == dataSource:
                    to_remove.append(ds)
        elif isinstance(dataSource, DataSource):
            if dataSource in self:
                to_remove.append(dataSource)

        assert len(to_remove) <= 1
        if len(to_remove) == 1:
            ds = to_remove[0]
            assert isinstance(ds, DataSource)
            self.mSources.remove(ds)

            self.sigDataSourceRemoved.emit(ds)
            return dataSource
        else:
            return None

    def sourceTypes(self):
        """
        Returns the list of source-types handled by this DataSourceManager
        :return: [list-of-source-types]
        """
        return sorted(list(set([type(ds) for ds in self.mSources])), key=lambda t: t.__name__)


class DataSourceGroupTreeNode(TreeNode):

    def __init__(self, groupName: str, classDef, icon=None):
        assert inspect.isclass(classDef)
        assert isinstance(groupName, str)
        if icon is None:
            style = QApplication.style()
            if isinstance(style, QStyle):
                icon = style.standardIcon(QStyle.SP_DirOpenIcon)
            else:
                icon = QIcon(r':/qt-project.org/styles/commonstyle/images/dirclosed-32.png')

        super(DataSourceGroupTreeNode, self).__init__(name=groupName, icon=icon)
        self.mFlag1stSource = False
        self.mGroupName = groupName
        self.mChildClass = classDef
        self.sigAddedChildren.connect(self.onChildsChanged)
        self.sigRemovedChildren.connect(self.onChildsChanged)

    def groupName(self) -> str:
        return self.mGroupName

    def onChildsChanged(self, *args):

        n = len(self.childNodes())
        name = '{} ({})'.format(self.mGroupName, n)
        self.setName(name)

        if n > 0 and self.mFlag1stSource == False:
            pass

    def dataSources(self) -> list:
        """
        Returns the DataSource instances part of this group.
        :return: [list-of-DataSources]
        """
        return [d.mDataSource for d in self.childNodes()
                if isinstance(d, DataSourceTreeNode)]


class DataSourceSizesTreeNode(TreeNode):
    """
    A node to show the different aspects of dataSource sizes
    Sub-Nodes:
        spatial extent in map unit
        pixel sizes (if raster source)
        pixel extent (if raster source)
    """

    def __init__(self):
        super().__init__('Size')

    def update_size(self, dataSource):
        self.removeAllChildNodes()

        if not isinstance(dataSource, DataSource):
            return

        childs = []
        value = []
        try:
            size = os.path.getsize(dataSource.uri())
            size = fileSizeString(size)
            value.append(size)
            childs += [TreeNode('File', size)]
        except:
            pass

        if isinstance(dataSource, DataSourceSpatial):
            ext = dataSource.spatialExtent()
            mu = QgsUnitTypes.encodeUnit(ext.crs().mapUnits())

            childs += [TreeNode('Width', value='{:0.2f} {}'.format(ext.width(), mu), toolTip='Spatial width'),
                       TreeNode('Height', value='{:0.2f} {}'.format(ext.height(), mu, toolTip='Spatial height'))
                       ]

        if isinstance(dataSource, DataSourceRaster):
            if isinstance(dataSource.mLayer, QgsRasterLayer) and \
                    isinstance(dataSource.mLayer.dataProvider(), QgsRasterDataProvider):
                lyr = dataSource.mLayer
                dp: QgsRasterDataProvider = dataSource.mLayer.dataProvider()
                value.append(f'{dataSource.nSamples()}'
                             f'x{dataSource.nLines()}'
                             f'x{dataSource.nBands()}'
                             f'x{dp.dataTypeSize(1)} Byte')

                childs += [TreeNode('Pixel',
                                    value=f'{lyr.rasterUnitsPerPixelX()}x'
                                          f'{lyr.rasterUnitsPerPixelY()} '
                                          f'{QgsUnitTypes.encodeUnit(lyr.crs().mapUnits())}',
                                    toolTip='Size of single pixel / ground sampling resolution'),
                           TreeNode('Samples', value=dataSource.nSamples(), toolTip='Samples/columns in X direction'),
                           TreeNode('Lines', value=dataSource.nLines(), toolTip='Lines/rows in Y direction'),
                           TreeNode('Bands', value=dataSource.nBands(), toolTip='Raster bands'),
                           TreeNode('Data Type',
                                    value=dataTypeName(dp.dataType(1)),
                                    toolTip=dataTypeName(dp.dataType(1), verbose=True))
                           ]
        if isinstance(dataSource, DataSourceVector):
            value.append('{} features'.format(dataSource.mLayer.featureCount()))

        self.setValue(' '.join([str(v) for v in value]))
        self.appendChildNodes(childs)


class DataSourceTreeNode(TreeNode):

    def __init__(self, *args, **kwds):

        super().__init__(*args, **kwds)

        self.mDataSource: DataSource = None
        self.mNodeSize: DataSourceSizesTreeNode = DataSourceSizesTreeNode()
        self.mNodePath: TreeNode = TreeNode('Path')
        self.appendChildNodes([self.mNodePath, self.mNodeSize])

    def connectDataSource(self, dataSource: DataSource):
        """
        Connects a DataSource with this DataSourceTreeNode
        :param dataSource: DataSource
        """
        assert isinstance(dataSource, DataSource)
        self.mDataSource = dataSource
        self.updateNodes()

    def updateNodes(self):

        ds = self.dataSource()
        if isinstance(ds, DataSource):
            self.setName(ds.name())
            self.setToolTip(ds.uri())
            self.setIcon(ds.icon())
            uri = ds.uri()
            self.mNodePath.setValue(uri)
        else:
            self.setName('<disconnected>')
            self.mNodePath.setValue(None)

        self.mNodeSize.update_size(ds)

    def dataSource(self) -> DataSource:
        """
        Returns the DataSource this DataSourceTreeNode represents.
        :return: DataSource
        """
        return self.mDataSource

    def disconnectDataSource(self):
        self.mDataSource = None
        self.updateNodes()

    def writeXML(self, parentElement):
        super(DataSourceTreeNode, self).writeXML(parentElement)
        elem = parentElement.lastChild().toElement()
        elem.setTagName('datasource-tree-node')
        elem.setAttribute('uuid', '{}'.format(self.mDataSource.uuid()))


class SpatialDataSourceTreeNode(DataSourceTreeNode):

    def __init__(self, *args, **kwds):
        # extent in map units (mu)

        super().__init__(*args, **kwds)
        self.nodeExtXmu: TreeNode = TreeNode('Width')
        self.nodeExtYmu: TreeNode = TreeNode('Height')
        self.nodeCRS: CRSLayerTreeNode = CRSLayerTreeNode(QgsCoordinateReferenceSystem())
        self.mNodeSize.appendChildNodes([self.nodeExtXmu, self.nodeExtYmu])
        self.appendChildNodes(self.nodeCRS)

    def connectDataSource(self, dataSource):
        assert isinstance(dataSource, DataSourceSpatial)
        super(SpatialDataSourceTreeNode, self).connectDataSource(dataSource)

    def updateNodes(self):
        super().updateNodes()

        ds = self.dataSource()
        if isinstance(ds, DataSourceSpatial):
            ext = ds.spatialExtent()
            mu = QgsUnitTypes.toString(ext.crs().mapUnits())
            assert isinstance(ext, SpatialExtent)

            self.nodeCRS.setCrs(ext.crs())
            self.nodeExtXmu.setValue('{} {}'.format(ext.width(), mu))
            self.nodeExtYmu.setValue('{} {}'.format(ext.height(), mu))

        else:
            self.nodeCRS.setCrs(QgsCoordinateReferenceSystem())
            self.nodeExtXmu.setValue(None)
            self.nodeExtYmu.setValue(None)


class VectorDataSourceTreeNode(SpatialDataSourceTreeNode):
    def __init__(self, *args, **kwds):
        super().__init__(*args, **kwds)
        self.nodeFeatures: TreeNode = TreeNode('Features', values=[0])
        self.nodeGeomType = TreeNode('Geometry Type')
        self.nodeWKBType = TreeNode('WKB Type')

        self.nodeFields: TreeNode = TreeNode('Fields',
                                             toolTip='Attribute fields related to each feature',
                                             values=[0])

        self.nodeFeatures.appendChildNodes([self.nodeGeomType, self.nodeWKBType])
        self.appendChildNodes([self.nodeFeatures, self.nodeFields])

    def connectDataSource(self, dataSource: DataSourceVector):
        super(VectorDataSourceTreeNode, self).connectDataSource(dataSource)
        self.updateNodes()

    def updateNodes(self):
        super().updateNodes()

        ds = self.dataSource()
        if isinstance(ds, DataSourceVector):
            lyr: QgsVectorLayer = ds.createUnregisteredMapLayer()
            assert lyr.isValid()

            nFeat = lyr.featureCount()
            nFields = lyr.fields().count()
            self.nodeFields.setValue(nFields)
            geomType = ['Point', 'Line', 'Polygon', 'Unknown', 'Null'][lyr.geometryType()]
            wkbType = QgsWkbTypes.displayString(int(lyr.wkbType()))

            if is_spectral_library(lyr):
                self.setIcon(QIcon(r':/qps/ui/icons/speclib.svg'))
            else:
                if re.search('polygon', wkbType, re.I):
                    self.setIcon(QIcon(r':/images/themes/default/mIconPolygonLayer.svg'))
                elif re.search('line', wkbType, re.I):
                    self.setIcon(QIcon(r':/images/themes/default/mIconLineLayer.svg'))
                elif re.search('point', wkbType, re.I):
                    self.setIcon(QIcon(r':/images/themes/default/mIconPointLayer.svg'))
                elif lyr.wkbType() in [QgsWkbTypes.NoGeometry, QgsWkbTypes.Unknown]:
                    self.setIcon(QIcon(r':/images/themes/default/mActionOpenTable.svg'))

            self.nodeWKBType.setValue(wkbType)
            self.nodeGeomType.setValue(geomType)

            # self.nodeSize.setValue('{} x {}'.format(nFeat, fileSizeString(self.mSrcSize)))
            self.nodeFeatures.setValue(nFeat)

            field_nodes: typing.List[TreeNode] = []
            fieldModel = QgsFieldModel()
            fieldModel.setLayer(lyr)
            for i, f in enumerate(lyr.fields()):
                f: QgsField
                # fieldItem = QgsFieldsItem(None, f)
                n = TreeNode(f.name())
                l = f.length()
                if l > 0:
                    n.setValue('{} {}'.format(f.typeName(), l))
                else:
                    n.setValue(f.typeName())
                idx = fieldModel.indexFromName(f.name())
                ewType = fieldModel.data(idx, QgsFieldModel.EditorWidgetType)
                if ewType == EWTYPE_SPECLIB:
                    n.setIcon(QIcon(r':/qps/ui/icons/profile.svg'))
                else:
                    n.setIcon(fieldModel.data(idx, Qt.DecorationRole))
                field_nodes.append(n)

            self.nodeFields.removeAllChildNodes()
            self.nodeFields.appendChildNodes(field_nodes)

    def dataSource(self) -> DataSourceVector:
        return self.mDataSource


class ClassificationNodeLayer(TreeNode):

    def __init__(self, classificationScheme, name='Classification Scheme'):
        super(ClassificationNodeLayer, self).__init__()
        self.setName(name)
        to_add = []
        for i, ci in enumerate(classificationScheme):
            to_add.append(TreeNode(name='{}'.format(i), values=ci.name(), icon=ci.icon()))
        self.appendChildNodes(to_add)


class CRSLayerTreeNode(TreeNode):
    def __init__(self, crs: QgsCoordinateReferenceSystem):
        assert isinstance(crs, QgsCoordinateReferenceSystem)
        super().__init__(crs.description())
        self.setName('CRS')
        self.setIcon(QIcon(':/images/themes/default/propertyicons/CRS.svg'))
        self.setToolTip('Coordinate Reference System')
        self.mCrs = None
        self.nodeDescription = TreeNode('Name', toolTip='Description')
        self.nodeAuthID = TreeNode('AuthID', toolTip='Authority ID')
        self.nodeAcronym = TreeNode('Acronym', toolTip='Projection Acronym')
        self.nodeMapUnits = TreeNode('Map Units')
        self.setCrs(crs)

        self.appendChildNodes([self.nodeDescription, self.nodeAuthID, self.nodeAcronym, self.nodeMapUnits])

    def setCrs(self, crs):
        assert isinstance(crs, QgsCoordinateReferenceSystem)
        self.mCrs = crs
        if self.mCrs.isValid():
            self.setValues(crs.description())
            self.nodeDescription.setValues(crs.description())
            self.nodeAuthID.setValues(crs.authid())
            self.nodeAcronym.setValues(crs.projectionAcronym())
            # self.nodeDescription.setItemVisibilityChecked(Qt.Checked)
            self.nodeMapUnits.setValues(QgsUnitTypes.toString(self.mCrs.mapUnits()))
        else:
            self.setValues(None)
            self.nodeDescription.setValue('N/A')
            self.nodeAuthID.setValue('N/A')
            self.nodeAcronym.setValue('N/A')
            self.nodeMapUnits.setValue('N/A')

    def contextMenu(self):
        menu = QMenu()
        a = menu.addAction('Copy EPSG Code')
        a.setToolTip('Copy the authority id ("{}") of this CRS.'.format(self.mCrs.authid()))
        a.triggered.connect(lambda: QApplication.clipboard().setText(self.mCrs.authid()))

        a = menu.addAction('Copy WKT')
        a.setToolTip('Copy the well-known-type representation of this CRS.')
        a.triggered.connect(lambda: QApplication.clipboard().setText(self.mCrs.toWkt()))

        a = menu.addAction('Copy Proj4')
        a.setToolTip('Copy the Proj4 representation of this CRS.')
        a.triggered.connect(lambda: QApplication.clipboard().setText(self.mCrs.toProj4()))
        return menu


class ColorTreeNode(TreeNode):

    def __init__(self, color: QColor):
        assert isinstance(color, QColor)

        pm = QPixmap(QSize(20, 20))
        pm.fill(color)
        icon = QIcon(pm)
        name = color.name()
        value = color.getRgbF()
        super(ColorTreeNode, self).__init__(name=name, value=value, icon=icon)


class RasterBandTreeNode(TreeNode):

    def __init__(self, dataSource, bandIndex, *args, **kwds):
        super().__init__(*args, **kwds)
        assert isinstance(dataSource, DataSourceRaster)
        assert bandIndex >= 0
        assert bandIndex < dataSource.nBands()
        self.mDataSource = dataSource
        self.mBandIndex = bandIndex

        md = self.mDataSource.mBandMetadata[bandIndex]
        classScheme = md.get('__ClassificationScheme__')
        if isinstance(classScheme, ClassificationScheme):
            to_add = []
            for ci in classScheme:
                assert isinstance(ci, ClassInfo)
                classNode = TreeNode(name=str(ci.label()))
                classNode.setValue(ci.name())
                classNode.setIcon(ci.icon())
                to_add.append(classNode)
            self.appendChildNodes(to_add)


class RasterDataSourceTreeNode(SpatialDataSourceTreeNode):
    def __init__(self, *args, **kwds):
        # extents in pixel
        super().__init__(*args, **kwds)

        self.mNodeBands: TreeNode = TreeNode('Bands', toolTip='Number of Raster Bands')
        self.appendChildNodes(self.mNodeBands)

    def connectDataSource(self, dataSource):
        assert isinstance(dataSource, DataSourceRaster)
        super().connectDataSource(dataSource)

    def updateNodes(self):
        super().updateNodes()

        ds = self.dataSource()
        if isinstance(ds, DataSourceRaster):
            self.setIcon(ds.icon())
            self.mNodeBands.removeAllChildNodes()
            self.mNodeBands.setValue(ds.nBands())

            bandNodes = []
            for b in range(ds.mapLayer().bandCount()):
                bandName = ds.mapLayer().bandName(b + 1)
                bandNode = RasterBandTreeNode(ds, b, name=str(b + 1), value=bandName)

                bandNodes.append(bandNode)
            self.mNodeBands.appendChildNodes(bandNodes)


class FileDataSourceTreeNode(DataSourceTreeNode):

    def __init__(self, *args, **kwds):
        super(FileDataSourceTreeNode, self).__init__(*args, **kwds)

    def populateContextMenu(self, menu: QMenu):
        """
        Implement this to add a TreeNode specific context menu
        :param menu:
        :return:
        """
        super().populateContextMenu(menu)

        path = self.mDataSource.uri()
        if re.search('(html|json)$', path):
            a = menu.addAction('Open in Browser')
            a.triggered.connect(lambda *args, p=path: webbrowser.open(path))
        else:
            a = menu.addAction('Open in Editor')
            a.triggered.connect(lambda *args, p=path: webbrowser.open(path))


class HubFlowPyObjectTreeNode(PyObjectTreeNode):

    def __init__(self, *args, **kwds):
        super().__init__(*args, **kwds)
        self.setValue(str(self.mPyObject))

    def populateContextMenu(self, menu: QMenu):
        def copyToClipboard():
            state = np.get_printoptions()['threshold']
            np.set_printoptions(threshold=np.inf)
            QApplication.clipboard().setText(str(self.mPyObject))
            np.set_printoptions(threshold=state)

        if isinstance(self.mPyObject, np.ndarray):
            a = menu.addAction('Copy Array')
            a.setToolTip('Copy Numpy Array to Clipboard.')
            a.triggered.connect(copyToClipboard)


class HubFlowObjectTreeNode(DataSourceTreeNode):

    def __init__(self, *args, **kwds):
        super(HubFlowObjectTreeNode, self).__init__(*args, **kwds)
        self.mFlowObj: object = None
        self.mFlowNode: HubFlowPyObjectTreeNode = None
        # self.appendChildNodes(self.nodePyObject)

    def connectDataSource(self, processingTypeDataSource):

        super(HubFlowObjectTreeNode, self).connectDataSource(processingTypeDataSource)
        assert isinstance(self.mDataSource, HubFlowDataSource)

        if isinstance(self.mFlowNode, PyObjectTreeNode):
            self.removeChildNodes([self.mFlowNode])

        ds = self.dataSource()
        if isinstance(ds, HubFlowDataSource):
            self.mFlowObj = ds.flowObject()
            moduleName = self.mFlowObj.__class__.__module__
            className = self.mFlowObj.__class__.__name__

            self.setName(ds.name())
            self.setToolTip('{} - {}.{}'.format(ds.name(), moduleName, className))

            self.mFlowNode = HubFlowPyObjectTreeNode(name=className, obj=self.mFlowObj)
            self.appendChildNodes(self.mFlowNode)

    def contextMenu(self):
        m = QMenu()
        return m


class DataSourceTreeView(TreeView):
    """
    A TreeView to show EnMAP-Box Data Sources
    """
    sigPopulateContextMenu = pyqtSignal(QMenu)

    def __init__(self, *args, **kwds):
        super(DataSourceTreeView, self).__init__(*args, **kwds)
        self.setAcceptDrops(True)

    def contextMenuEvent(self, event: QContextMenuEvent):
        """
        Creates and shows the context menu created with a right-mouse-click.
        :param event: QContextMenuEvent
        """
        idx = self.currentIndex()
        assert isinstance(event, QContextMenuEvent)

        col = idx.column()

        selectedNodes = self.selectedNodes()
        node = self.selectedNode()
        dataSources = list(set([n.mDataSource for n in selectedNodes if isinstance(n, DataSourceTreeNode)]))
        srcURIs = list(set([s.uri() for s in dataSources]))

        from enmapbox.gui.enmapboxgui import EnMAPBox
        enmapbox = EnMAPBox.instance()

        DSM: DataSourceManager = self.model().sourceModel().dataSourceManager
        if not isinstance(DSM, DataSourceManager):
            return

        mapDocks = []
        if isinstance(enmapbox, EnMAPBox):
            mapDocks = enmapbox.mDockManager.docks('MAP')

        m: QMenu = QMenu()
        m.setToolTipsVisible(True)

        if isinstance(node, DataSourceGroupTreeNode):
            a = m.addAction('Remove')
            assert isinstance(a, QAction)
            a.setToolTip('Removes all datasources from this node')
            a.triggered.connect(lambda *args, node=node, dsm=DSM:
                                DSM.removeSources(node.dataSources()))

        if isinstance(node, DataSourceTreeNode):
            src = node.mDataSource

            if isinstance(src, DataSource):
                a = m.addAction('Remove')
                a.triggered.connect(lambda *args, dataSources=dataSources, dsm=DSM:
                                    dsm.removeSources(dataSources))
                a = m.addAction('Copy URI / path')
                a.triggered.connect(lambda *args, srcURIs=srcURIs:
                                    QApplication.clipboard().setText('\n'.join(srcURIs)))
                # a = m.addAction('Rename')
                # a.setEnabled(False)
                # todo: implement rename function
                # a.triggered.connect(node.dataSource.rename)

            if isinstance(src, DataSourceSpatial):
                pass
                # a = m.addAction('Save as..')

            def appendRasterActions(sub: QMenu, src: DataSourceRaster, target):
                assert isinstance(src, DataSourceRaster)
                a = sub.addAction('Default Colors')
                a.triggered.connect(lambda *args, s=src, t=target:
                                    self.openInMap(s, t, rgb='DEFAULT'))

                b = src.mWaveLengthUnits is not None

                a = sub.addAction('True Color')
                a.setToolTip('Red-Green-Blue true colors')
                a.triggered.connect(lambda *args, s=src, t=target:
                                    self.openInMap(s, t, rgb='R,G,B'))
                a.setEnabled(b)
                a = sub.addAction('CIR')
                a.setToolTip('nIR Red Green')
                a.triggered.connect(lambda *args, s=src, t=target:
                                    self.openInMap(s, t, rgb='NIR,R,G'))
                a.setEnabled(b)

                a = sub.addAction('SWIR')
                a.setToolTip('nIR swIR Red')
                a.triggered.connect(lambda *args, s=src, t=target:
                                    self.openInMap(s, t, rgb='NIR,SWIR,R'))
                a.setEnabled(b)

            if isinstance(src, DataSourceRaster):
                sub = m.addMenu('Open in new map...')
                appendRasterActions(sub, src, None)

                sub = m.addMenu('Open in existing map...')
                if len(mapDocks) > 0:
                    for mapDock in mapDocks:
                        assert isinstance(mapDock, MapDock)
                        subsub = sub.addMenu(mapDock.title())
                        appendRasterActions(subsub, src, mapDock)
                else:
                    sub.setEnabled(False)
                sub = m.addMenu('Open in QGIS')
                if isinstance(qgis.utils.iface, QgisInterface):
                    appendRasterActions(sub, src, QgsProject.instance())
                else:
                    sub.setEnabled(False)

                # AR: add some useful processing algo shortcuts
<<<<<<< HEAD
                if False:  # having RasterMath in the context menu is not really necessary any more -> lets dicuss with SL+BJ
                    alg = RasterMathAlgorithm()
                    inputs = list()
                    for node in selectedNodes:
                        if isinstance(node, RasterDataSourceTreeNode):
                            inputs.append((node.dataSource().name(), node.dataSource().uri()))
                    code = list()
                    for i, (name, uri) in enumerate(inputs):
                        identifier = Utils.makeIdentifier(splitext(name)[0])
                        code.append(f'{identifier} = INPUTS[{i}]  # {name} ({uri})')
                    parameters = {
                        alg.P_INPUTS: [uri for name, uri in inputs],
                        alg.P_CODE: '\n'.join(code),
                    }
                    a: QAction = m.addAction('Raster math')
                    a.setIcon(QIcon(':/images/themes/default/processingAlgorithm.svg'))
                    a.setToolTip('Show Raster math algorithm dialog.')
                    a.triggered.connect(lambda src:
                                        EnMAPBox.instance().showProcessingAlgorithmDialog(
                                            alg, parameters, parent=self
                                        )
                                        )
=======
                alg = TranslateRasterAlgorithm()
                parameters = {alg.P_RASTER: src.uri()}
                a: QAction = m.addAction('Save as')
                a.setIcon(QIcon(':/images/themes/default/mActionFileSaveAs.svg'))
                a.triggered.connect(lambda src:
                    EnMAPBox.instance().showProcessingAlgorithmDialog(alg, parameters, parent=self)
                )
>>>>>>> ae89ef9f

            if isinstance(src, DataSourceVector):
                if isinstance(src.mapLayer(), QgsVectorLayer):
                    if src.mapLayer().wkbType() != QgsWkbTypes.NoGeometry:
                        a = m.addAction('Open in new map')
                        a.triggered.connect(lambda *args, s=src: self.openInMap(s, None))

                        sub = m.addMenu('Open in existing map...')
                        if len(mapDocks) > 0:
                            for mapDock in mapDocks:
                                assert isinstance(mapDock, MapDock)
                                a = sub.addAction(mapDock.title())
                                a.triggered.connect(
                                    lambda checked, s=src, d=mapDock:
                                    self.openInMap(s, d))
                        else:
                            sub.setEnabled(False)

                    if src.isSpectralLibrary():
                        a = m.addAction('Open Spectral Library Viewer')
                        a.triggered.connect(lambda *args, s=src: self.openInSpeclibEditor(src.createUnregisteredMapLayer()))

                    a = m.addAction('Open Attribute Table')
                    a.triggered.connect(lambda *args, s=src: self.openInAttributeEditor(s.mapLayer()))

                    a = m.addAction('Open in QGIS')
                    if isinstance(qgis.utils.iface, QgisInterface):
                        a.triggered.connect(lambda *args, s=src:
                                            self.openInMap(s, QgsProject.instance()))
                    else:
                        a.setEnabled(False)

            if isinstance(src, DataSourceFile):
                s = ""
                pass

        if isinstance(node, RasterBandTreeNode):
            a = m.addAction('Band statistics')
            a.setEnabled(False)

            a = m.addAction('Open in new map')
            a.triggered.connect(lambda *args, n=node: self.openInMap(n.mDataSource, rgb=[n.mBandIndex]))

        if col == 1 and node.value() != None:
            a = m.addAction('Copy')
            a.triggered.connect(lambda *args, n=node: QApplication.clipboard().setText(str(n.value())))

        if isinstance(node, TreeNode):
            node.populateContextMenu(m)

        a = m.addAction('Remove all DataSources')
        a.setToolTip('Removes all data source.')
        a.triggered.connect(self.onRemoveAllDataSources)

        self.sigPopulateContextMenu.emit(m)

        m.exec_(self.viewport().mapToGlobal(event.pos()))

    def openInMap(self, dataSource: DataSourceSpatial,
                  target: typing.Union[QgsMapCanvas, QgsProject, MapDock] = None,
                  rgb=None,
                  sampleSize: int = 256):
        """
        Add a DataSourceSpatial as QgsMapLayer to a mapCanvas.
        :param target:
        :param sampleSize:
        :param dataSource: DataSourceSpatial
        :param rgb:
        """

        if not isinstance(dataSource, DataSourceSpatial):
            return

        LOAD_DEFAULT_STYLE: bool = isinstance(rgb, str) and re.search('DEFAULT', rgb, re.I)

        if target is None:
            from enmapbox.gui.enmapboxgui import EnMAPBox
            emb = EnMAPBox.instance()
            if not isinstance(emb, EnMAPBox):
                return None
            dock = emb.createDock('MAP')
            assert isinstance(dock, MapDock)
            target = dock.mapCanvas()

        if isinstance(target, MapDock):
            target = target.mapCanvas()

        assert isinstance(target, (QgsMapCanvas, QgsProject))

        # loads the layer with default style (wherever it is defined)
        lyr = dataSource.createUnregisteredMapLayer()

        if isinstance(lyr, QgsRasterLayer) \
                and not LOAD_DEFAULT_STYLE \
                and isinstance(lyr.dataProvider(), QgsRasterDataProvider) \
                and lyr.dataProvider().name() == 'gdal':

            r = lyr.renderer()
            if isinstance(r, QgsRasterRenderer):
                bandIndices: typing.List[int] = None
                if isinstance(rgb, str):
                    if LOAD_DEFAULT_STYLE:
                        bandIndices = defaultBands(lyr)
                    else:
                        bandIndices = [bandClosestToWavelength(lyr, s) for s in rgb.split(',')]

                elif isinstance(rgb, list):
                    bandIndices = rgb

                if isinstance(bandIndices, list):
                    r = defaultRasterRenderer(lyr, bandIndices=bandIndices, sampleSize=sampleSize)
                    r.setInput(lyr.dataProvider())
                    lyr.setRenderer(r)

        elif isinstance(lyr, QgsVectorLayer):

            pass

        if isinstance(target, QgsMapCanvas):
            allLayers = target.layers()
            allLayers.append(lyr)
            target.setLayers(allLayers)
        elif isinstance(target, QgsProject):
            target.addMapLayer(lyr)

    def onSaveAs(self, dataSource):
        """
        Todo: save raster / vector sources
        """
        pass

    def onRemoveAllDataSources(self):
        model = self.model().sourceModel()
        if isinstance(model, DataSourceManagerTreeModel):
            model.dataSourceManager.clear()

    def openInSpeclibEditor(self, speclib: SpectralLibrary):
        """
        Opens a SpectralLibrary in a new SpectralLibraryDock
        :param speclib: SpectralLibrary

        """
        from enmapbox.gui.enmapboxgui import EnMAPBox
        from enmapbox.gui.docks import SpectralLibraryDock
        EnMAPBox.instance().dockManager().createDock(SpectralLibraryDock, speclib=speclib)

    def openInAttributeEditor(self, vectorLayer: QgsVectorLayer):
        from enmapbox.gui.enmapboxgui import EnMAPBox
        from enmapbox.gui.docks import AttributeTableDock
        EnMAPBox.instance().dockManager().createDock(AttributeTableDock, layer=vectorLayer)


class DataSourcePanelUI(QgsDockWidget):
    def __init__(self, parent=None):
        super(DataSourcePanelUI, self).__init__(parent)
        loadUi(enmapboxUiPath('datasourcepanel.ui'), self)
        self.mDataSourceManager: DataSourceManager = None
        self.mDataSourceTreeModel: DataSourceManagerTreeModel = None
        self.mDataSourceProxyModel: DataSourceManagerProxyModel = DataSourceManagerProxyModel()
        assert isinstance(self.dataSourceTreeView, DataSourceTreeView)

        self.dataSourceTreeView.setDragDropMode(QAbstractItemView.DragDrop)

        # init actions
        self.actionAddDataSource.triggered.connect(lambda: self.mDataSourceManager.addDataSourceByDialog())
        self.actionRemoveDataSource.triggered.connect(
            lambda: self.mDataSourceManager.removeSources(self.selectedDataSources()))
        self.actionRemoveDataSource.setEnabled(False)  # will be enabled with selection of node

        # self.mDataSourceManager.exportSourcesToQGISRegistry(showLayers=True)
        self.actionSyncWithQGIS.triggered.connect(self.onSyncToQGIS)

        self.tbFilterText.textChanged.connect(self.setFilter)
        hasQGIS = qgisAppQgisInterface() is not None
        self.actionSyncWithQGIS.setEnabled(hasQGIS)

        self.initActions()

    def setFilter(self, pattern: str):
        self.mDataSourceProxyModel.setFilterWildcard(pattern)

    def onSyncToQGIS(self, *args):
        if isinstance(self.mDataSourceManager, DataSourceManager):
            self.mDataSourceManager.importSourcesFromQGISRegistry()

    def initActions(self):

        self.btnAddSource.setDefaultAction(self.actionAddDataSource)
        self.btnSync.setDefaultAction(self.actionSyncWithQGIS)
        self.btnRemoveSource.setDefaultAction(self.actionRemoveDataSource)
        self.btnCollapse.clicked.connect(lambda: self.expandSelectedNodes(self.dataSourceTreeView, False))
        self.btnExpand.clicked.connect(lambda: self.expandSelectedNodes(self.dataSourceTreeView, True))

    def expandSelectedNodes(self, treeView, expand):
        assert isinstance(treeView, QTreeView)

        treeView.selectAll()
        indices = treeView.selectedIndexes()
        if len(indices) == 0:
            treeView.selectAll()
            indices += treeView.selectedIndexes()
            treeView.clearSelection()
        for idx in indices:
            treeView.setExpanded(idx, expand)

    def connectDataSourceManager(self, dataSourceManager: DataSourceManager):
        """
        Initializes the panel with a DataSourceManager
        :param dataSourceManager: DataSourceManager
        """
        assert isinstance(dataSourceManager, DataSourceManager)
        self.mDataSourceManager = dataSourceManager
        self.mDataSourceTreeModel = DataSourceManagerTreeModel(self, self.mDataSourceManager)
        self.mDataSourceProxyModel.setSourceModel(self.mDataSourceTreeModel)
        self.dataSourceTreeView.setModel(self.mDataSourceProxyModel)
        self.dataSourceTreeView.selectionModel().selectionChanged.connect(self.onSelectionChanged)

    def onSelectionChanged(self, selected, deselected):

        s = self.selectedDataSources()
        self.actionRemoveDataSource.setEnabled(len(s) > 0)

    def selectedDataSources(self) -> list:
        """
        :return: [list-of-selected-DataSources]
        """
        sources = []
        model = self.dataSourceTreeView.model()
        for idx in self.dataSourceTreeView.selectionModel().selectedIndexes():
            assert isinstance(idx, QModelIndex)
            node = idx.data(Qt.UserRole)
            if isinstance(node, DataSourceTreeNode):
                if node.dataSource() not in sources:
                    sources.append(node.dataSource())
            elif isinstance(node, DataSourceGroupTreeNode):
                for s in node.dataSources():
                    if s not in sources:
                        sources.append(s)
        return sources


LUT_DATASOURCTYPES = collections.OrderedDict()
LUT_DATASOURCTYPES[DataSourceRaster] = \
    ('Raster Data',
     QIcon(':/images/themes/default/mIconRaster.svg'),
     'Raster data sources')
LUT_DATASOURCTYPES[DataSourceVector] = \
    ('Vector Data',
     QIcon(':/images/themes/default/mIconVector.svg'),
     'Vector data sources')
LUT_DATASOURCTYPES[HubFlowDataSource] = \
    ('Models',
     QIcon(':/images/themes/default/processingAlgorithm.svg'),
     'Model files and objects')
LUT_DATASOURCTYPES[DataSourceFile] = ('Other Files',
                                      QIcon(':/trolltech/styles/commonstyle/images/file-128.png'),
                                      None)
LUT_DATASOURCTYPES[DataSource] = ('Other sources',
                                  QIcon(':/trolltech/styles/commonstyle/images/standardbutton-open-32.png'),
                                  None)


class DataSourceManagerTreeModel(TreeModel):

    def __init__(self, parent, dataSourceManager: DataSourceManager):

        super(DataSourceManagerTreeModel, self).__init__(parent)
        assert isinstance(dataSourceManager, DataSourceManager)
        self.setColumnNames(['Source', 'Value'])
        self.dataSourceManager = dataSourceManager
        self.dataSourceManager.sigDataSourceAdded.connect(self.addDataSource)
        self.dataSourceManager.sigDataSourceRemoved.connect(self.removeDataSource)

        for ds in self.dataSourceManager.mSources:
            self.addDataSource(ds)

    def columnCount(self, index):
        return 2

    def mimeTypes(self):
        # specifies the mime types handled by this model
        types = []
        types.append(MDF_DATASOURCETREEMODELDATA)
        types.append(MDF_QGIS_LAYERTREEMODELDATA)
        types.append(QGIS_URILIST_MIMETYPE)
        types.append(MDF_URILIST)
        return types

    def dropMimeData(self, data, action, row, column, parent):
        parentNode = self.idx2node(parent)
        assert isinstance(data, QMimeData)

        result = False
        added = []
        if action in [Qt.MoveAction, Qt.CopyAction]:
            # collect nodes
            nodes = []

            if data.hasFormat(MDF_DATASOURCETREEMODELDATA):
                return False  # do not allow moving within DataSourceTree

            # add new data from external sources
            elif data.hasFormat(MDF_URILIST):
                for url in data.urls():
                    added.extend(self.dataSourceManager.addSource(url))

            # add data dragged from QGIS
            elif data.hasFormat(MDF_QGIS_LAYERTREEMODELDATA) or data.hasFormat(QGIS_URILIST_MIMETYPE):

                lyrs = extractMapLayers(data)

                added.extend([self.dataSourceManager.addSource(l) for l in lyrs])
        #                return  any(added)

        # if len(lyrs) > 0:

        # doc = QDomDocument()
        # doc.setContent(data.data(MDF_QGIS_LAYERTREEMODELDATA))
        # rootElem = doc.documentElement()
        # elem = rootElem.firstChildElement()
        # added = []
        # while not elem.isNull():
        #    node = QgsLayerTreeNode.readXml(elem, QgsProject.instance())
        #    added.extend(self.dataSourceManager.addSource(node))
        #    elem = elem.nextSiblingElement()
        # return any([isinstance(ds, DataSource) for ds in added])

        # result = QgsLayerTreeModel.dropMimeData(self, data, action, row, column, parent)

        return len(added) > 0

    def mimeData(self, indexes: list) -> QMimeData:
        indexes = sorted(indexes)
        if len(indexes) == 0:
            return None

        nodesFinal = self.indexes2nodes(indexes)
        mimeData = QMimeData()
        # define application/enmapbox.datasourcetreemodeldata
        exportedNodes = []

        # collect nodes to be exported as mimeData
        for node in nodesFinal:
            # avoid doubling
            if node in exportedNodes:
                continue
            if isinstance(node, DataSourceTreeNode) and node not in exportedNodes:
                exportedNodes.append(node)

            elif isinstance(node, DataSourceGroupTreeNode):
                for n in node.childNodes():
                    if n not in exportedNodes:
                        exportedNodes.append(n)

            elif isinstance(node, RasterBandTreeNode):
                if node not in exportedNodes:
                    exportedNodes.append(node)

        uriList = list()
        uuidList = list()

        bandInfo = list()

        for node in exportedNodes:
            if isinstance(node, RasterBandTreeNode):
                uri = node.mDataSource.uri()
                provider = node.mDataSource.provider()
                band = node.mBandIndex
                baseName = '{}:{}'.format(node.mDataSource.name(), node.name())
                bandInfo.append((uri, baseName, provider, band))

            elif isinstance(node, DataSourceTreeNode):
                dataSource = node.mDataSource
                assert isinstance(dataSource, DataSource)
                uriList.append(dataSource.uri())
                uuidList.append(dataSource.uuid())

                if False:
                    if isinstance(dataSource, DataSourceSpectralLibrary):
                        from ..externals.qps.speclib.core import MIMEDATA_TEXT, MIMEDATA_SPECLIB, MIMEDATA_URL, \
                            MIMEDATA_SPECLIB_LINK
                        mimeDataSpeclib = dataSource.speclib().mimeData(formats=[MIMEDATA_SPECLIB_LINK])
                        for f in mimeDataSpeclib.formats():
                            if f not in mimeData.formats():
                                mimeData.setData(f, mimeDataSpeclib.data(f))

        if len(uuidList) > 0:
            mimeData.setData(MDF_DATASOURCETREEMODELDATA, pickle.dumps(uuidList))

        if len(bandInfo) > 0:
            mimeData.setData(MDF_RASTERBANDS, pickle.dumps(bandInfo))

        urls = [QUrl.fromLocalFile(uri) if os.path.isfile(uri) else QUrl(uri) for uri in uriList]
        if len(urls) > 0:
            mimeData.setUrls(urls)
        return mimeData

    def sourceGroups(self) -> list:
        return [n for n in self.rootNode().childNodes() if isinstance(n, DataSourceGroupTreeNode)]

    def sourceGroup(self, dataSource: DataSource) -> DataSourceGroupTreeNode:
        """
        Returns the DataSourceGroupTreeNode related to a given data source.
        :param dataSource: DataSource
        :return: DataSourceGroupTreeNode
        """
        """"""
        assert isinstance(dataSource, DataSource)

        for groupDataType, t in LUT_DATASOURCTYPES.items():
            if isinstance(dataSource, groupDataType):
                groupName, groupIcon, groupToolTip = t
                break
        if groupName is None:
            groupName, groupIcon, groupToolTip = LUT_DATASOURCTYPES[DataSource]
            if groupToolTip is None:
                groupToolTip = groupName
            groupDataType = DataSource

        srcGroups = self.sourceGroups()
        srcGrp = [c for c in srcGroups if c.groupName() == groupName]
        if len(srcGrp) == 0:
            # group node does not exist.
            # create new group node and add it to the model
            srcGrp = DataSourceGroupTreeNode(groupName, groupDataType)
            srcGrp.setToolTip(groupToolTip)
            srcGrp.setIcon(groupIcon)

            self.rootNode().appendChildNodes(srcGrp)
        elif len(srcGrp) == 1:
            srcGrp = srcGrp[0]
        return srcGrp

    def addDataSource(self, dataSource: DataSource):
        """
        Adds a DataSource and creates an TreeNode for
        :param dataSource: DataSource
        """
        assert isinstance(dataSource, DataSource)
        sourceGroupNode = self.sourceGroup(dataSource)
        assert isinstance(sourceGroupNode, DataSourceGroupTreeNode)
        assert sourceGroupNode.parentNode() == self.rootNode()

        dataSourceNode = createNodeFromDataSource(dataSource, sourceGroupNode)

        # sourceGroupNode.appendChildNodes([sourceGroupNode])
        # dataSourceNode.setExpanded(False)
        s = ""

    def removeDataSource(self, dataSource):
        assert isinstance(dataSource, DataSource)
        sourceGroup = self.sourceGroup(dataSource)
        to_remove = []

        for node in sourceGroup.childNodes():
            assert isinstance(node, DataSourceTreeNode)

            if node.dataSource() == dataSource:
                to_remove.append(node)
        sourceGroup.removeChildNodes(to_remove)

    def supportedDragActions(self):
        return Qt.CopyAction

    def supportedDropActions(self):
        return Qt.CopyAction

    def flags(self, index):
        if not index.isValid():
            return Qt.ItemIsDropEnabled

        # specify TreeNode specific actions
        node = self.idx2node(index)

        flags = Qt.ItemIsEnabled | Qt.ItemIsSelectable | Qt.ItemIsDropEnabled

        if isinstance(node, (DataSourceTreeNode, RasterBandTreeNode, DataSourceGroupTreeNode)):
            flags = flags | Qt.ItemIsDragEnabled | Qt.ItemIsDropEnabled

        elif type(node) in [QgsLayerTreeLayer, QgsLayerTreeGroup]:
            flags = flags | Qt.ItemIsDragEnabled | Qt.ItemIsDropEnabled

        if isinstance(node, TreeNode) and node.isCheckable():
            flags = flags | Qt.ItemIsUserCheckable

        return flags

    def contextMenu(self, node):
        menu = QMenu()
        if isinstance(node, DataSourceGroupTreeNode):
            a = menu.addAction('Clear')
            a.triggered.connect(lambda: self.dataSourceManager.removeSources(node.dataSources()))

        if isinstance(node, DataSourceTreeNode):
            a = menu.addAction('Remove')
            a.triggered.connect(lambda: self.dataSourceManager.removeSource(node.dataSource))

        if isinstance(node, HubFlowObjectTreeNode):
            a = menu.addAction('Show report')
            a.triggered.connect(lambda: self.onShowModelReport(node.dataSource))

        if isinstance(node, VectorDataSourceTreeNode):
            a = menu.addAction('Open')
            dataSource: DataSourceVector = node.dataSource()
            if isinstance(dataSource, DataSourceVector):
                if dataSource.isSpectralLibrary():
                    a.triggered.connect(lambda ds=dataSource: self.onOpenSpeclib(ds.createUnregisteredMapLayer()))
                else:
                    a.triggered.connect(lambda ds=dataSource: self.onOpenVectorLayer(ds.createUnregisteredMapLayer()))

        # append node-defined context menu
        menu2 = node.contextMenu()

        if menu2 is not None:
            menu2.setTitle('CRS Options')
            menu2.setVisible(True)
            menu.addMenu(menu2)
            """
            for a in menu2.actions():
                menu.addAction(a)
            """
        menu.setVisible(True)
        return menu

    def onOpenSpeclib(self, speclib: SpectralLibrary):
        from enmapbox.gui.enmapboxgui import EnMAPBox
        EnMAPBox.instance().dockManager().createDock('SPECLIB', speclib=speclib)

    def onOpenVectorLayer(self, layer: QgsVectorLayer):
        from enmapbox.gui.enmapboxgui import EnMAPBox
        EnMAPBox.instance().dockManager().createDock('MAP', layer)

    def onShowModelReport(self, model):
        assert isinstance(model, HubFlowDataSource)
        pfType = model.pfType

        # this step should be done without writing anything on hard disk
        pathHTML = pfType.report().saveHTML().filename
        from enmapbox.gui.enmapboxgui import EnMAPBox
        EnMAPBox.instance().dockManager().createDock('WEBVIEW', url=pathHTML)


class DataSourceManagerProxyModel(QSortFilterProxyModel):

    def __init__(self, *args, **kwds):
        super().__init__(*args, **kwds)
        self.setRecursiveFilteringEnabled(True)
        self.setFilterCaseSensitivity(Qt.CaseInsensitive)


def createNodeFromDataSource(dataSource: DataSource, parent: TreeNode = None) -> DataSourceTreeNode:
    """
    Generates a DataSourceTreeNode
    :param dataSource:
    :param parent:
    :return:
    """

    if not isinstance(dataSource, DataSource):
        return None

    # hint: take care of class inheritance order. inherited classes first
    if isinstance(dataSource, HubFlowDataSource):
        node = HubFlowObjectTreeNode()
    elif isinstance(dataSource, DataSourceRaster):
        node = RasterDataSourceTreeNode()
    elif isinstance(dataSource, DataSourceVector):
        node = VectorDataSourceTreeNode()
    elif isinstance(dataSource, DataSourceFile):
        node = FileDataSourceTreeNode()
    else:
        node = DataSourceTreeNode()
    node.connectDataSource(dataSource)

    if isinstance(node, DataSourceTreeNode) and isinstance(parent, TreeNode):
        parent.appendChildNodes(node)
    return node<|MERGE_RESOLUTION|>--- conflicted
+++ resolved
@@ -35,7 +35,6 @@
 
 from enmapbox.externals.qps.utils import bandClosestToWavelength
 from enmapboxprocessing.algorithm.rastermathalgorithm.rastermathalgorithm import RasterMathAlgorithm
-from enmapboxprocessing.algorithm.translaterasteralgorithm import TranslateRasterAlgorithm
 from enmapboxprocessing.utils import Utils
 from qgis.PyQt.QtCore import pyqtSignal
 from qgis.PyQt.QtGui import *
@@ -1066,7 +1065,6 @@
                     sub.setEnabled(False)
 
                 # AR: add some useful processing algo shortcuts
-<<<<<<< HEAD
                 if False:  # having RasterMath in the context menu is not really necessary any more -> lets dicuss with SL+BJ
                     alg = RasterMathAlgorithm()
                     inputs = list()
@@ -1089,7 +1087,7 @@
                                             alg, parameters, parent=self
                                         )
                                         )
-=======
+
                 alg = TranslateRasterAlgorithm()
                 parameters = {alg.P_RASTER: src.uri()}
                 a: QAction = m.addAction('Save as')
@@ -1097,7 +1095,6 @@
                 a.triggered.connect(lambda src:
                     EnMAPBox.instance().showProcessingAlgorithmDialog(alg, parameters, parent=self)
                 )
->>>>>>> ae89ef9f
 
             if isinstance(src, DataSourceVector):
                 if isinstance(src.mapLayer(), QgsVectorLayer):
