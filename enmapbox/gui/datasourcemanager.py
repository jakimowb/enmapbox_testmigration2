# -*- coding: utf-8 -*-
# noinspection PyPep8Naming
"""
***************************************************************************
    datasourcemanager.py
    ---------------------
    Date                 : August 2017
    Copyright            : (C) 2017 by Benjamin Jakimow
    Email                : benjamin.jakimow@geo.hu-berlin.de
***************************************************************************
*                                                                         *
*   This program is free software; you can redistribute it and/or modify  *
*   it under the terms of the GNU General Public License as published by  *
*   the Free Software Foundation; either version 2 of the License, or     *
*   (at your option) any later version.                                   *
*                                                                         *
***************************************************************************
"""

import inspect
import pickle
import os
import typing
import re
import sys
import collections
import uuid
import numpy as np
from qgis.PyQt.QtCore import *
from qgis.PyQt.QtGui import *
from qgis.PyQt.QtWidgets import *
from qgis.core import \
    QgsMapLayer, QgsRasterLayer, QgsVectorLayer, QgsCoordinateReferenceSystem, \
    QgsRasterRenderer, QgsProject, QgsUnitTypes, QgsWkbTypes, \
    QgsLayerTreeGroup, QgsLayerTreeLayer, QgsRasterDataProvider, Qgis, QgsField, QgsFieldModel
from qgis.gui import \
    QgisInterface, QgsMapCanvas
import qgis.utils
from enmapbox import DIR_TESTDATA, messageLog
from enmapbox.gui import \
    ClassificationScheme, TreeNode, TreeView, ClassInfo, TreeModel, PyObjectTreeNode, \
    qgisLayerTreeLayers, qgisAppQgisInterface, SpectralLibrary, KeepRefs, \
    SpatialExtent, SpatialPoint, fileSizeString, file_search, defaultBands, defaultRasterRenderer, loadUi
from enmapbox.externals.qps.speclib.core import EDITOR_WIDGET_REGISTRY_KEY as EWTYPE_SPECLIB
from enmapbox.gui.utils import enmapboxUiPath
from enmapbox.gui.mimedata import \
    MDF_DATASOURCETREEMODELDATA, MDF_QGIS_LAYERTREEMODELDATA, MDF_RASTERBANDS, \
    QGIS_URILIST_MIMETYPE, MDF_URILIST, extractMapLayers
from enmapbox.gui.mapcanvas import MapDock
from enmapbox.gui.datasources import \
    DataSourceFactory, DataSource, DataSourceFile, DataSourceVector, DataSourceRaster, \
    DataSourceSpatial, DataSourceSpectralLibrary, HubFlowDataSource

HUBFLOW = True
HUBFLOW_MAX_VALUES = 1024
SOURCE_TYPES = ['ALL', 'ANY', 'RASTER', 'VECTOR', 'SPATIAL', 'MODEL', 'SPECLIB']

try:
    import hubflow.core
except Exception as ex:
    msg = 'Unable to import hubflow API. Error "{}"'.format(ex)

    messageLog(msg, level=Qgis.Warning)

    HUBFLOW = False


def reprNL(obj, replacement: str = ' ') -> str:
    """
    Return an object's repl value without newlines
    :param obj:
    :param replacement:
    :return:
    """
    return repr(obj).replace('\n', replacement)


class DataSourceManager(QObject):
    """
       Keeps control on different data sources handled by EnMAP-Box.
       Similar like QGIS data registry, but manages non-spatial data sources (text files, spectral libraries etc.) as well.
    """

    _instance = None

    @staticmethod
    def instance():
        from enmapbox.gui.enmapboxgui import EnMAPBox
        if isinstance(EnMAPBox.instance(), EnMAPBox):
            return EnMAPBox.instance().dataSourceManager
        else:
            return DataSourceManager._instance

    sigDataSourceAdded = pyqtSignal(DataSource)
    sigDataSourceRemoved = pyqtSignal(DataSource)

    def __init__(self):
        """
        Constructor
        """
        super(DataSourceManager, self).__init__()
        DataSourceManager._instance = self
        self.mSources = list()
        self.mShowSpatialSourceInQgsAndEnMAPBox = True

    def close(self):
        DataSourceManager._instance = None

    def onLayersWillBeRemoved(self, lid):
        to_remove = [ds for ds in self.sources() if isinstance(ds, DataSourceSpatial) and ds.mapLayerId() == lid]
        self.removeSources(to_remove)

    def __iter__(self) -> typing.Iterator[DataSource]:
        return iter(self.mSources)

    def __len__(self) -> int:
        return len(self.mSources)

    def findSourceFromUUID(self, uuID) -> DataSource:
        if isinstance(uuID, str):
            uuID = uuid.uuid4(uuID)

        assert isinstance(uuID, uuid.UUID)
        """
        Finds the DataSource with uuid
        :param uuid: UUID4
        :return: None or DataSource
        """
        for source in self.mSources:
            assert isinstance(source, DataSource)
            if source.uuid() == uuID:
                return source
        return None

    def mapLayers(self) -> typing.List[QgsMapLayer]:
        """
        Returns the map layers related to EnMAP-Box sources
        :return: list of QgsMapLayers
        """
        layers = []
        for s in self:
            if isinstance(s, DataSourceSpatial) and isinstance(s.mapLayer(), QgsMapLayer):
                layers.append(s.mapLayer())
        return layers

    def sources(self, sourceTypes=None) -> list:
        """
        Returns the managed DataSources
        :param sourceTypes: filter to return specific DataSource types only
            a) str like 'VECTOR' (see SOURCE_TYPES)
            b) class type derived from DataSource
            c) a list of a or b to filter multiple source types, e.g. ['VECTOR', 'RASTER']
        :return: [list-of-DataSources]
        """

        if sourceTypes is None:
            return self.mSources[:]
        else:
            if not isinstance(sourceTypes, list):
                sourceTypes = [sourceTypes]

            filterTypes = set()
            for sourceType in sourceTypes:
                if isinstance(sourceType, type(DataSource)):
                    filterTypes.add(sourceType)
                elif sourceType in SOURCE_TYPES:
                    if sourceType == 'ALL':
                        return self.mSources[:]
                    elif sourceType == 'VECTOR':
                        filterTypes.add(DataSourceVector)
                        filterTypes.add(DataSourceSpectralLibrary)
                    elif sourceType == 'SPATIAL':
                        filterTypes.add(DataSourceVector)
                        filterTypes.add(DataSourceRaster)
                        filterTypes.add(DataSourceSpectralLibrary)
                    elif sourceType == 'RASTER':
                        filterTypes.add(DataSourceRaster)
                    elif sourceType == 'MODEL':
                        filterTypes.add(HubFlowDataSource)
                    elif sourceType == 'SPECLIB':
                        filterTypes.add(DataSourceSpectralLibrary)

            results = [r for r in self.mSources if type(r) in filterTypes]

        return results

    def classificationSchemata(self) -> list:
        """
        Reads all DataSource and returns a list of found classification schemata
        :return: [list-if-ClassificationSchemes]
        """
        results = []

        for src in self:
            scheme = None
            assert isinstance(src, DataSource)
            if isinstance(src, DataSourceRaster):
                scheme = ClassificationScheme.fromRasterImage(src.uri())

            elif isinstance(src, DataSourceVector):
                lyr = src.createUnregisteredMapLayer()
                scheme = ClassificationScheme.fromFeatureRenderer(lyr)

            if isinstance(scheme, ClassificationScheme):
                scheme.setName(src.uri())
                results.append(scheme)

        return results

    def layerSources(self) -> typing.List[str]:
        return [ds.mapLayer().source() for ds in self.sources() if isinstance(ds, DataSourceSpatial)]

    def layerIds(self) -> typing.List[str]:
        return [ds.mapLayerId() for ds in self.sources() if isinstance(ds, DataSourceSpatial)]

    def uriList(self, sourceTypes='ALL') -> typing.List[str]:
        """
        Returns URIs of registered data sources
        :param sourcetype: uri filter as used in sources(sourceTypes=<types>).
        :return: uri as string (str), e.g. a file path
        """
        return [ds.uri() for ds in self.sources(sourceTypes=sourceTypes)]

    def addSources(self, sources: list) -> list:
        """
        Adds a list of new data sources
        :param sources: list of potential data sources, i.e. QgsDataSources
        :return: [list-of-added-DataSources]
        """
        assert isinstance(sources, list)
        added = []
        for s in sources:
            added.extend(self.addSource(s))
        added = [a for a in added if isinstance(a, DataSource)]

        return added

    def addSource(self, newDataSource, name=None, icon=None) -> typing.List[DataSource]:
        """
        Adds a new data source.
        :param newDataSource: any object
        :param name:
        :param icon:
        :return: a list of successfully added DataSource instances.
                 Usually this will be a list with a single DataSource instance only, but in case of container datasets multiple instances might get returned.
        """
        # do not add paths if the are already known
        knownStrings = self.uriList() + self.layerIds() + self.layerSources()
        if isinstance(newDataSource, str):
            if newDataSource in knownStrings:
                return []

            layers = [ds.mapLayerId() for ds in self.sources() if isinstance(ds, DataSourceSpatial)]
            layers += [ds.mapLayer().source() for ds in self.sources() if isinstance(ds, DataSourceSpatial)]
            if newDataSource in layers:
                return None

        if isinstance(newDataSource, QgsMapLayer):
            if not newDataSource.isValid() or \
                    newDataSource.source() in knownStrings or \
                    newDataSource.id() in knownStrings:
                return []

        try:
            newDataSources = DataSourceFactory.create(newDataSource, name=name, icon=icon)
        except RuntimeError:
            newDataSources = []

        toAdd = []
        for dsNew in newDataSources:
            assert isinstance(dsNew, DataSource)
            sameSources = [d for d in self.mSources if dsNew.isSameSource(d)]
            if len(sameSources) == 0:
                toAdd.append(dsNew)
            else:
                # we have similar sources.

                older = []
                newer = []

                for d in sameSources:
                    if dsNew.isNewVersionOf(d):
                        older.append(d)

                # remove older versions
                if len(older) > 0:
                    self.removeSources(older)
                    QApplication.processEvents()
                    toAdd.append(dsNew)

        for ds in toAdd:
            if ds not in self.mSources:
                self.mSources.append(ds)
                self.sigDataSourceAdded.emit(ds)

        return toAdd

    def addSentinel2ByDialog(self, *args):
        filter = ['Sentinel-2 Metadata (MTD_MSIL*.xml)',
                  'XML files (*.xml)',
                  'All files (*.*)'
                  ]
        self.addSubDatasetsByDialog(title='Add Sentinel-2 Data', filter=';;'.join(filter))

    def addSubDatasetsByDialog(self, *args, title='Add Sub-Datasets', filter: str = 'All files (*.*)'):
        from enmapbox.externals.qps.subdatasets import SubDatasetSelectionDialog
        from enmapbox import enmapboxSettings
        SETTINGS = enmapboxSettings()
        defaultRoot = SETTINGS.value('lastsourcedir', None)

        if defaultRoot is None:
            defaultRoot = DIR_TESTDATA

        if not os.path.exists(defaultRoot):
            defaultRoot = None

        d = SubDatasetSelectionDialog()
        d.setWindowTitle(title)
        d.setFileFilter(filter)
        d.setDefaultRoot(defaultRoot)
        result = d.exec_()

        if result == QDialog.Accepted:
            subdatasets = d.selectedSubDatasets()
            layers = []
            loptions = QgsRasterLayer.LayerOptions(loadDefaultStyle=False)
            for i, s in enumerate(subdatasets):
                lyr = QgsRasterLayer(s, options=loptions)
                if i == 0:
                    paths = d.fileWidget.splitFilePaths(d.fileWidget.filePath())
                    SETTINGS.setValue('lastsourcedir', os.path.dirname(paths[0]))

                layers.append(lyr)
            self.addSources(layers)

    def addDataSourceByDialog(self):
        """
        Shows a fileOpen dialog to select new data sources
        :return:
        """

        from enmapbox import enmapboxSettings
        SETTINGS = enmapboxSettings()
        lastDataSourceDir = SETTINGS.value('lastsourcedir', None)

        if lastDataSourceDir is None:
            lastDataSourceDir = DIR_TESTDATA

        if not os.path.exists(lastDataSourceDir):
            lastDataSourceDir = None

        uris, filter = QFileDialog.getOpenFileNames(None, "Open a data source(s)", lastDataSourceDir)
        self.addSources(uris)

        if len(uris) > 0:
            SETTINGS.setValue('lastsourcedir', os.path.dirname(uris[-1]))

    def importSourcesFromQGISRegistry(self):
        """
        Adds datasources known to QGIS which do not exist here
        """
        layers = []

        from qgis.utils import iface
        if isinstance(iface, QgisInterface):
            root = iface.layerTreeView().model().rootGroup()
            assert isinstance(root, QgsLayerTreeGroup)

            for layerTree in root.findLayers():
                assert isinstance(layerTree, QgsLayerTreeLayer)
                s = ""
                grp = layerTree
                # grp.setCustomProperty('nodeHidden', 'true' if bHide else 'false')
                lyr = layerTree.layer()

                if isinstance(lyr, QgsMapLayer) and lyr.isValid() and not grp.customProperty('nodeHidden'):
                    layers.append(layerTree.layer())

        if len(layers) > 0:
            self.addSources(layers)

    def exportSourcesToQGISRegistry(self, showLayers: bool = False):
        """
        Adds spatial datasources to QGIS
        :param showLayers: False, set on True to show added layers in QGIS Layer Tree
        """

        allQgsLayers = list(QgsProject.instance().mapLayers().values())
        allQgsSources = [l.source() for l in allQgsLayers]
        visibleQgsLayers = qgisLayerTreeLayers()
        visibleQgsSources = [l.source() for l in visibleQgsLayers]

        iface = qgisAppQgisInterface()

        for dataSource in self.sources():
            if isinstance(dataSource, DataSourceSpatial):
                l = dataSource.createUnregisteredMapLayer()
                if not l.isValid():
                    print('INVALID LAYER FROM DATASOURCE: {} {}'.format(l, l.source()), file=sys.stderr)
                    continue
                if l.source() not in allQgsSources:
                    QgsProject.instance().addMapLayer(l, showLayers)
                else:
                    if iface and showLayers and l.source() not in visibleQgsSources:
                        i = allQgsSources.index(l.source())
                        knownLayer = allQgsLayers[i]
                        assert isinstance(knownLayer, QgsMapLayer)
                        iface.layerTreeView().model().rootGroup().addLayer(knownLayer)

    def clear(self, deleteMapLayers=True) -> typing.List[DataSource]:
        """
        Removes all data source from DataSourceManager
        :return: [list-of-removed-DataSources]
        """

        dataSources = self.removeSources(list(self.mSources))
        if deleteMapLayers:
            for ds in dataSources:
                if isinstance(ds, DataSourceRaster):
                    # ds.mLayer.dataProvider.setInput(None)

                    pass
                    # del ds.mLayer
        return dataSources

    def removeSources(self, dataSourceList: list = None) -> typing.List[DataSource]:
        """
        Removes a list of data sources.
        :param dataSourceList: [list-of-datasources]
        :return: self
        """
        if dataSourceList is None:
            dataSourceList = self.sources()
        removed = [self.removeSource(dataSource) for dataSource in dataSourceList]
        return [r for r in removed if isinstance(r, DataSource)]

    def removeSource(self, dataSource) -> DataSource:
        """
        Removes the DataSource from the DataSourceManager
        :param dataSource: the DataSource or its uri (str) or a QgsMapLayer to be removed
        :return: the removed DataSource. None if dataSource was not in the DataSourceManager
        """
        to_remove = []
        if isinstance(dataSource, QgsMapLayer):
            for ds in self:
                if isinstance(ds, DataSourceSpatial) and isinstance(ds.mapLayer(),
                                                                    QgsMapLayer) and ds.mapLayer().id() == dataSource.id():
                    to_remove.append(ds)
        elif isinstance(dataSource, str):
            for ds in self:
                if ds.uri() == dataSource:
                    to_remove.append(ds)
        elif isinstance(dataSource, DataSource):
            if dataSource in self:
                to_remove.append(dataSource)

        assert len(to_remove) <= 1
        if len(to_remove) == 1:
            ds = to_remove[0]
            assert isinstance(ds, DataSource)
            self.mSources.remove(ds)

            self.sigDataSourceRemoved.emit(ds)
            return dataSource
        else:
            return None

    def sourceTypes(self):
        """
        Returns the list of source-types handled by this DataSourceManager
        :return: [list-of-source-types]
        """
        return sorted(list(set([type(ds) for ds in self.mSources])), key=lambda t: t.__name__)


class DataSourceGroupTreeNode(TreeNode):

    def __init__(self, groupName: str, classDef, icon=None):
        assert inspect.isclass(classDef)
        assert isinstance(groupName, str)
        if icon is None:
            style = QApplication.style()
            if isinstance(style, QStyle):
                icon = style.standardIcon(QStyle.SP_DirOpenIcon)
            else:
                icon = QIcon(r':/qt-project.org/styles/commonstyle/images/dirclosed-32.png')

        super(DataSourceGroupTreeNode, self).__init__(name=groupName, icon=icon)
        self.mFlag1stSource = False
        self.mGroupName = groupName
        self.mChildClass = classDef
        self.sigAddedChildren.connect(self.onChildsChanged)
        self.sigRemovedChildren.connect(self.onChildsChanged)

    def groupName(self) -> str:
        return self.mGroupName

    def onChildsChanged(self, *args):

        n = len(self.childNodes())
        name = '{} ({})'.format(self.mGroupName, n)
        self.setName(name)

        if n > 0 and self.mFlag1stSource == False:
            pass

    def dataSources(self) -> list:
        """
        Returns the DataSource instances part of this group.
        :return: [list-of-DataSources]
        """
        return [d.mDataSource for d in self.childNodes()
                if isinstance(d, DataSourceTreeNode)]


class DataSourceSizesTreeNode(TreeNode):
    """
    A node to show the different aspects of dataSource sizes
    Sub-Nodes:
        spatial extent in map unit
        pixel sizes (if raster source)
        pixel extent (if raster source)
    """

    def __init__(self):
        super().__init__('Size')

    def update_size(self, dataSource):
        self.removeAllChildNodes()

        if not isinstance(dataSource, DataSource):
            return

        childs = []
        value = []
        try:
            size = os.path.getsize(dataSource.uri())
            size = fileSizeString(size)
            value.append(size)
            childs += [TreeNode('File', size)]
        except:
            pass

        if isinstance(dataSource, DataSourceSpatial):
            ext = dataSource.spatialExtent()
            mu = QgsUnitTypes.encodeUnit(ext.crs().mapUnits())

            childs += [TreeNode('Width', value='{:0.2f} {}'.format(ext.width(), mu), toolTip='Spatial width'),
                       TreeNode('Height', value='{:0.2f} {}'.format(ext.height(), mu, toolTip='Spatial height'))
                       ]

        if isinstance(dataSource, DataSourceRaster):
            value.append(f'{dataSource.nSamples()}x{dataSource.nLines()}x{dataSource.nBands()}')
            childs += [TreeNode('Samples', value=dataSource.nSamples(), toolTip='Samples/columns in X direction'),
                       TreeNode('Lines', value=dataSource.nLines(), toolTip='Lines/rows in Y direction'),
                       TreeNode('Bands', value=dataSource.nBands(), toolTip='Raster bands')
                       ]
        if isinstance(dataSource, DataSourceVector):
            value.append('{} features'.format(dataSource.mLayer.featureCount()))

        self.setValue(' '.join([str(v) for v in value]))
        self.appendChildNodes(childs)


class DataSourceTreeNode(TreeNode):

    def __init__(self, *args, **kwds):

        super().__init__(*args, **kwds)

        self.mDataSource: DataSource = None
        self.mNodeSize: DataSourceSizesTreeNode = DataSourceSizesTreeNode()
        self.mNodePath: TreeNode = TreeNode('Path')
        self.appendChildNodes([self.mNodePath, self.mNodeSize])

    def connectDataSource(self, dataSource: DataSource):
        """
        Connects a DataSource with this DataSourceTreeNode
        :param dataSource: DataSource
        """
        assert isinstance(dataSource, DataSource)
        self.mDataSource = dataSource
        self.updateNodes()

    def updateNodes(self):

        ds = self.dataSource()
        if isinstance(ds, DataSource):
            self.setName(ds.name())
            self.setToolTip(ds.uri())
            self.setIcon(ds.icon())
            uri = ds.uri()
            self.mNodePath.setValue(uri)
        else:
            self.setName('<disconnected>')
            self.mNodePath.setValue(None)

        self.mNodeSize.update_size(ds)

    def dataSource(self) -> DataSource:
        """
        Returns the DataSource this DataSourceTreeNode represents.
        :return: DataSource
        """
        return self.mDataSource

    def disconnectDataSource(self):
        self.mDataSource = None
        self.updateNodes()

    def writeXML(self, parentElement):
        super(DataSourceTreeNode, self).writeXML(parentElement)
        elem = parentElement.lastChild().toElement()
        elem.setTagName('datasource-tree-node')
        elem.setAttribute('uuid', '{}'.format(self.mDataSource.uuid()))


class SpatialDataSourceTreeNode(DataSourceTreeNode):

    def __init__(self, *args, **kwds):
        # extent in map units (mu)

        super().__init__(*args, **kwds)
        self.nodeExtXmu: TreeNode = TreeNode('Width')
        self.nodeExtYmu: TreeNode = TreeNode('Height')
        self.nodeCRS: CRSLayerTreeNode = CRSLayerTreeNode(QgsCoordinateReferenceSystem())
        self.mNodeSize.appendChildNodes([self.nodeExtXmu, self.nodeExtYmu])
        self.appendChildNodes(self.nodeCRS)

    def connectDataSource(self, dataSource):
        assert isinstance(dataSource, DataSourceSpatial)
        super(SpatialDataSourceTreeNode, self).connectDataSource(dataSource)

    def updateNodes(self):
        super().updateNodes()

        ds = self.dataSource()
        if isinstance(ds, DataSourceSpatial):
            ext = ds.spatialExtent()
            mu = QgsUnitTypes.toString(ext.crs().mapUnits())
            assert isinstance(ext, SpatialExtent)

            self.nodeCRS.setCrs(ext.crs())
            self.nodeExtXmu.setValue('{} {}'.format(ext.width(), mu))
            self.nodeExtYmu.setValue('{} {}'.format(ext.height(), mu))

        else:
            self.nodeCRS.setCrs(QgsCoordinateReferenceSystem())
            self.nodeExtXmu.setValue(None)
            self.nodeExtYmu.setValue(None)


class VectorDataSourceTreeNode(SpatialDataSourceTreeNode):
    def __init__(self, *args, **kwds):
        super().__init__(*args, **kwds)
        self.nodeFeatures: TreeNode = TreeNode('Features', values=[0])
        self.nodeGeomType = TreeNode('Geometry Type')
        self.nodeWKBType = TreeNode('WKB Type')

        self.nodeFields: TreeNode = TreeNode('Fields',
                                             toolTip='Attribute fields related to each feature',
                                             values=[0])

        self.nodeFeatures.appendChildNodes([self.nodeGeomType, self.nodeWKBType])
        self.appendChildNodes([self.nodeFeatures, self.nodeFields])

    def connectDataSource(self, dataSource: DataSourceVector):
        super(VectorDataSourceTreeNode, self).connectDataSource(dataSource)
        self.updateNodes()

    def updateNodes(self):
        super().updateNodes()

        ds = self.dataSource()
        if isinstance(ds, DataSourceVector):
            lyr: QgsVectorLayer = ds.createUnregisteredMapLayer()
            assert lyr.isValid()

            nFeat = lyr.featureCount()
            nFields = lyr.fields().count()
            self.nodeFields.setValue(nFields)
            geomType = ['Point', 'Line', 'Polygon', 'Unknown', 'Null'][lyr.geometryType()]
            wkbType = QgsWkbTypes.displayString(int(lyr.wkbType()))

            if re.search('polygon', wkbType, re.I):
                self.setIcon(QIcon(r':/images/themes/default/mIconPolygonLayer.svg'))
            elif re.search('line', wkbType, re.I):
                self.setIcon(QIcon(r':/images/themes/default/mIconLineLayer.svg'))
            elif re.search('point', wkbType, re.I):
                self.setIcon(QIcon(r':/images/themes/default/mIconPointLayer.svg'))

            self.nodeWKBType.setValue(wkbType)
            self.nodeGeomType.setValue(geomType)

            # self.nodeSize.setValue('{} x {}'.format(nFeat, fileSizeString(self.mSrcSize)))
            self.nodeFeatures.setValue(nFeat)

            field_nodes: typing.List[TreeNode] = []
            fieldModel = QgsFieldModel()
            fieldModel.setLayer(lyr)
            for i, f in enumerate(lyr.fields()):
                f: QgsField
                # fieldItem = QgsFieldsItem(None, f)
                n = TreeNode(f.name())
                l = f.length()
                if l > 0:
                    n.setValue('{} {}'.format(f.typeName(), l))
                else:
                    n.setValue(f.typeName())
                idx = fieldModel.indexFromName(f.name())
                ewType = fieldModel.data(idx, QgsFieldModel.EditorWidgetType)
                if ewType == EWTYPE_SPECLIB:
                    n.setIcon(QIcon(r':/qps/ui/icons/profile.svg'))
                else:
                    n.setIcon(fieldModel.data(idx, Qt.DecorationRole))
                field_nodes.append(n)

            self.nodeFields.removeAllChildNodes()
            self.nodeFields.appendChildNodes(field_nodes)


class ClassificationNodeLayer(TreeNode):

    def __init__(self, classificationScheme, name='Classification Scheme'):
        super(ClassificationNodeLayer, self).__init__()
        self.setName(name)
        to_add = []
        for i, ci in enumerate(classificationScheme):
            to_add.append(TreeNode(name='{}'.format(i), values=ci.name(), icon=ci.icon()))
        self.appendChildNodes(to_add)


class CRSLayerTreeNode(TreeNode):
    def __init__(self, crs: QgsCoordinateReferenceSystem):
        assert isinstance(crs, QgsCoordinateReferenceSystem)
        super().__init__(crs.description())
        self.setName('CRS')
        self.setIcon(QIcon(':/images/themes/default/propertyicons/CRS.svg'))
        self.setToolTip('Coordinate Reference System')
        self.mCrs = None
        self.nodeDescription = TreeNode('Name', toolTip='Description')
        self.nodeAuthID = TreeNode('AuthID', toolTip='Authority ID')
        self.nodeAcronym = TreeNode('Acronym', toolTip='Projection Acronym')
        self.nodeMapUnits = TreeNode('Map Units')
        self.setCrs(crs)

        self.appendChildNodes([self.nodeDescription, self.nodeAuthID, self.nodeAcronym, self.nodeMapUnits])

    def setCrs(self, crs):
        assert isinstance(crs, QgsCoordinateReferenceSystem)
        self.mCrs = crs
        if self.mCrs.isValid():
            self.setValues(crs.description())
            self.nodeDescription.setValues(crs.description())
            self.nodeAuthID.setValues(crs.authid())
            self.nodeAcronym.setValues(crs.projectionAcronym())
            # self.nodeDescription.setItemVisibilityChecked(Qt.Checked)
            self.nodeMapUnits.setValues(QgsUnitTypes.toString(self.mCrs.mapUnits()))
        else:
            self.setValues(None)
            self.nodeDescription.setValue('N/A')
            self.nodeAuthID.setValue('N/A')
            self.nodeAcronym.setValue('N/A')
            self.nodeMapUnits.setValue('N/A')

    def contextMenu(self):
        menu = QMenu()
        a = menu.addAction('Copy EPSG Code')
        a.setToolTip('Copy the authority id ("{}") of this CRS.'.format(self.mCrs.authid()))
        a.triggered.connect(lambda: QApplication.clipboard().setText(self.mCrs.authid()))

        a = menu.addAction('Copy WKT')
        a.setToolTip('Copy the well-known-type representation of this CRS.')
        a.triggered.connect(lambda: QApplication.clipboard().setText(self.mCrs.toWkt()))

        a = menu.addAction('Copy Proj4')
        a.setToolTip('Copy the Proj4 representation of this CRS.')
        a.triggered.connect(lambda: QApplication.clipboard().setText(self.mCrs.toProj4()))
        return menu


class ColorTreeNode(TreeNode):

    def __init__(self, color: QColor):
        assert isinstance(color, QColor)

        pm = QPixmap(QSize(20, 20))
        pm.fill(color)
        icon = QIcon(pm)
        name = color.name()
        value = color.getRgbF()
        super(ColorTreeNode, self).__init__(name=name, value=value, icon=icon)


class RasterBandTreeNode(TreeNode):

    def __init__(self, dataSource, bandIndex, *args, **kwds):
        super().__init__(*args, **kwds)
        assert isinstance(dataSource, DataSourceRaster)
        assert bandIndex >= 0
        assert bandIndex < dataSource.nBands()
        self.mDataSource = dataSource
        self.mBandIndex = bandIndex

        md = self.mDataSource.mBandMetadata[bandIndex]
        classScheme = md.get('__ClassificationScheme__')
        if isinstance(classScheme, ClassificationScheme):
            to_add = []
            for ci in classScheme:
                assert isinstance(ci, ClassInfo)
                classNode = TreeNode(name=str(ci.label()))
                classNode.setValue(ci.name())
                classNode.setIcon(ci.icon())
                to_add.append(classNode)
            self.appendChildNodes(to_add)


class RasterDataSourceTreeNode(SpatialDataSourceTreeNode):
    def __init__(self, *args, **kwds):
        # extents in pixel
        super().__init__(*args, **kwds)

        self.mNodeExtXpx: TreeNode = TreeNode('Samples', toolTip='Data Source Width in Pixel')
        self.mNodeExtYpx: TreeNode = TreeNode('Lines', toolTip='Data Source Height in Pixel')

        self.mNodePxSize: TreeNode = TreeNode('Pixel', toolTip='Spatial size of single pixel')
        self.mNodeSize.appendChildNodes([self.mNodeExtXpx, self.mNodeExtXpx, self.mNodePxSize])

        self.mNodeBands: TreeNode = TreeNode('Bands', toolTip='Number of Raster Bands')
        self.appendChildNodes(self.mNodeBands)

    def connectDataSource(self, dataSource):
        assert isinstance(dataSource, DataSourceRaster)
        super().connectDataSource(dataSource)

    def updateNodes(self):
        super().updateNodes()

        ds = self.dataSource()
        if isinstance(ds, DataSourceRaster):
            self.setIcon(ds.icon())
            self.mNodeBands.removeAllChildNodes()
            self.mNodeBands.setValue(ds.nBands())

            bandNodes = []
            for b in range(ds.mapLayer().bandCount()):
                bandName = ds.mapLayer().bandName(b + 1)
                bandNode = RasterBandTreeNode(ds, b, name=str(b + 1), value=bandName)

                bandNodes.append(bandNode)
            self.mNodeBands.appendChildNodes(bandNodes)


class FileDataSourceTreeNode(DataSourceTreeNode):

    def __init__(self, *args, **kwds):
        super(FileDataSourceTreeNode, self).__init__(*args, **kwds)


class SpeclibDataSourceTreeNode(VectorDataSourceTreeNode):
    def __init__(self, *args, **kwds):
        super().__init__(*args, **kwds)

        self.setIcon(QIcon(r':/qps/ui/icons/speclib.svg'))
        self.nodeProfiles = TreeNode('Profiles')
        # self.nodeProfiles.setIcon(QIcon(r':/qps/ui/icons/profile.svg'))
        self.appendChildNodes([self.nodeProfiles])

    def speclib(self) -> SpectralLibrary:
        """
        Returns the SpectralLibrary
        :return: SpectralLibrary
        """
        if isinstance(self.dataSource(), DataSourceSpectralLibrary):
            return self.dataSource().speclib()
        else:
            return None

    def updateNodes(self, *args):

        super().updateNodes()
        self.setIcon(QIcon(r':/qps/ui/icons/speclib.svg'))
        sl: SpectralLibrary = self.speclib()
        if isinstance(sl, SpectralLibrary):

            LUNodes = {n.name(): n for n in self.nodeProfiles.childNodes()}
            LUFields = {f.name(): f for f in sl.spectralValueFields()}

            to_remove = [node for name, node in LUNodes.items() if name not in LUFields.keys()]

            self.nodeProfiles.removeChildNodes(to_remove)

            LUNodes = {n.name(): n for n in self.nodeProfiles.childNodes()}

            to_add = []
            n_features = sl.featureCount()
            n_profiles = 0
            for field in sl.spectralValueFields():
                n = 0
                name = field.name()
                for f in sl.getFeatures(f'"{name}" is not NULL'):
                    n += 1
                fieldNode = LUNodes.get(field.name(), None)
                if fieldNode is None:
                    fieldNode = TreeNode(field.name())
                    to_add.append(fieldNode)
                fieldNode.setValue(n)
                fieldNode.setToolTip(f'{n} profiles on field "{field.name()}"')
                n_profiles += n
            self.nodeProfiles.appendChildNodes(to_add)
            self.nodeProfiles.setValue(n_profiles)

    def connectDataSource(self, dataSource):
        assert isinstance(dataSource, DataSourceSpectralLibrary)
        super(SpeclibDataSourceTreeNode, self).connectDataSource(dataSource)

        sl = self.speclib()
        if isinstance(sl, SpectralLibrary):
            sl.afterCommitChanges.connect(self.updateNodes)
            sl.afterRollBack.connect(self.updateNodes)
            sl.attributeAdded.connect(self.updateNodes)
            sl.attributeDeleted.connect(self.updateNodes)

    def disconnectDataSource(self):
        sl = self.speclib()
        super().disconnectDataSource()

        if isinstance(sl, SpectralLibrary):
            sl.afterCommitChanges.disconnect(self.updateNodes)
            sl.afterRollBack.disconnect(self.updateNodes)
            sl.attributeAdded.disconnect(self.updateNodes)
            sl.attributeDeleted.disconnect(self.updateNodes)


class HubFlowPyObjectTreeNode(PyObjectTreeNode):

    def __init__(self, *args, **kwds):
        super().__init__(*args, **kwds)

    def populateContextMenu(self, menu: QMenu):
<<<<<<< HEAD
        # implement your context menu actions here

        if isinstance(self.mPyObject, np.ndarray):
            a = menu.addAction('todo: Copy to clipboard')
=======

        def copyToClipboard():
            state = np.get_printoptions()['threshold']
            np.set_printoptions(threshold=np.inf)
            QApplication.clipboard().setText(str(self.mPyObject))
            np.set_printoptions(threshold=state)

        if isinstance(self.mPyObject, np.ndarray):
            a = menu.addAction('Copy Array')
            a.setToolTip('Copy Numpy Array to Clipboard.')
            a.triggered.connect(copyToClipboard)
>>>>>>> 5798060a


class HubFlowObjectTreeNode(DataSourceTreeNode):

    def __init__(self, *args, **kwds):
        super(HubFlowObjectTreeNode, self).__init__(*args, **kwds)
        self.mFlowObj: object = None
        self.mFlowNode: HubFlowPyObjectTreeNode = None
        # self.appendChildNodes(self.nodePyObject)

    def connectDataSource(self, processingTypeDataSource):

        super(HubFlowObjectTreeNode, self).connectDataSource(processingTypeDataSource)
        assert isinstance(self.mDataSource, HubFlowDataSource)

        if isinstance(self.mFlowNode, PyObjectTreeNode):
            self.removeChildNodes([self.mFlowNode])

        ds = self.dataSource()
        if isinstance(ds, HubFlowDataSource):
            self.mFlowObj = ds.flowObject()
            moduleName = self.mFlowObj.__class__.__module__
            className = self.mFlowObj.__class__.__name__

            self.setName(ds.name())
            self.setToolTip('{} - {}.{}'.format(ds.name(), moduleName, className))

            self.mFlowNode = HubFlowPyObjectTreeNode(name=className, obj=self.mFlowObj)
            self.appendChildNodes(self.mFlowNode)

    def contextMenu(self):
        m = QMenu()
        return m


class DataSourceTreeView(TreeView):
    """
    A TreeView to show EnMAP-Box Data Sources
    """
    sigPopulateContextMenu = pyqtSignal(QMenu)

    def __init__(self, *args, **kwds):
        super(DataSourceTreeView, self).__init__(*args, **kwds)
        self.setAcceptDrops(True)

    def contextMenuEvent(self, event: QContextMenuEvent):
        """
        Creates and shows the context menu created with a right-mouse-click.
        :param event: QContextMenuEvent
        """
        idx = self.currentIndex()
        assert isinstance(event, QContextMenuEvent)

        col = idx.column()
        model = self.model()
        assert isinstance(model, DataSourceManagerTreeModel)

        selectedNodes = self.selectedNodes()
        node = self.selectedNode()
        dataSources = list(set([n.mDataSource for n in selectedNodes if isinstance(n, DataSourceTreeNode)]))
        srcURIs = list(set([s.uri() for s in dataSources]))

        from enmapbox.gui.enmapboxgui import EnMAPBox
        enmapbox = EnMAPBox.instance()

        mapDocks = []
        if isinstance(enmapbox, EnMAPBox):
            mapDocks = enmapbox.mDockManager.docks('MAP')

        m: QMenu = QMenu()
        m.setToolTipsVisible(True)

        if isinstance(node, DataSourceGroupTreeNode):
            a = m.addAction('Remove')
            assert isinstance(a, QAction)
            a.setToolTip('Removes all datasources from this node')
            a.triggered.connect(lambda *args, node=node, model=model:
                                model.dataSourceManager.removeSources(node.dataSources()))

        if isinstance(node, DataSourceTreeNode):
            src = node.mDataSource

            if isinstance(src, DataSource):
                a = m.addAction('Remove')
                a.triggered.connect(lambda *args, dataSources=dataSources:
                                    model.dataSourceManager.removeSources(dataSources))
                a = m.addAction('Copy URI / path')
                a.triggered.connect(lambda *args, srcURIs=srcURIs:
                                    QApplication.clipboard().setText('\n'.join(srcURIs)))
                # a = m.addAction('Rename')
                # a.setEnabled(False)
                # todo: implement rename function
                # a.triggered.connect(node.dataSource.rename)

            if isinstance(src, DataSourceSpatial):
                pass
                # a = m.addAction('Save as..')

            def appendRasterActions(sub: QMenu, src: DataSourceRaster, target):
                assert isinstance(src, DataSourceRaster)
                a = sub.addAction('Default Colors')
                a.triggered.connect(lambda *args, s=src, t=target:
                                    self.openInMap(s, t, rgb='DEFAULT'))

                b = src.mWaveLengthUnits is not None

                a = sub.addAction('True Color')
                a.setToolTip('Red-Green-Blue true colors')
                a.triggered.connect(lambda *args, s=src, t=target:
                                    self.openInMap(s, t, rgb='R,G,B'))
                a.setEnabled(b)
                a = sub.addAction('CIR')
                a.setToolTip('nIR Red Green')
                a.triggered.connect(lambda *args, s=src, t=target:
                                    self.openInMap(s, t, rgb='NIR,R,G'))
                a.setEnabled(b)

                a = sub.addAction('SWIR')
                a.setToolTip('nIR swIR Red')
                a.triggered.connect(lambda *args, s=src, t=target:
                                    self.openInMap(s, t, rgb='NIR,SWIR,R'))
                a.setEnabled(b)

            if isinstance(src, DataSourceRaster):
                sub = m.addMenu('Open in new map...')
                appendRasterActions(sub, src, None)

                sub = m.addMenu('Open in existing map...')
                if len(mapDocks) > 0:
                    for mapDock in mapDocks:
                        assert isinstance(mapDock, MapDock)
                        subsub = sub.addMenu(mapDock.title())
                        appendRasterActions(subsub, src, mapDock)
                else:
                    sub.setEnabled(False)
                sub = m.addMenu('Open in QGIS')
                if isinstance(qgis.utils.iface, QgisInterface):
                    appendRasterActions(sub, src, QgsProject.instance())
                else:
                    sub.setEnabled(False)

            if isinstance(src, DataSourceVector):
                a = m.addAction('Open in new map')
                a.triggered.connect(lambda *args, s=src: self.openInMap(s, None))

                sub = m.addMenu('Open in existing map...')
                if len(mapDocks) > 0:
                    for mapDock in mapDocks:
                        assert isinstance(mapDock, MapDock)
                        a = sub.addAction(mapDock.title())
                        a.triggered.connect(
                            lambda checked, s=src, d=mapDock:
                            self.openInMap(s, d))
                else:
                    sub.setEnabled(False)

                a = m.addAction('Open in QGIS')
                if isinstance(qgis.utils.iface, QgisInterface):
                    a.triggered.connect(lambda *args, s=src:
                                        self.openInMap(s, QgsProject.instance()))
                else:
                    a.setEnabled(False)

            if isinstance(src, DataSourceSpectralLibrary):
                a = m.addAction('Open Editor')
                a.triggered.connect(lambda *args, s=src: self.onOpenSpeclib(s.speclib()))

        if isinstance(node, RasterBandTreeNode):
            a = m.addAction('Band statistics')
            a.setEnabled(False)

            a = m.addAction('Open in new map')
            a.triggered.connect(lambda *args, n=node: self.openInMap(n.mDataSource, rgb=[n.mBandIndex]))

        if col == 1 and node.value() != None:
            a = m.addAction('Copy')
            a.triggered.connect(lambda *args, n=node: QApplication.clipboard().setText(str(n.value())))

        if isinstance(node, TreeNode):
            node.populateContextMenu(m)

        a = m.addAction('Remove all DataSources')
        a.setToolTip('Removes all data source.')
        a.triggered.connect(self.onRemoveAllDataSources)

        self.sigPopulateContextMenu.emit(m)

        m.exec_(self.viewport().mapToGlobal(event.pos()))

    def openInMap(self, dataSource: DataSourceSpatial,
                  target: typing.Union[QgsMapCanvas, QgsProject, MapDock] = None,
                  rgb=None,
                  sampleSize: int = 256):
        """
        Add a DataSourceSpatial as QgsMapLayer to a mapCanvas.
        :param target:
        :param sampleSize:
        :param dataSource: DataSourceSpatial
        :param rgb:
        """

        if not isinstance(dataSource, DataSourceSpatial):
            return

        if target is None:
            from enmapbox.gui.enmapboxgui import EnMAPBox
            emb = EnMAPBox.instance()
            if not isinstance(emb, EnMAPBox):
                return None
            dock = emb.createDock('MAP')
            assert isinstance(dock, MapDock)
            target = dock.mapCanvas()

        if isinstance(target, MapDock):
            target = target.mapCanvas()

        assert isinstance(target, (QgsMapCanvas, QgsProject))

        lyr = dataSource.createUnregisteredMapLayer()

        from enmapbox.gui.utils import bandClosestToWavelength, defaultBands
        if isinstance(lyr, QgsRasterLayer) \
                and isinstance(lyr.dataProvider(), QgsRasterDataProvider) \
                and lyr.dataProvider().name() == 'gdal':
            r = lyr.renderer()
            if isinstance(r, QgsRasterRenderer):
                bandIndices: typing.List[int] = None
                if isinstance(rgb, str):
                    if re.search('DEFAULT', rgb):
                        bandIndices = defaultBands(lyr)
                    else:
                        bandIndices = [bandClosestToWavelength(lyr, s) for s in rgb.split(',')]

                elif isinstance(rgb, list):
                    bandIndices = rgb

                if isinstance(bandIndices, list):
                    r = defaultRasterRenderer(lyr, bandIndices=bandIndices, sampleSize=sampleSize)
                    r.setInput(lyr.dataProvider())
                    lyr.setRenderer(r)

        elif isinstance(lyr, QgsVectorLayer):

            pass

        if isinstance(target, QgsMapCanvas):
            allLayers = target.layers()
            allLayers.append(lyr)
            target.setLayers(allLayers)
        elif isinstance(target, QgsProject):
            target.addMapLayer(lyr)

    def onSaveAs(self, dataSource):

        pass

    def onRemoveAllDataSources(self):
        model = self.model()
        assert isinstance(model, DataSourceManagerTreeModel)
        model.dataSourceManager.clear()
        s = ""

    def onOpenSpeclib(self, speclib: SpectralLibrary):
        """
        Opens a SpectralLibrary in a new SpectralLibraryDock
        :param speclib: SpectralLibrary

        """
        from enmapbox.gui.enmapboxgui import EnMAPBox
        EnMAPBox.instance().dockManager().createDock('SPECLIB', speclib=speclib)


class DataSourcePanelUI(QDockWidget):
    def __init__(self, parent=None):
        super(DataSourcePanelUI, self).__init__(parent)
        loadUi(enmapboxUiPath('datasourcepanel.ui'), self)
        self.mDataSourceManager = None
        assert isinstance(self.dataSourceTreeView, DataSourceTreeView)

        self.dataSourceTreeView.setDragDropMode(QAbstractItemView.DragDrop)

        # init actions
        self.actionAddDataSource.triggered.connect(lambda: self.mDataSourceManager.addDataSourceByDialog())
        self.actionRemoveDataSource.triggered.connect(
            lambda: self.mDataSourceManager.removeSources(self.selectedDataSources()))
        self.actionRemoveDataSource.setEnabled(False)  # will be enabled with selection of node

        # self.mDataSourceManager.exportSourcesToQGISRegistry(showLayers=True)
        self.actionSyncWithQGIS.triggered.connect(self.onSyncToQGIS)

        hasQGIS = qgisAppQgisInterface() is not None
        self.actionSyncWithQGIS.setEnabled(hasQGIS)

        self.initActions()

    def onSyncToQGIS(self, *args):
        if isinstance(self.mDataSourceManager, DataSourceManager):
            self.mDataSourceManager.importSourcesFromQGISRegistry()

    def initActions(self):

        self.btnAddSource.setDefaultAction(self.actionAddDataSource)
        self.btnSync.setDefaultAction(self.actionSyncWithQGIS)
        self.btnRemoveSource.setDefaultAction(self.actionRemoveDataSource)
        self.btnCollapse.clicked.connect(lambda: self.expandSelectedNodes(self.dataSourceTreeView, False))
        self.btnExpand.clicked.connect(lambda: self.expandSelectedNodes(self.dataSourceTreeView, True))

    def expandSelectedNodes(self, treeView, expand):
        assert isinstance(treeView, QTreeView)

        treeView.selectAll()
        indices = treeView.selectedIndexes()
        if len(indices) == 0:
            treeView.selectAll()
            indices += treeView.selectedIndexes()
            treeView.clearSelection()
        for idx in indices:
            treeView.setExpanded(idx, expand)

    def connectDataSourceManager(self, dataSourceManager: DataSourceManager):
        """
        Initializes the panel with a DataSourceManager
        :param dataSourceManager: DataSourceManager
        """
        assert isinstance(dataSourceManager, DataSourceManager)
        self.mDataSourceManager = dataSourceManager
        self.mDataSourceTreeModel = DataSourceManagerTreeModel(self, self.mDataSourceManager)
        self.dataSourceTreeView.setModel(self.mDataSourceTreeModel)
        self.dataSourceTreeView.selectionModel().selectionChanged.connect(self.onSelectionChanged)

    def onSelectionChanged(self, selected, deselected):

        s = self.selectedDataSources()
        self.actionRemoveDataSource.setEnabled(len(s) > 0)

    def selectedDataSources(self) -> list:
        """
        :return: [list-of-selected-DataSources]
        """
        sources = []
        model = self.mDataSourceTreeModel
        assert isinstance(model, DataSourceManagerTreeModel)
        for idx in self.dataSourceTreeView.selectionModel().selectedIndexes():
            assert isinstance(idx, QModelIndex)
            n = model.idx2node(idx)
            if isinstance(n, DataSourceTreeNode):
                if n.dataSource() not in sources:
                    sources.append(n.dataSource())
            elif isinstance(n, DataSourceGroupTreeNode):
                for s in n.dataSources():
                    if s not in sources:
                        sources.append(s)
        return sources


LUT_DATASOURCTYPES = collections.OrderedDict()
LUT_DATASOURCTYPES[DataSourceRaster] = \
    ('Raster Data',
     QIcon(':/images/themes/default/mIconRaster.svg'),
     'Raster data sources')
LUT_DATASOURCTYPES[DataSourceSpectralLibrary] = \
    ('Spectral Libraries',
     QIcon(':/qps/ui/icons/speclib.svg'),
     'Spectral Libraries')
LUT_DATASOURCTYPES[DataSourceVector] = \
    ('Vector Data',
     QIcon(':/images/themes/default/mIconVector.svg'),
     'Vector data sources')
LUT_DATASOURCTYPES[HubFlowDataSource] = \
    ('Models',
     QIcon(':/images/themes/default/processingAlgorithm.svg'),
     'Model files and objects')
LUT_DATASOURCTYPES[DataSourceFile] = ('Other Files',
                                      QIcon(':/trolltech/styles/commonstyle/images/file-128.png'),
                                      None)
LUT_DATASOURCTYPES[DataSource] = ('Other sources',
                                  QIcon(':/trolltech/styles/commonstyle/images/standardbutton-open-32.png'),
                                  None)


class DataSourceManagerTreeModel(TreeModel):

    def __init__(self, parent, dataSourceManager: DataSourceManager):

        super(DataSourceManagerTreeModel, self).__init__(parent)
        assert isinstance(dataSourceManager, DataSourceManager)
        self.setColumnNames(['Source', 'Value'])
        self.dataSourceManager = dataSourceManager
        self.dataSourceManager.sigDataSourceAdded.connect(self.addDataSource)
        self.dataSourceManager.sigDataSourceRemoved.connect(self.removeDataSource)

        for ds in self.dataSourceManager.mSources:
            self.addDataSource(ds)

    def columnCount(self, index):
        return 2

    def mimeTypes(self):
        # specifies the mime types handled by this model
        types = []
        types.append(MDF_DATASOURCETREEMODELDATA)
        types.append(MDF_QGIS_LAYERTREEMODELDATA)
        types.append(QGIS_URILIST_MIMETYPE)
        types.append(MDF_URILIST)
        return types

    def dropMimeData(self, data, action, row, column, parent):
        parentNode = self.idx2node(parent)
        assert isinstance(data, QMimeData)

        result = False
        added = []
        if action in [Qt.MoveAction, Qt.CopyAction]:
            # collect nodes
            nodes = []

            if data.hasFormat(MDF_DATASOURCETREEMODELDATA):
                return False  # do not allow moving within DataSourceTree

            # add new data from external sources
            elif data.hasFormat(MDF_URILIST):
                for url in data.urls():
                    added.extend(self.dataSourceManager.addSource(url))

            # add data dragged from QGIS
            elif data.hasFormat(MDF_QGIS_LAYERTREEMODELDATA) or data.hasFormat(QGIS_URILIST_MIMETYPE):

                lyrs = extractMapLayers(data)

                added.extend([self.dataSourceManager.addSource(l) for l in lyrs])
        #                return  any(added)

        # if len(lyrs) > 0:

        # doc = QDomDocument()
        # doc.setContent(data.data(MDF_QGIS_LAYERTREEMODELDATA))
        # rootElem = doc.documentElement()
        # elem = rootElem.firstChildElement()
        # added = []
        # while not elem.isNull():
        #    node = QgsLayerTreeNode.readXml(elem, QgsProject.instance())
        #    added.extend(self.dataSourceManager.addSource(node))
        #    elem = elem.nextSiblingElement()
        # return any([isinstance(ds, DataSource) for ds in added])

        # result = QgsLayerTreeModel.dropMimeData(self, data, action, row, column, parent)

        return len(added) > 0

    def mimeData(self, indexes: list) -> QMimeData:
        indexes = sorted(indexes)
        if len(indexes) == 0:
            return None

        nodesFinal = self.indexes2nodes(indexes)
        mimeData = QMimeData()
        # define application/enmapbox.datasourcetreemodeldata
        exportedNodes = []

        # collect nodes to be exported as mimeData
        for node in nodesFinal:
            # avoid doubling
            if node in exportedNodes:
                continue
            if isinstance(node, DataSourceTreeNode) and node not in exportedNodes:
                exportedNodes.append(node)

            elif isinstance(node, DataSourceGroupTreeNode):
                for n in node.childNodes():
                    if n not in exportedNodes:
                        exportedNodes.append(n)

            elif isinstance(node, RasterBandTreeNode):
                if node not in exportedNodes:
                    exportedNodes.append(node)

        uriList = list()
        uuidList = list()

        bandInfo = list()

        for node in exportedNodes:
            if isinstance(node, RasterBandTreeNode):
                uri = node.mDataSource.uri()
                provider = node.mDataSource.provider()
                band = node.mBandIndex
                baseName = '{}:{}'.format(node.mDataSource.name(), node.name())
                bandInfo.append((uri, baseName, provider, band))

            elif isinstance(node, DataSourceTreeNode):
                dataSource = node.mDataSource
                assert isinstance(dataSource, DataSource)
                uriList.append(dataSource.uri())
                uuidList.append(dataSource.uuid())

                if isinstance(dataSource, DataSourceSpectralLibrary):
                    from ..externals.qps.speclib.core import MIMEDATA_TEXT, MIMEDATA_SPECLIB, MIMEDATA_URL, \
                        MIMEDATA_SPECLIB_LINK
                    mimeDataSpeclib = dataSource.speclib().mimeData(formats=[MIMEDATA_SPECLIB_LINK])
                    for f in mimeDataSpeclib.formats():
                        if f not in mimeData.formats():
                            mimeData.setData(f, mimeDataSpeclib.data(f))

        if len(uuidList) > 0:
            mimeData.setData(MDF_DATASOURCETREEMODELDATA, pickle.dumps(uuidList))

        if len(bandInfo) > 0:
            mimeData.setData(MDF_RASTERBANDS, pickle.dumps(bandInfo))

        urls = [QUrl.fromLocalFile(uri) if os.path.isfile(uri) else QUrl(uri) for uri in uriList]
        if len(urls) > 0:
            mimeData.setUrls(urls)
        return mimeData

    def sourceGroups(self) -> list:
        return [n for n in self.rootNode().childNodes() if isinstance(n, DataSourceGroupTreeNode)]

    def sourceGroup(self, dataSource: DataSource) -> DataSourceGroupTreeNode:
        """
        Returns the DataSourceGroupTreeNode related to a given data source.
        :param dataSource: DataSource
        :return: DataSourceGroupTreeNode
        """
        """"""
        assert isinstance(dataSource, DataSource)

        for groupDataType, t in LUT_DATASOURCTYPES.items():
            if isinstance(dataSource, groupDataType):
                groupName, groupIcon, groupToolTip = t
                break
        if groupName is None:
            groupName, groupIcon, groupToolTip = LUT_DATASOURCTYPES[DataSource]
            if groupToolTip is None:
                groupToolTip = groupName
            groupDataType = DataSource

        srcGroups = self.sourceGroups()
        srcGrp = [c for c in srcGroups if c.groupName() == groupName]
        if len(srcGrp) == 0:
            # group node does not exist.
            # create new group node and add it to the model
            srcGrp = DataSourceGroupTreeNode(groupName, groupDataType)
            srcGrp.setToolTip(groupToolTip)
            srcGrp.setIcon(groupIcon)

            self.rootNode().appendChildNodes(srcGrp)
        elif len(srcGrp) == 1:
            srcGrp = srcGrp[0]
        return srcGrp

    def addDataSource(self, dataSource: DataSource):
        """
        Adds a DataSource and creates an TreeNode for
        :param dataSource: DataSource
        """
        assert isinstance(dataSource, DataSource)
        sourceGroupNode = self.sourceGroup(dataSource)
        assert isinstance(sourceGroupNode, DataSourceGroupTreeNode)
        assert sourceGroupNode.parentNode() == self.rootNode()

        dataSourceNode = createNodeFromDataSource(dataSource, sourceGroupNode)

        # sourceGroupNode.appendChildNodes([sourceGroupNode])
        # dataSourceNode.setExpanded(False)
        s = ""

    def removeDataSource(self, dataSource):
        assert isinstance(dataSource, DataSource)
        sourceGroup = self.sourceGroup(dataSource)
        to_remove = []

        for node in sourceGroup.childNodes():
            assert isinstance(node, DataSourceTreeNode)

            if node.dataSource() == dataSource:
                to_remove.append(node)
        sourceGroup.removeChildNodes(to_remove)

    def supportedDragActions(self):
        return Qt.CopyAction

    def supportedDropActions(self):
        return Qt.CopyAction

    def flags(self, index):
        if not index.isValid():
            return Qt.ItemIsDropEnabled

        # specify TreeNode specific actions
        node = self.idx2node(index)

        flags = Qt.ItemIsEnabled | Qt.ItemIsSelectable | Qt.ItemIsDropEnabled

        if isinstance(node, (DataSourceTreeNode, RasterBandTreeNode, DataSourceGroupTreeNode)):
            flags = flags | Qt.ItemIsDragEnabled | Qt.ItemIsDropEnabled

        elif type(node) in [QgsLayerTreeLayer, QgsLayerTreeGroup]:
            flags = flags | Qt.ItemIsDragEnabled | Qt.ItemIsDropEnabled

        if isinstance(node, TreeNode) and node.isCheckable():
            flags = flags | Qt.ItemIsUserCheckable

        return flags

    def contextMenu(self, node):
        menu = QMenu()
        if isinstance(node, DataSourceGroupTreeNode):
            a = menu.addAction('Clear')
            a.triggered.connect(lambda: self.dataSourceManager.removeSources(node.dataSources()))

        if isinstance(node, DataSourceTreeNode):
            a = menu.addAction('Remove')
            a.triggered.connect(lambda: self.dataSourceManager.removeSource(node.dataSource))

        if isinstance(node, HubFlowObjectTreeNode):
            a = menu.addAction('Show report')
            a.triggered.connect(lambda: self.onShowModelReport(node.dataSource))

        if isinstance(node, SpeclibDataSourceTreeNode):
            a = menu.addAction('Open')
            a.triggered.connect(lambda: self.onOpenSpeclib(node.speclib()))
        # append node-defined context menu
        menu2 = node.contextMenu()

        if menu2 is not None:
            menu2.setTitle('CRS Options')
            menu2.setVisible(True)
            menu.addMenu(menu2)
            """
            for a in menu2.actions():
                menu.addAction(a)
            """
        menu.setVisible(True)
        return menu

    def onOpenSpeclib(self, speclib: SpectralLibrary):
        from enmapbox.gui.enmapboxgui import EnMAPBox
        EnMAPBox.instance().dockManager().createDock('SPECLIB', speclib=speclib)

    def onShowModelReport(self, model):
        assert isinstance(model, HubFlowDataSource)
        pfType = model.pfType

        # this step should be done without writing anything on hard disk
        pathHTML = pfType.report().saveHTML().filename
        from enmapbox.gui.enmapboxgui import EnMAPBox
        EnMAPBox.instance().dockManager().createDock('WEBVIEW', url=pathHTML)


def createNodeFromDataSource(dataSource: DataSource, parent: TreeNode = None) -> DataSourceTreeNode:
    """
    Generates a DataSourceTreeNode
    :param dataSource:
    :param parent:
    :return:
    """

    if not isinstance(dataSource, DataSource):
        return None

    # hint: take care of class inheritance order. inherited classes first
    if isinstance(dataSource, HubFlowDataSource):
        node = HubFlowObjectTreeNode()
    elif isinstance(dataSource, DataSourceRaster):
        node = RasterDataSourceTreeNode()
    elif isinstance(dataSource, DataSourceSpectralLibrary):
        node = SpeclibDataSourceTreeNode()
    elif isinstance(dataSource, DataSourceVector):
        node = VectorDataSourceTreeNode()
    elif isinstance(dataSource, DataSourceFile):
        node = FileDataSourceTreeNode()
    else:
        node = DataSourceTreeNode()
    node.connectDataSource(dataSource)

    if isinstance(node, DataSourceTreeNode) and isinstance(parent, TreeNode):
        parent.appendChildNodes(node)
    return node<|MERGE_RESOLUTION|>--- conflicted
+++ resolved
@@ -938,12 +938,6 @@
         super().__init__(*args, **kwds)
 
     def populateContextMenu(self, menu: QMenu):
-<<<<<<< HEAD
-        # implement your context menu actions here
-
-        if isinstance(self.mPyObject, np.ndarray):
-            a = menu.addAction('todo: Copy to clipboard')
-=======
 
         def copyToClipboard():
             state = np.get_printoptions()['threshold']
@@ -955,7 +949,6 @@
             a = menu.addAction('Copy Array')
             a.setToolTip('Copy Numpy Array to Clipboard.')
             a.triggered.connect(copyToClipboard)
->>>>>>> 5798060a
 
 
 class HubFlowObjectTreeNode(DataSourceTreeNode):
