--- conflicted
+++ resolved
@@ -16,6 +16,7 @@
 from rios.pixelgrid import PixelGridDefn, pixelGridFromFile
 import sklearn.metrics
 import sklearn.pipeline
+
 from enmapbox.processing.report import *
 from enmapbox.processing.applier import ApplierControls, ApplierHelper
 import numpy
@@ -23,6 +24,14 @@
 from matplotlib import gridspec
 import gdal
 
+# global EnMAP-Box image format and creation options used by all operators
+OF = 'GTiff'
+CO = ['TILED=YES', 'BLOCKXSIZE=256', 'BLOCKYSIZE=256', 'COMPRESS=LZW', 'INTERLEAVE=BAND']
+
+OF_STR = ' -of '+OF
+CO_STR = ' '+' '.join(['-co '+co for co in CO])
+
+
 # set default progress object
 progress = SilentProgress
 #progress = PrintProgress  # useful for debugging
@@ -60,10 +69,6 @@
 
 class Meta(GDALMeta):
 
-    def isMask(self):
-
-        return self.RasterCount == 1
-
     def isClassification(self):
 
         return (self.getMetadataItem('file_type').lower() == 'envi classification'
@@ -72,8 +77,7 @@
 
     def isRegression(self):
 
-        return (self.isMask
-                and self.getNoDataValue('data_ignore_value') is not None)
+        return self.getNoDataValue('data_ignore_value') is not None
 
     def isProbability(self):
 
@@ -101,11 +105,11 @@
 
 class VectorClassification(Vector):
 
-    def __init__(self, filename, ids, names, colors, parse=True):
+    def __init__(self, filename, idField, nameField, colorField, parse=True):
         self.filename = filename
-        self.ids = ids # attribute name that stores the class id
-        self.names = names # attribute name that stores the class name
-        self.colors = colors # attribute name that stores the class color, e.g. 0,0,0
+        self.idField = idField # attribute name that stores the class id
+        self.nameField = nameField # attribute name that stores the class name
+        self.colorField= colorField # attribute name that stores the class color, e.g. 0,0,0
         self.classNames = None
         self.classLookup = None
         self.classes = None
@@ -128,9 +132,9 @@
         class_scheme = {0:('unclassified', [0,0,0])}
         classes = 0
         for feature in layer:
-            class_id = int(feature.GetField(self.ids))
-            class_name = feature.GetField(self.names)
-            class_color = [int(v) for v in feature.GetField(self.colors).split(',')]
+            class_id = int(feature.GetField(self.idField))
+            class_name = feature.GetField(self.nameField)
+            class_color = [int(v) for v in feature.GetField(self.colorField).split(',')]
             class_scheme[class_id] = (class_name, class_color)
             classes = max(class_id, classes)
         classes += 1
@@ -142,7 +146,7 @@
 
         self.setClassificationScheme(classNames, classLookup)
 
-    def createOccurrence(self, pixelGrid, oversamplingRate=1., filename=None, of='GTiff', ot='Byte'):
+    '''def occurrenceImage(self, pixelGrid, oversamplingRate=1., filename=None, of='GTiff', ot='Byte'):
 
         if filename is None: filename = Environment.tempfile()
 
@@ -156,14 +160,33 @@
         # burn class polygons
         for i, class_name in enumerate(self.classNames):
             if i == 0: continue
-            occurrence.burnVectorWhereAttrituteEqualsValue(band=i-1, vector=self, attributeName=self.names,
-                                                           attributeValue=class_name, burnValue=1)
+            occurrence.burnVectorWhereAttrituteEqualsValue(band=i-1, vector=self, nameField=self.nameField,
+                                                           valueField=class_name, burnValue=1)
 
         # set metainfos
         occurrence.meta.setProbabilityMetadata(classes=self.classes, classNames=self.classNames, classLookup=self.classLookup)
         occurrence.meta.writeMeta()
 
-        return Probability(occurrence.filename)
+        return Probability(occurrence.filename)'''
+
+    def asClassification(self, pixelGrid, filename=None, verbose=True):
+        if filename is None: filename = Environment.tempfile()
+
+        # create image to burn into
+        pixelGrid.createImage(bands=1, filename=filename, ot='Byte', fill=0)
+
+        # burn class geometries
+        options  = ' -b 1 -a '+self.idField
+        gdal_rasterize(outfile=filename, infile=self.filename, options=options, verbose=verbose)
+
+        # set metainfos
+        meta = Meta(filename)
+        meta.setClassificationMetadata(classes=self.classes, classNames=self.classNames,
+                                       classLookup=self.classLookup)
+        meta.writeMeta()
+
+        return Classification(filename)
+
 
 class PixelGrid(PixelGridDefn):
 
@@ -173,15 +196,59 @@
         PixelGridDefn.__init__(self, projection=pixelGrid.projection,
             xMin=pixelGrid.xMin, xMax=pixelGrid.xMax, yMin=pixelGrid.yMin, yMax=pixelGrid.yMax, xRes=pixelGrid.xRes, yRes=pixelGrid.yRes)
 
-    def createImage(self, bands=1, filename=None, ot='Float32', of='GTiff', fill=None):
+    def newResolution(self, resolution):
+
+        pixelGrid = PixelGrid(self)
+        pixelGrid.xRes = resolution
+        pixelGrid.yRes = resolution
+        return pixelGrid
+
+    def buffer(self, buffer, north=True, west=True, south=True, east=True):
+
+        pixelGrid = PixelGrid(self)
+        if west: pixelGrid.xMin -= buffer
+        if east: pixelGrid.xMax += buffer
+        if south: pixelGrid.yMin -= buffer
+        if north: pixelGrid.yMax += buffer
+        return pixelGrid
+
+    def anchor(self, xAnchor, yAnchor):
+
+        pixelGrid = PixelGrid(self)
+
+        #ul_x = pixelGrid.xMin
+        #ul_y = pixelGrid.yMin
+        #lr_x = pixelGrid.xMax
+        #lr_y = pixelGrid.yMax
+
+        xMinOff = (pixelGrid.xMin - xAnchor) % pixelGrid.xRes
+        yMinOff = (pixelGrid.yMin - yAnchor) % pixelGrid.yRes
+        xMaxOff = (pixelGrid.xMax - xAnchor) % pixelGrid.xRes
+        yMaxOff = (pixelGrid.yMax - yAnchor) % pixelGrid.yRes
+
+        # round snapping offset
+        if xMinOff > pixelGrid.xRes / 2.: xMinOff -= pixelGrid.xRes
+        if yMinOff > pixelGrid.yRes / 2.: yMinOff -= pixelGrid.yRes
+        if xMaxOff > pixelGrid.xRes / 2.: xMaxOff -= pixelGrid.xRes
+        if yMaxOff > pixelGrid.yRes / 2.: yMaxOff -= pixelGrid.yRes
+
+        pixelGrid.xMin -= xMinOff
+        pixelGrid.yMin -= yMinOff
+        pixelGrid.xMax -= xMaxOff
+        pixelGrid.yMax -= yMaxOff
+
+        return pixelGrid
+
+
+
+    def createImage(self, bands=1, filename=None, ot='Float32', fill=None):
 
         if filename is None: filename = Environment.tempfile()
         assert ot in ['Byte', 'Int16', 'UInt16', 'UInt32', 'Int32', 'Float32', 'Float64', 'CInt16', 'CInt32', 'CFloat32', 'CFloat64']
-        assert of in ['GTiff', 'ENVI']
 
         dataType = eval('gdal.GDT_' + ot)
         ysize, xsize = self.getDimensions()
-        driver = gdal.GetDriverByName(of)
+        driver = gdal.GetDriverByName(OF)
         ds = driver.Create(filename, xsize, ysize, bands, dataType) #,creation_options)
         ds.SetGeoTransform(self.makeGeoTransform())
         ds.SetProjection(self.projection)
@@ -212,22 +279,15 @@
 
         return image
 
-    @staticmethod
-    def fromPixelGrid(pixelGrid, filename=None):
-
-        assert isinstance(pixelGrid, PixelGridDefn)
-        if filename is None: filename = Environment.tempfile()
-
-        assert 0, 'ToDo'
-        return Image(filename)
-
-
     def __init__(self, filename):
 
         assert os.path.exists(filename), filename
         self.filename = filename
         self.meta = Meta(filename)
         self.pixelGrid = PixelGrid(pixelGridFromFile(self.filename))
+
+    def asProbability(self):
+        return Probability(self.filename)
 
     def saveAs(self, filename=None, options=''):
 
@@ -254,15 +314,18 @@
         options = '-of GTiff -co INTERLEAVE=BAND'
         return self.saveAs(filename=filename, options=options)
 
-    def resample(self, pixelGrid, filename=None, r='average', of='VRT', ot='Float32'):
+    def resample(self, pixelGrid, filename=None, r='average', of='VRT', ot=None):
 
         assert isinstance(pixelGrid, PixelGrid)
         if filename is None: filename = Environment.tempfile(suffix='.vrt')
 
         # do the resampling
-        options = '-overwrite -of '+of+' -ot '+ot+' -r '+r
+        options = '-overwrite -of '+of+' -r '+r
+        if ot is not None:
+            options += ' -ot '+ot
         options += ' -te '+ str(pixelGrid.xMin) + ' ' + str(pixelGrid.yMin) + ' ' + str(pixelGrid.xMax) + ' ' + str(pixelGrid.yMax)
         options += ' -tr '+ str(pixelGrid.xRes) + ' ' + str(pixelGrid.yRes)
+        options += ' -t_srs '+pixelGrid.projection
         hub.gdal.util.gdalwarp(outfile=filename, infile=self.filename, options=options, verbose=True)
 
         # copy metadata
@@ -314,12 +377,12 @@
 
         return report
 
-    def burnVectorWhereAttrituteEqualsValue(self, band, vector, attributeName, attributeValue, burnValue=1, verbose=True):
+    def burnVectorWhereAttrituteEqualsValue(self, band, vector, nameField, valueField, burnValue=1, verbose=True):
 
         assert isinstance(vector, Vector)
         options = ' -b ' + str(band+1)
         options += ' -burn '+str(burnValue)
-        options += ' -where "' + attributeName + '"' + '=' + "'" + attributeValue + "'"
+        options += ' -where "' + nameField + '"' + '=' + "'" + valueField + "'"
         gdal_rasterize(outfile=self.filename, infile=vector.filename, options=options, verbose=verbose)
         return self
 
@@ -580,13 +643,7 @@
 
 class Mask(Image):
 
-    def __init__(self, filename):
-
-        Image.__init__(self, filename)
-        assert self.meta.isMask()
-
     def getLocations(self):
-
         dataSample = PixelExtractor(self).extractByMask(self)
         return dataSample.locations
 
@@ -606,6 +663,7 @@
 
         Mask.__init__(self, filename)
         assert self.meta.isClassification()
+        self.classes, self.classNames, self.classLookup = self.meta.getClassificationMetadata()
 
     def assessClassificationPerformance(self, classification, stratification=None, useRandomAccessReader=True):
 
@@ -637,6 +695,72 @@
             sample = SupervisedSample.fromMask(image=self, labels=classification, mask=classification)
         return ClusteringPerformance(sample)
 
+    def recode(self, class_names, class_lookup, ids, filename=None):
+
+        assert len(class_names)*3 == len(class_lookup)
+        assert isinstance(ids, dict)
+        classes = len(class_names)
+
+        if filename is None: filename = Environment.tempfile()
+
+        infiles = rios.applier.FilenameAssociations()
+        outfiles = rios.applier.FilenameAssociations()
+        args = rios.applier.OtherInputs()
+        infiles.image = self.filename
+        outfiles.result = filename
+        args.imageMeta = self.meta
+        args.class_names = class_names
+        args.class_lookup = class_lookup
+        args.ids = ids
+
+        controls = ApplierControls()
+
+        def ufunc(info, inputs, outputs, args):
+
+            outputs.result = numpy.zeros_like(inputs.image, dtype=numpy.uint8)
+            # recode ids
+            for old_id, new_id in ids.items():
+                outputs.result[inputs.image == old_id] = new_id
+
+        # Apply the function to the inputs, creating the outputs.
+        rios.applier.apply(ufunc, infiles, outfiles, args, controls)
+
+        # set metainfos
+        outmeta = Meta(filename)
+        outmeta.setClassificationMetadata(classes=classes, classNames=class_names, classLookup=class_lookup)
+        outmeta.writeMeta()
+
+        return self.__class__(filename)
+
+    def asProbability(self, filename=None):
+        if filename is None: filename = Environment.tempfile()
+
+        # binary encode classes
+        infiles = rios.applier.FilenameAssociations()
+        outfiles = rios.applier.FilenameAssociations()
+        args = rios.applier.OtherInputs()
+        infiles.c = self.filename
+        outfiles.p = filename
+        args.self = self
+        controls = ApplierControls()
+
+        def ufunc(info, inputs, outputs, args):
+
+            p_shape = (args.self.classes-1,)+inputs.c.shape[1:]
+            outputs.p = numpy.zeros(p_shape, dtype=numpy.float32)
+            # recode ids
+            for c in range(1, args.self.classes):
+                outputs.p[c-1] = inputs.c == c
+
+        # Apply the function to the inputs, creating the outputs.
+        rios.applier.apply(ufunc, infiles, outfiles, args, controls)
+
+        # set metainfos
+        outmeta = Meta(filename)
+        outmeta.setProbabilityMetadata(classes=self.classes, classNames=self.classNames, classLookup=self.classLookup)
+        outmeta.writeMeta()
+
+        return Probability(filename)
 
 class Regression(Mask):
 
@@ -667,12 +791,12 @@
             sample = SupervisedSample.fromMask(image=self, labels=classification, mask=classification)
         return ProbabilityPerformance(sample)
 
-    def argmax(self, filename=Environment.tempfile('classification'), minWinProb=0., minCumProb=0.9999, progress=progress):
+    def argmaxProbabilityClassification(self, filename=Environment.tempfile('classification'), minWinProb=0., minCumProb=0.9999, progress=progress):
 
         assert minWinProb >= 0. and minWinProb <= 1.
         assert minCumProb >= 0. and minWinProb <= 1.
 
-        progress.setText('calculate argmax probability')
+        progress.setText('calculate argmax probability classification')
 
         infiles = rios.applier.FilenameAssociations()
         outfiles = rios.applier.FilenameAssociations()
@@ -727,6 +851,45 @@
 
         return Classification(filename)
 
+    def rgbClassColorComposite(self, filename=Environment.tempfile('rgb'), progress=progress):
+
+        progress.setText('calculate probability RGB')
+
+        infiles = rios.applier.FilenameAssociations()
+        outfiles = rios.applier.FilenameAssociations()
+        args = rios.applier.OtherInputs()
+
+        infiles.p = self.filename
+        outfiles.rgb = filename
+        args.meta = self.meta
+        args.progress = progress
+
+        controls = ApplierControls()
+
+        # set up the function to be applied
+        def ufunc(info, inputs, outputs, args):
+
+            percentage = ApplierHelper.progress(info)
+            args.progress.setPercentage(percentage)
+
+            classes, classNames, classLookup = args.meta.getProbabilityMetadata()
+            classLookup = numpy.array(classLookup).reshape((classes, 3))
+            bands, lines, samples = inputs.p.shape
+            rgb = numpy.zeros((3,lines,samples), dtype=numpy.float32)
+            for i in range(1, classes):
+                p = inputs.p[i-1] # probability of class i
+                color = classLookup[i]
+                for channel in [0,1,2]:
+                    rgb[channel] += color[channel] * p
+
+            outputs.rgb = numpy.clip(rgb, 0, 255).astype(numpy.uint8)
+
+        # Apply the function to the inputs, creating the outputs.
+        rios.applier.apply(ufunc, infiles, outfiles, args, controls)
+
+        return Image(filename)
+
+
 class Estimator(Type):
 
     def __init__(self, sklEstimator):
@@ -739,7 +902,8 @@
     def fit(self, image, labels, progress=progress):
 
         assert isinstance(image, Image)
-        sample = SupervisedSample.fromLocations(image, labels, labels.getLocations())
+        locations = labels.getLocations()
+        sample = SupervisedSample.fromLocations(image, labels, locations)
         return self.fitSample(sample, progress=progress)
 
     def fitSample(self, sample, progress=progress):
@@ -749,7 +913,9 @@
 
         X = sample.featureSample.dataSample.data.astype(numpy.float64)
         y = sample.labelsSample.dataSample.data
-        self.sklEstimator.fit(X=X, y=y[:,0])
+        if y.shape[1] == 1:
+            y = y.ravel()
+        self.sklEstimator.fit(X=X, y=y)
         return self
 
 
@@ -796,19 +962,18 @@
             percentage = int((info.xblock + info.yblock * info.xtotalblocks) / float(info.xtotalblocks * info.ytotalblocks) * 100)
             args.progress.setPercentage(percentage)
 
-
             # reshape to 2d
             shape3d = inputs.x.shape
             for k, v in inputs.__dict__.items(): inputs.__dict__[k] = inputs.__dict__[k].reshape((v.shape[0], -1))
             shape2d = inputs.x.shape
 
             # create mask
-            valid = True
-            # - from x
-            if args.xMeta.getNoDataValue() is not None:
-                valid *= numpy.any(inputs.x != args.xMeta.getNoDataValue(), axis=0)
-            # - from m
-            if args.useMask: valid *= numpy.any(inputs.m != args.mMeta.getNoDataValue(0), axis=0)
+
+            if args.useMask:
+                valid = numpy.all(inputs.m != args.mMeta.getNoDataValue(0), axis=0)
+            else:
+                valid = numpy.ones(inputs.x[0].shape, dtype=numpy.bool)
+
             valid = numpy.ravel(valid)
 
             allValid = valid.all()
@@ -818,14 +983,11 @@
                 valid = [0]
 
             # predict valid samples
-<<<<<<< HEAD
-=======
             n_outputs_ = self.sklEstimator._final_estimator.n_outputs_
             # todo: check the meaning of n_outputs. Seem to only work correcly for multitarget regression,
             #       but makes problems with normal classification
             # set it to 1 for now, need to fix this later
             n_outputs_ = 1
->>>>>>> 865ed0fe
             if probafile:
 
                 if allValid:
@@ -834,11 +996,10 @@
                     valid_proba = self.sklEstimator.predict_proba(inputs.x.T[valid], )
 
             if predictfile:
-
                 if allValid:
-                    valid_predict = self.sklEstimator.predict(inputs.x.T.astype(numpy.float64)).reshape(-1, 1)
+                    valid_predict = self.sklEstimator.predict(inputs.x.T.astype(numpy.float64)).reshape(-1, n_outputs_)
                 else:
-                    valid_predict = self.sklEstimator.predict(inputs.x.T[valid].astype(numpy.float64)).reshape(-1, 1)
+                    valid_predict = self.sklEstimator.predict(inputs.x.T[valid].astype(numpy.float64)).reshape(-1, n_outputs_)
 
                 if isinstance(self, Clusterer):
                     valid_predict += 1
@@ -878,7 +1039,7 @@
                 if allValid:
                     outputs.predict = valid_predict.astype(self.predictDType())
                 else:
-                    outputs.predict = numpy.full((shape2d[1], 1), dtype=self.predictDType(),
+                    outputs.predict = numpy.full((shape2d[1], n_outputs_), dtype=self.predictDType(),
                                                  fill_value=self.predictNoDataValue())
                     outputs.predict[valid] = valid_predict
 
@@ -948,7 +1109,10 @@
     def predictMeta(self, meta, imate, mmeta):
 
         meta.setNoDataValue(self.predictNoDataValue())
-        meta.setBandNames([self.name()])
+        if self.sample.labelsSample.dataSample.meta.isProbability():
+            meta.setProbabilityMetadata(*self.sample.labelsSample.dataSample.meta.getProbabilityMetadata())
+        else:
+            meta.setBandNames(*self.sample.labelsSample.dataSample.meta.getBandNames())
 
 
     def transformNoDataValue(self):
@@ -997,7 +1161,11 @@
 
         def sklearnURL(sklEstimator):
 
-            import urllib2
+            try:
+                import urllib.request as urllib2
+            except ImportError:
+                import urllib2
+
             try:
                 longname = os.path.splitext(sklEstimator.__class__.__module__)[0] + '.' + sklearnName(sklEstimator)
                 url = 'http://scikit-learn.org/stable/modules/generated/' + longname + '.html'
@@ -1138,9 +1306,10 @@
         assert isinstance(meta, Meta)
         meta.setNoDataValue(-1)
         meta.setBandNames(self.sample.labelsSample.dataSample.meta.getMetadataItem('class names')[1:])
-        assert 0, 'ToDo: use correct probability meta keys!!!'
-        for key in ['class_names', 'class_lookup', 'classes']:
-            meta.copyMetadataItem(key, self.sample.labelsSample.dataSample.meta)
+        classes, classeNames, classLookup = self.sample.labelsSample.dataSample.meta.getClassificationMetadata()
+        meta.setProbabilityMetadata(classes=classes, classNames=classeNames, classLookup=classLookup)
+        #for key in ['class_names', 'class_lookup', 'classes']:
+        #    meta.copyMetadataItem(key, self.sample.labelsSample.dataSample.meta)
 
     def UncertaintyClassifierFP(self):
 
@@ -1174,7 +1343,7 @@
 
 class Regressor(Estimator):
 
-    def predict(self, image, mask, filename=Environment.tempfile('regression'), progress=progress):
+    def predict(self, image, mask=None, filename=Environment.tempfile('regression'), progress=progress):
 
         self._predict(image, mask, predictfile=filename, progress=progress)
         return Regression(filename)
@@ -1314,7 +1483,7 @@
         rios.applier.apply(userFunction=PixelExtractor._extractByMask_ufunc, infiles=infiles, outfiles=outfiles, otherArgs=args, controls=controls)
 
         imageData = numpy.hstack(args.imageData).T
-        maskData = numpy.hstack(args.maskData)
+        maskData = numpy.hstack(args.maskData).T
         pixelX = numpy.hstack(args.pixelX)
         pixelY = numpy.hstack(args.pixelY)
 
@@ -1322,10 +1491,7 @@
         imageDataSample = DataSample(imageData, self.image.meta)
         maskDataSample = DataSample(maskData, mask.meta)
         featureSample = ImageSample(dataSample=imageDataSample, locations=locations, filename=self.image.filename)
-        labelsSample = ImageSample(dataSample=maskDataSample, locations=locations, filename=mask.filename)
         return featureSample
-
-        #return SupervisedSample(featureSample=featureSample, labelsSample=labelsSample)
 
     @staticmethod
     def _extractByMask_ufunc(info, inputs, outputs, args):
@@ -1336,11 +1502,11 @@
 
         # find valid pixel
         noDataValue = args.mask.meta.getNoDataValue(default=0)
-        valid = inputs.mask != noDataValue
+        valid = numpy.all(inputs.mask != noDataValue, axis=0, keepdims=True)
 
         # extract data
         args.imageData.append(inputs.image[:, valid[0]])
-        args.maskData.append(inputs.mask[valid])
+        args.maskData.append(inputs.mask[:, valid[0]])
 
         # calculate pixel location
         yindex_all, xindex_all = numpy.indices((lines, samples))
