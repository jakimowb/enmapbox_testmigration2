--- conflicted
+++ resolved
@@ -229,7 +229,6 @@
         report.append(ReportMonospace(self.image.filename))
         report.append(ReportHeading('Basic Statistics'))
 
-<<<<<<< HEAD
         colHeaders = [['Band','n total', 'n ignored','n used', 'min', 'max']]
         rowSpans = None
         colSpans = [[1,1,1,1,1,1]]
@@ -241,13 +240,6 @@
         #report.append(ReportParagraph('bands = ' + str(self.getStatistic('band'))))
         #report.append(ReportParagraph('mins = ' + str(self.getStatistic('min'))))
         #report.append(ReportParagraph('maxs = ' + str(self.getStatistic('max'))))
-=======
-        #n total	n ignored	n used	min	max
-
-        report.append(ReportParagraph('bands = ' + str(self.getStatistic('band'))))
-        report.append(ReportParagraph('mins = ' + str(self.getStatistic('min'))))
-        report.append(ReportParagraph('maxs = ' + str(self.getStatistic('max'))))
->>>>>>> dc66002a
 
         #report.append(ReportParagraph('countValids = ' + str(self.getStatistic('countValid'))))
         #report.append(ReportParagraph('countNegInfs = ' + str(self.getStatistic('countNegInf'))))
@@ -258,7 +250,6 @@
         #report.append(ReportParagraph('noDataValues = ' + str(self.getStatistic('noDataValue'))))
 
         report.append(ReportHeading('Histograms'))
-<<<<<<< HEAD
 
         #for i in range(0,self.bandStatistics.__len__()):
         for i in range(0,1):
@@ -338,10 +329,6 @@
         #report.append(ReportParagraph('hists = ' + str(self.getStatistic('hist'))))
         #report.append(ReportParagraph('bin_edges = ' + str(self.getStatistic('bin_edges'))))
         #report.append(ReportParagraph('bin_widths = ' + str(numpy.array(self.getStatistic('bin_edges')[0])[1:]-numpy.array(self.getStatistic('bin_edges')[0])[0:-1])))
-=======
-        report.append(ReportParagraph('hists = ' + str(self.getStatistic('hist'))))
-        report.append(ReportParagraph('bin_edgess = ' + str(self.getStatistic('bin_edges'))))
->>>>>>> dc66002a
 
         return report
 
@@ -1494,15 +1481,9 @@
 
     def _assessPerformance(self):
 
-<<<<<<< HEAD
-        self.prediction = self.sample.imageData.flatten()
-        self.reference = self.sample.labelData.flatten()
-        self.residuals = self.prediction-self.reference
-=======
         self.prediction = self.sample.featureSample.dataSample.data.flatten()
         self.reference = self.sample.labelsSample.dataSample.data.flatten()
-        self.residuals = self.prediction
->>>>>>> dc66002a
+        self.residuals = self.prediction-self.reference
         self.n = self.reference.size
         self.explained_variance_score = str(sklearn.metrics.explained_variance_score(self.reference, self.prediction))
         self.mean_absolute_error = str(sklearn.metrics.mean_absolute_error(self.reference, self.prediction))
