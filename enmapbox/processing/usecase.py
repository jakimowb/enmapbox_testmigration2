--- conflicted
+++ resolved
@@ -87,15 +87,9 @@
     train = Classification(os.path.join(inroot, 'Hymap_Berlin-A_Classification-Training-Sample'))
     test = Classification(os.path.join(inroot, 'Hymap_Berlin-A_Classification-Validation-Sample'))
 
-<<<<<<< HEAD
-    #clusterers = enmapbox.processing.estimators.all(enmapbox.processing.estimators.Clusterers)
-    clusterers = [enmapbox.processing.estimators.Clusterers.KMeans(n_clusters=5)]
-    #clusterers = [enmapbox.processing.estimators.Clusterers.KMeans(n_clusters=5, with_mean=True, with_std=True)]
-=======
     #clusterers = all(Clusterers)
     clusterers = [Clusterers.KMeans(n_clusters=5)]
     #clusterers = [Clusterers.KMeans(n_clusters=5, with_mean=True, with_std=True)]
->>>>>>> dc66002a
 
     for clusterer in clusterers:
         assert isinstance(clusterer, Clusterer)
