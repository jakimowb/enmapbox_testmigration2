from __future__ import print_function

from astropy._erfa.core import p2s

__author__ = 'janzandr'
import os
import enmapbox.processing.types
import enmapbox.processing.estimators

from enmapbox.processing.environment import PrintProgress as Progress

if os.environ['USERNAME'] == 'janzandr':
    inroot = r'c:\work\data'
    outroot = r'c:\work\outputs'
elif os.environ['USERNAME'] == 'enmap-box':
    inroot = r'C:\Program Files\EnMAP-Box\enmapProject\lib\hubAPI\resource\testData\image'



def sample():

    image = enmapbox.processing.types.Image(os.path.join(inroot, 'Hymap_Berlin-A_Image'))
    testingLabels = enmapbox.processing.types.Classification(os.path.join(inroot, 'Hymap_Berlin-A_Classification-Validation-Sample'))
    sample = enmapbox.processing.types.ClassificationSample(image, testingLabels)
    print(sample.labelData.shape)
    print(sample.imageData.shape)


def classification():


    image = enmapbox.processing.types.Image(os.path.join(inroot, 'Hymap_Berlin-A_Image'))
    mask =  enmapbox.processing.types.Image(os.path.join(inroot, 'Hymap_Berlin-A_Mask'))
    trainingLabels = enmapbox.processing.types.Classification(os.path.join(inroot, 'Hymap_Berlin-A_Classification-Training-Sample'))
    #image = enmapbox.processing.types.Image(r'C:\Program Files\EnMAP-Box\enmapProject\enmapBox\resource\testData\image\AF_Image')
    #trainingLabels = enmapbox.processing.types.Classification(r'C:\Program Files\EnMAP-Box\enmapProject\enmapBox\resource\testData\image\AF_LC_Training')
    #mask = enmapbox.processing.types.Image(r'C:\Program Files\EnMAP-Box\enmapProject\enmapBox\resource\testData\image\AF_Mask')

    #testingLabels = eb.Classification(r'C:\Work\data\Hymap_Berlin-A_Classification-Validation-Sample')


   # classifier = enmapbox.processing.estimators.Classifiers.RandomForestClassifier()
   # classifier = classifier.fit(image, trainingLabels)
   # prediction = classifier.predict(image, mask)
    #print(prediction)

  #  return


    #classifiers = [enmapbox.processing.estimators.Classifiers.RandomForestClassifier()]
    classifiers = [enmapbox.processing.estimators.Classifiers.LinearSVCTuned()]
    #classifiers = [enmapbox.processing.estimators.Classifiers.SVCTuned(C=[1, 10, 100], gamma=[0.001, 100,1000])]
    # classifiers = enmapbox.processing.estimators.all(enmapbox.processing.estimators.Classifiers)



    for classifier in classifiers:
        assert isinstance(classifier, enmapbox.processing.types.Classifier)
        Progress.setInfo(classifier.name())
        classifier = classifier.fit(image, trainingLabels, progress=Progress)
        classifier.report().saveHTML().open()
        continue
        classifier.predict(image, mask, filename=os.path.join(outroot, classifier.name()), progress=Progress)
        try:
            classifier.predictProbability(image, mask, filename=os.path.join(outroot, classifier.name()+'Proba'), progress=Progress)
        except:
            pass


def regression():

    image = enmapbox.processing.types.Image(os.path.join(inroot, 'Hymap_Berlin-B_Image'))
    mask = enmapbox.processing.types.Image(os.path.join(inroot, 'Hymap_Berlin-B_Mask'))
    trainingLabels = enmapbox.processing.types.Regression(os.path.join(inroot, 'Hymap_Berlin-B_Regression-Training-Sample'))
    testingLabels = enmapbox.processing.types.Regression(os.path.join(inroot, 'Hymap_Berlin-B_Regression-Validation-Sample'))

    #regressors = enmapbox.processing.estimators.all(enmapbox.processing.estimators.Regressors)
    regressors = [enmapbox.processing.estimators.Regressors.LinearSVRTuned()]


    for regressor in regressors:
        assert isinstance(regressor, enmapbox.processing.types.Regressor)
        Progress.setInfo(regressor.name())
        regressor = regressor.fit(image, trainingLabels)
        regressor.predict(image, mask, filename=os.path.join(outroot, regressor.name()))


def clusterer():

    image = enmapbox.processing.types.Image(os.path.join(inroot, 'Hymap_Berlin-A_Image'))
    mask = enmapbox.processing.types.Image(os.path.join(inroot, 'Hymap_Berlin-A_Mask'))
    trainingLabels = enmapbox.processing.types.Classification(os.path.join(inroot, 'Hymap_Berlin-A_Classification-Training-Sample'))
    testingLabels = enmapbox.processing.types.Classification(os.path.join(inroot, 'Hymap_Berlin-A_Classification-Validation-Sample'))

    #clusterers = enmapbox.processing.estimators.all(enmapbox.processing.estimators.Clusterers)
    clusterers = [enmapbox.processing.estimators.Clusterers.KMeans(n_clusters=5, with_mean=False, with_std=False)]

    for clusterer in clusterers:
        assert isinstance(clusterer, enmapbox.processing.types.Clusterer)
        Progress.setInfo(clusterer.name())
        clusterer.fit(image, trainingLabels).report().saveHTML().open()
        #clusterer.predict(image, mask, filename=os.path.join(outroot, clusterer.name()))


def transformer():

    image = enmapbox.processing.types.Image(os.path.join(inroot, 'Hymap_Berlin-A_Image'))
    mask = enmapbox.processing.types.Mask(os.path.join(inroot, 'Hymap_Berlin-A_Mask'))
    trainingLabels = enmapbox.processing.types.Classification(os.path.join(inroot, 'Hymap_Berlin-A_Classification-Training-Sample'))

    #transformers = enmapbox.processing.estimators.all(enmapbox.processing.estimators.Transformers)
    #transformers = [enmapbox.processing.estimators.Transformers.KernelPCA()]
    transformers = [enmapbox.processing.estimators.Transformers.PCA()]

    for transformer in transformers:

        assert isinstance(transformer, enmapbox.processing.types.Transformer)
        Progress.setInfo(transformer.name())
        transformer.fit(image, trainingLabels).report().saveHTML().open()
        transformedImage = transformer.transform(image, mask, filename=os.path.join(outroot, transformer.name()))
        inverseTransformedImage = transformer.transformInverse(transformedImage, mask, filename=os.path.join(outroot, transformer.name()+'Inverse'))


def uncertaintyClassifier():

    image = enmapbox.processing.types.Image(r'C:\Work\data\Hymap_Berlin-A_Image')
    mask =  enmapbox.processing.types.Image(r'C:\Work\data\Hymap_Berlin-A_Mask')
    trainingLabels = enmapbox.processing.types.Classification(r'C:\Work\data\Hymap_Berlin-A_Classification-Training-Sample')

    svc = enmapbox.processing.estimators.Classifiers.SVCTuned()

    # false negatives
    uncertaintyClassifier = svc.UncertaintyClassifierFN()
    uncertaintyClassifier.fit(image, trainingLabels)
    uncertaintyClassifier.predict(image, filename=r'c:\work\_svcUncertaintyClassificationFN')
    uncertaintyClassifier.predictProbability(image, filename=r'c:\work\_svcUncertaintyProbabilityFN')

    # false positives
    uncertaintyClassifier = svc.UncertaintyClassifierFP()
    uncertaintyClassifier.fit(image, trainingLabels)
    uncertaintyClassifier.predict(image, filename=r'c:\work\_svcUncertaintyClassificationFP')
    uncertaintyClassifier.predictProbability(image, filename=r'c:\work\_svcUncertaintyProbabilityFP')


def uncertaintyRegressor():

    image = enmapbox.processing.types.Image(r'C:\Work\data\Hymap_Berlin-B_Image')
    mask = enmapbox.processing.types.Image(r'C:\Work\data\Hymap_Berlin-B_Mask')
    trainingLabels = enmapbox.processing.types.Regression(r'C:\Work\data\Hymap_Berlin-B_Regression-Training-Sample')

    svr = enmapbox.processing.estimators.Regressors.SVRTuned()
    uncertaintyRegressor = svr.UncertaintyRegressor()
    uncertaintyRegressor.fit(image, trainingLabels).report().saveHTML().open()
    uncertaintyRegressor.predict(image, mask, filename=r'c:\work\_svrUncertainty')

def classificationAccAss():

    testingLabels = enmapbox.processing.types.Classification(os.path.join(inroot, 'Hymap_Berlin-A_Classification-Validation-Sample'))
    prediction = enmapbox.processing.types.Classification(os.path.join(inroot, 'Hymap_Berlin-A_Classification-Estimation'))

    accAss = prediction.assessClassificationPerformance(testingLabels)
    accAss.info() #.report().saveHTML().open()


def classificationAccAssAdjusted():

    testingLabels = enmapbox.processing.types.Classification(os.path.join(inroot, 'Hymap_Berlin-A_Classification-Validation-Sample'))
    prediction = enmapbox.processing.types.Classification(os.path.join(inroot, 'Hymap_Berlin-A_Classification-Estimation'))
    stratification = enmapbox.processing.types.Classification(os.path.join(inroot, 'Hymap_Berlin-A_Classification-GroundTruth'))
    accAss = prediction.assessClassificationPerformance(testingLabels, stratification)
    accAss.report().saveHTML().open()


def regressionAccAss():

    testingLabels = enmapbox.processing.types.Regression(os.path.join(inroot, 'Hymap_Berlin-B_Regression-Validation-Sample'))
    prediction = enmapbox.processing.types.Regression(os.path.join(inroot, 'Hymap_Berlin-B_Regression-Estimation'))
    accAss = prediction.assessRegressionPerformance(testingLabels)
    accAss.report().saveHTML().open()


def clusteringAccAss():

    testingLabels = enmapbox.processing.types.Classification(os.path.join(inroot, 'Hymap_Berlin-A_Classification-Validation-Sample'))
    prediction = enmapbox.processing.types.Classification(os.path.join(inroot, 'Hymap_Berlin-A_Classification-Estimation'))

    accAss = prediction.assessClusteringPerformance(testingLabels)
    accAss.report().saveHTML().open()


def probabilityAccAss():


    image = enmapbox.processing.types.Image(r'C:\Work\data\Hymap_Berlin-A_Image')
    trainingLabels = enmapbox.processing.types.Classification(r'C:\Work\data\Hymap_Berlin-A_Classification-Training-Sample')
    testingLabels = enmapbox.processing.types.Classification(r'C:\Work\data\Hymap_Berlin-A_Classification-Validation-Sample')

    classifier = enmapbox.processing.estimators.Classifiers.RandomForestClassifier().fit(image, trainingLabels)
    probability = classifier.predictProbability(image, testingLabels)
    accAss = probability.assessProbabilityPerformance(testingLabels)
    accAss.report().saveHTML().open()


def statisticsAndHistogramForImage():

    image = enmapbox.processing.types.Image(r'C:\Work\data\Hymap_Berlin-A_Image')
    mask =  enmapbox.processing.types.Mask(r'C:\Work\data\Hymap_Berlin-A_Classification-Validation-Sample')
    mask = None

    statistics = image.statistics(mask)
    statistics.report().saveHTML().open()

def statisticsAndHistogramforClassification():

    classification = enmapbox.processing.types.Classification(r'C:\Work\data\Hymap_Berlin-A_Classification-Validation-Sample')
    mask = None
    statistics = classification.statistics(mask)
    statistics.report().saveHTML().open()


def importENVISpeclib():

    speclib = enmapbox.processing.types.Image.fromENVISpectralLibrary(r'C:\Work\EnMAP-Box\enmapProject\lib\hubAPI\resource\testData\speclib\ClassificationSpeclib')
    print(speclib.filename)
    speclib = speclib.saveAs(r'c:\work\speclib')
    speclib.report().saveHTML().open()


def saveImageAs():

    image = enmapbox.processing.types.Image(r'C:\Work\data\Hymap_Berlin-A_Image')
    image.report().saveHTML().open()
    image.saveAs(r'c:\work\saved').report().saveHTML().open()


def stackImages():

    imageA = enmapbox.processing.types.Image(r'C:\Work\data\Hymap_Berlin-A_Image')
    imageB = enmapbox.processing.types.Image(r'C:\Work\data\Hymap_Berlin-B_Image')
    stack = imageA.stack([imageB])
    stack.report().saveHTML().open()
#    image.saveAs(r'c:\work\saved').report().saveHTML().open()

def projectImageToPixelGrid():

    imageA = enmapbox.processing.types.Image(r'C:\Work\data\Hymap_Berlin-A_Image')
    imageB = enmapbox.processing.types.Image(r'C:\Work\data\Hymap_Berlin-B_Image')
    imageSpot = enmapbox.processing.types.Image(r'C:\Work\data\Spot_Berlin')
    pixelGrid = imageSpot.PixelGrid
    newImage = pixelGrid.project(imageA)#, imageB.BoundingBox)
    newImage.report().saveHTML().open()


def ar_debug():

    from enmapbox.processing.types import unpickle
    image = enmapbox.processing.types.Image(os.path.join(inroot, 'Hymap_Berlin-A_Image'))
    trainingLtabels = enmapbox.processing.types.Classification(os.path.join(inroot, 'Hymap_Berlin-A_Classification-Training-Sample'))
    mask = enmapbox.processing.types.Mask(r'C:\Work\data\Hymap_Berlin-A_Mask')
    noMask = enmapbox.processing.types.NoMask()
    est = enmapbox.processing.estimators.Transformers.PCA()
    est = est.fit(image, mask=noMask)
    est.pred .fit(image, mask=noMask)

    est.info()

if __name__ == '__main__':

    #sample()
    #enmapbox.processing.env.cleanupTempdir()
    #classification()
<<<<<<< HEAD
    regression()
=======
    #regression()
>>>>>>> 5cbe6daa
    #clusterer()
    #transformer()
    #performance()
    #uncertaintyClassifier()
    #uncertaintyRegressor()
    #classificationAccAss()
    #classificationAccAssAdjusted()
    #regressionAccAss()
    #clusteringAccAss()
    #probabilityAccAss()
    #statisticsAndHistogramForImage()
    #statisticsAndHistogramforClassification()
    #mportENVISpeclib()
    #saveImageAs()
    #stackImages()
    #projectImageToPixelGrid()
<<<<<<< HEAD
    #ar_debug()
=======
    ar_debug()
>>>>>>> 5cbe6daa
<|MERGE_RESOLUTION|>--- conflicted
+++ resolved
@@ -269,11 +269,7 @@
     #sample()
     #enmapbox.processing.env.cleanupTempdir()
     #classification()
-<<<<<<< HEAD
-    regression()
-=======
     #regression()
->>>>>>> 5cbe6daa
     #clusterer()
     #transformer()
     #performance()
@@ -290,8 +286,4 @@
     #saveImageAs()
     #stackImages()
     #projectImageToPixelGrid()
-<<<<<<< HEAD
-    #ar_debug()
-=======
     ar_debug()
->>>>>>> 5cbe6daa
