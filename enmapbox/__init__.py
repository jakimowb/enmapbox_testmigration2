--- conflicted
+++ resolved
@@ -1,160 +1,153 @@
-import sys, os, site
-
-
-from qgis.core import Qgis, QgsApplication, QgsProcessingRegistry, QgsProcessingProvider
-from qgis.gui import QgsGui
-from qgis.PyQt.QtCore import QSettings
-
-__version__ = '3.3' #subsub-version information is added during build process
-
-HOMEPAGE = 'https://bitbucket.org/hu-geomatics/enmap-box'
-REPOSITORY = 'https://bitbucket.org/hu-geomatics/enmap-box.git'
-ISSUE_TRACKER = 'https://bitbucket.org/hu-geomatics/enmap-box/issues'
-CREATE_ISSUE = 'https://bitbucket.org/hu-geomatics/enmap-box/issues/new'
-DEPENDENCIES = ['numpy','scipy','osgeo', 'PyQt5', 'sklearn','pyqtgraph','matplotlib']
-DOCUMENTATION = 'https://enmap-box.readthedocs.io/'
-URL_TESTDATA = r'https://bitbucket.org/hu-geomatics/enmap-box-testdata/get/master.zip'
-
-DIR_ENMAPBOX = os.path.dirname(__file__)
-DIR_REPO = os.path.dirname(DIR_ENMAPBOX)
-DIR_SITEPACKAGES = os.path.join(DIR_REPO, 'site-packages')
-DIR_UIFILES = os.path.join(DIR_ENMAPBOX, *['gui', 'ui'])
-DIR_ICONS = os.path.join(DIR_ENMAPBOX, *['gui', 'ui', 'icons'])
-DIR_TESTDATA = os.path.join(DIR_REPO, 'enmapboxtestdata')
-
-ENMAP_BOX_KEY = 'EnMAP-Box'
-
-
-def enmapboxSettings()->QSettings:
-    """
-    Returns the QSettings object for EnMAP-Box Settings
-    :return: QSettings
-    """
-    return QSettings('HU-Berlin', ENMAP_BOX_KEY)
-
-settings = enmapboxSettings()
-
-DEBUG = settings.value('EMB_DEBUG', False)
-LOAD_PROCESSING_FRAMEWORK = settings.value('EMB_LOAD_PF', True)
-LOAD_EXTERNAL_APPS = settings.value('EMB_LOAD_EA', True)
-LOAD_INTERNAL_APPS = settings.value('EMB_LOAD_IA', True)
-
-site.addsitedir(DIR_SITEPACKAGES)
-
-# make the EnMAP-Box resources available
-
-if not 'images' in sys.modules.keys():
-    import enmapbox.gui.resourcemockup
-    sys.modules['images'] = enmapbox.gui.resourcemockup
-
-from enmapbox.gui.ui import resources
-resources.qInitResources()
-
-#see https://github.com/pyqtgraph/pyqtgraph/issues/774
-WORKAROUND_PYTGRAPH_ISSUE_774 = True
-if WORKAROUND_PYTGRAPH_ISSUE_774:
-    from pyqtgraph.graphicsItems.GraphicsObject import GraphicsObject
-
-    from PyQt5.QtCore import QVariant
-    untouched = GraphicsObject.itemChange
-
-    def newFunc(cls, change, value):
-        if value != QVariant(None):
-            return untouched(cls, change, value)
-        else:
-            return untouched(cls, change, None)
-
-    GraphicsObject.itemChange = newFunc
-
-
-def messageLog(msg, level=Qgis.Info):
-    """
-    Writes a log message to the QGIS EnMAP-Box Log
-    :param msg: log message string
-    :param level: Qgis.MessageLevel=[Qgis.Info |  Qgis.Warning| Qgis.Critical| Qgis.Success | Qgis.NONE]
-    """
-
-    if not isinstance(msg, str):
-        msg = str(msg)
-    QgsApplication.instance().messageLog().logMessage(msg, 'EnMAP-Box', level)
-
-
-
-#provide important classes in Top-Level Namespace
-EnMAPBox = None
-EnMAPBoxApplication = None
-
-try: #necessary to allow sphinx documentation
-    from enmapbox.gui.enmapboxgui import EnMAPBox
-    EnMAPBox = EnMAPBox
-
-    from enmapbox.gui.applications import EnMAPBoxApplication
-    EnMAPBoxApplication = EnMAPBoxApplication
-
-except:
-
-    pass
-
-
-
-#init some other requirements
-#print('initialize EnMAP-Box editor widget factories')
-from enmapbox.gui.plotstyling import registerPlotStyleEditorWidget
-registerPlotStyleEditorWidget()
-
-from enmapbox.gui.speclib import registerSpectralProfileEditorWidget
-registerSpectralProfileEditorWidget()
-
-<<<<<<< HEAD
-from enmapbox.gui.classificationscheme import registerClassificationSchemeEditorWidget
-registerClassificationSchemeEditorWidget()
-=======
-
-
-_enmapboxProvider = None
-def initEnMAPBoxProcessingProvider():
-    from enmapbox.algorithmprovider import EnMAPBoxAlgorithmProvider, ID
-
-    import processing
-    processing.Processing.initialize()
-
-    registry = QgsApplication.instance().processingRegistry()
-    assert isinstance(registry, QgsProcessingRegistry)
-    global _enmapboxProvider
-    if not isinstance(_enmapboxProvider, QgsProcessingProvider):
-        _enmapboxProvider = registry.providerById(ID)
-    if not isinstance(_enmapboxProvider, QgsProcessingProvider):
-        _enmapboxProvider = EnMAPBoxAlgorithmProvider()
-
-        assert _enmapboxProvider.id() == ID
-        registry.addProvider(_enmapboxProvider)
-    assert registry.providerById(ID) == _enmapboxProvider
-    assert isinstance(_enmapboxProvider, EnMAPBoxAlgorithmProvider)
-
-    try:
-        import enmapboxgeoalgorithms.algorithms
-        existingAlgNames = [a.name() for a in registry.algorithms() if a.groupId() == _enmapboxProvider.id()]
-        missingAlgs = [a for a in enmapboxgeoalgorithms.algorithms.ALGORITHMS if a.name() not in existingAlgNames]
-        _enmapboxProvider.addAlgorithms(missingAlgs)
-        #_enmapboxProvider.refreshAlgorithms()
-        s = ""
-    except Exception as ex:
-        info = ['Failed to load QgsProcessingAlgorithms.\n{}'.format(str(ex))]
-        info.append('PYTHONPATH:')
-
-        for p in sorted(sys.path):
-            info.append(p)
-
-        print('\n'.join(info), file=sys.stderr)
-
->>>>>>> fa8ea491
-
-def run():
-    """
-    Call to start the EnMAP-Box
-    :return:
-    """
-    import enmapbox.__main__
-    enmapbox.__main__.run()
-
-
+import sys, os, site
+
+
+from qgis.core import Qgis, QgsApplication, QgsProcessingRegistry, QgsProcessingProvider
+from qgis.gui import QgsGui
+from qgis.PyQt.QtCore import QSettings
+
+__version__ = '3.3' #subsub-version information is added during build process
+
+HOMEPAGE = 'https://bitbucket.org/hu-geomatics/enmap-box'
+REPOSITORY = 'https://bitbucket.org/hu-geomatics/enmap-box.git'
+ISSUE_TRACKER = 'https://bitbucket.org/hu-geomatics/enmap-box/issues'
+CREATE_ISSUE = 'https://bitbucket.org/hu-geomatics/enmap-box/issues/new'
+DEPENDENCIES = ['numpy','scipy','osgeo', 'PyQt5', 'sklearn','pyqtgraph','matplotlib']
+DOCUMENTATION = 'https://enmap-box.readthedocs.io/'
+URL_TESTDATA = r'https://bitbucket.org/hu-geomatics/enmap-box-testdata/get/master.zip'
+
+DIR_ENMAPBOX = os.path.dirname(__file__)
+DIR_REPO = os.path.dirname(DIR_ENMAPBOX)
+DIR_SITEPACKAGES = os.path.join(DIR_REPO, 'site-packages')
+DIR_UIFILES = os.path.join(DIR_ENMAPBOX, *['gui', 'ui'])
+DIR_ICONS = os.path.join(DIR_ENMAPBOX, *['gui', 'ui', 'icons'])
+DIR_TESTDATA = os.path.join(DIR_REPO, 'enmapboxtestdata')
+
+ENMAP_BOX_KEY = 'EnMAP-Box'
+
+
+def enmapboxSettings()->QSettings:
+    """
+    Returns the QSettings object for EnMAP-Box Settings
+    :return: QSettings
+    """
+    return QSettings('HU-Berlin', ENMAP_BOX_KEY)
+
+settings = enmapboxSettings()
+
+DEBUG = settings.value('EMB_DEBUG', False)
+LOAD_PROCESSING_FRAMEWORK = settings.value('EMB_LOAD_PF', True)
+LOAD_EXTERNAL_APPS = settings.value('EMB_LOAD_EA', True)
+LOAD_INTERNAL_APPS = settings.value('EMB_LOAD_IA', True)
+
+site.addsitedir(DIR_SITEPACKAGES)
+
+# make the EnMAP-Box resources available
+
+if not 'images' in sys.modules.keys():
+    import enmapbox.gui.resourcemockup
+    sys.modules['images'] = enmapbox.gui.resourcemockup
+
+from enmapbox.gui.ui import resources
+resources.qInitResources()
+
+#see https://github.com/pyqtgraph/pyqtgraph/issues/774
+WORKAROUND_PYTGRAPH_ISSUE_774 = True
+if WORKAROUND_PYTGRAPH_ISSUE_774:
+    from pyqtgraph.graphicsItems.GraphicsObject import GraphicsObject
+
+    from PyQt5.QtCore import QVariant
+    untouched = GraphicsObject.itemChange
+
+    def newFunc(cls, change, value):
+        if value != QVariant(None):
+            return untouched(cls, change, value)
+        else:
+            return untouched(cls, change, None)
+
+    GraphicsObject.itemChange = newFunc
+
+
+def messageLog(msg, level=Qgis.Info):
+    """
+    Writes a log message to the QGIS EnMAP-Box Log
+    :param msg: log message string
+    :param level: Qgis.MessageLevel=[Qgis.Info |  Qgis.Warning| Qgis.Critical| Qgis.Success | Qgis.NONE]
+    """
+
+    if not isinstance(msg, str):
+        msg = str(msg)
+    QgsApplication.instance().messageLog().logMessage(msg, 'EnMAP-Box', level)
+
+
+
+#provide important classes in Top-Level Namespace
+EnMAPBox = None
+EnMAPBoxApplication = None
+
+try: #necessary to allow sphinx documentation
+    from enmapbox.gui.enmapboxgui import EnMAPBox
+    EnMAPBox = EnMAPBox
+
+    from enmapbox.gui.applications import EnMAPBoxApplication
+    EnMAPBoxApplication = EnMAPBoxApplication
+
+except:
+
+    pass
+
+
+
+#init some other requirements
+#print('initialize EnMAP-Box editor widget factories')
+from enmapbox.gui.plotstyling import registerPlotStyleEditorWidget
+registerPlotStyleEditorWidget()
+
+from enmapbox.gui.speclib import registerSpectralProfileEditorWidget
+registerSpectralProfileEditorWidget()
+
+
+
+_enmapboxProvider = None
+def initEnMAPBoxProcessingProvider():
+    from enmapbox.algorithmprovider import EnMAPBoxAlgorithmProvider, ID
+
+    import processing
+    processing.Processing.initialize()
+
+    registry = QgsApplication.instance().processingRegistry()
+    assert isinstance(registry, QgsProcessingRegistry)
+    global _enmapboxProvider
+    if not isinstance(_enmapboxProvider, QgsProcessingProvider):
+        _enmapboxProvider = registry.providerById(ID)
+    if not isinstance(_enmapboxProvider, QgsProcessingProvider):
+        _enmapboxProvider = EnMAPBoxAlgorithmProvider()
+
+        assert _enmapboxProvider.id() == ID
+        registry.addProvider(_enmapboxProvider)
+    assert registry.providerById(ID) == _enmapboxProvider
+    assert isinstance(_enmapboxProvider, EnMAPBoxAlgorithmProvider)
+
+    try:
+        import enmapboxgeoalgorithms.algorithms
+        existingAlgNames = [a.name() for a in registry.algorithms() if a.groupId() == _enmapboxProvider.id()]
+        missingAlgs = [a for a in enmapboxgeoalgorithms.algorithms.ALGORITHMS if a.name() not in existingAlgNames]
+        _enmapboxProvider.addAlgorithms(missingAlgs)
+        #_enmapboxProvider.refreshAlgorithms()
+        s = ""
+    except Exception as ex:
+        info = ['Failed to load QgsProcessingAlgorithms.\n{}'.format(str(ex))]
+        info.append('PYTHONPATH:')
+
+        for p in sorted(sys.path):
+            info.append(p)
+
+        print('\n'.join(info), file=sys.stderr)
+
+
+def run():
+    """
+    Call to start the EnMAP-Box
+    :return:
+    """
+    import enmapbox.__main__
+    enmapbox.__main__.run()