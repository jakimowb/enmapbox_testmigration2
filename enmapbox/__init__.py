# -*- coding: utf-8 -*-
# noinspection PyPep8Naming
"""
***************************************************************************
    enmapbox/__init__.py
    EnMAP-Box package definition
    -----------------------------------------------------------------------
    begin                : Jan 2016
    copyright            : (C) 2016 by Benjamin Jakimow
    email                : benjamin.jakimow@geo.hu-berlin.de

***************************************************************************
    This program is free software; you can redistribute it and/or modify
    it under the terms of the GNU General Public License as published by
    the Free Software Foundation; either version 3 of the License, or
    (at your option) any later version.

    This program is distributed in the hope that it will be useful,
    but WITHOUT ANY WARRANTY; without even the implied warranty of
    MERCHANTABILITY or FITNESS FOR A PARTICULAR PURPOSE.  See the
    GNU General Public License for more details.

    You should have received a copy of the GNU General Public License
    along with this software. If not, see <http://www.gnu.org/licenses/>.
***************************************************************************
"""

import sys
import os
import site
import re
import pathlib
import traceback
import typing
import subprocess
import qgis
import site
from qgis.gui import QgisInterface
from qgis.core import Qgis, QgsApplication, QgsProcessingRegistry, QgsProcessingProvider, QgsProcessingAlgorithm
from qgis.PyQt.QtCore import QSettings, QResource
from qgis.PyQt.QtGui import QIcon
from osgeo import gdal
import traceback


# try to find and add the QGIS internal processing folder
try:
    import processing
except ModuleNotFoundError as ex:
    qgis_dir = pathlib.Path(qgis.__file__).parent
    print(f'Try to find processing framework relative to {qgis_dir}')
    potential_paths = []
    pkg = None
    if not isinstance(QgsApplication.instance(), QgsApplication):
        rxPackagePath = re.compile('PKGDATAPATH=(?P<path>[^\r\n]*)')
        info_script = pathlib.Path(__file__).parent / 'qgisinfo.py'
        assert info_script.is_file()
        commands = [
            ['python3', str(info_script)],
            ['python', str(info_script)]
        ]
        new_env = os.environ.copy()
        new_env['QT_QPA_PLATFORM'] = 'offscreen'
        for cmd in commands:
            try:
                result = subprocess.check_output(cmd, env=new_env).decode()
                match = rxPackagePath.search(result)
                pkg = pathlib.Path(match.group('path'))
                if pkg.is_dir():
                    break
            except:
                pass
    else:
        pkg = pathlib.Path(QgsApplication.pkgDataPath())
    if isinstance(pkg, pathlib.Path):
        potential_paths.append(pkg / 'python' / 'plugins')
        potential_paths.append(pkg / 'share' / 'qgis' / 'python' / 'plugins')
        for p in potential_paths:
            if (p / 'processing').is_dir():
                print(f'## Add plugin directory to python path: {p}')
                site.addsitedir(p)
                break

        try:
            import processing
            print(f'## Success {p}')
        except Exception as ex:
            traceback.print_exc()

            print(ex)

__version__ = '3.7'  # subsub-version information is added during build process


HOMEPAGE = 'https://bitbucket.org/hu-geomatics/enmap-box'
REPOSITORY = 'https://bitbucket.org/hu-geomatics/enmap-box.git'
ISSUE_TRACKER = 'https://bitbucket.org/hu-geomatics/enmap-box/issues'
CREATE_ISSUE = 'https://bitbucket.org/hu-geomatics/enmap-box/issues/new'
DEPENDENCIES = ['numpy', 'scipy', 'osgeo.gdal', 'PyQt5', 'sklearn', 'matplotlib']
DOCUMENTATION = 'https://enmap-box.readthedocs.io/'
URL_TESTDATA = r'https://bitbucket.org/hu-geomatics/enmap-box-testdata/get/master.zip'
URL_INSTALLATION = r'https://enmap-box.readthedocs.io/en/latest/usr_section/usr_installation.html#install-required-python-packages'
URL_QGIS_RESOURCES = r'https://bitbucket.org/jakimowb/qgispluginsupport/downloads/qgisresources.zip'
MIN_VERSION_TESTDATA = '0.12'
MIN_VERSION_QGIS = '3.16'
PLUGIN_DEPENDENCIES = ['vrtbuilderplugin>=0.9']
ABOUT = """
<p align="center">
The EnMAP-Box is a QGIS plug-in to visualize and process remote sensing data, and particularly developed to handle EnMAP products. 
It was particularly developed to handle imaging spectroscopy data from the upcoming EnMAP sensor
</p>

<p align="center">Project Website<br/>
<a href="https://enmap-box.readthedocs.io"><span style=" text-decoration: underline; color:#0000ff;">
https://enmap-box.readthedocs.io</span></a></p>

<p align="center">Licenced under the GNU General Public Licence<br/>
<a href="http://www.gnu.org/licenses/"><span style=" text-decoration: underline; color:#0000ff;">
http://www.gnu.org/licenses/</span></a></p>

<p align="center">Environmental Mapping and Analysis Program (EnMAP)<br/>
<a href="http://www.enmap.org"><span style=" text-decoration: underline; color:#0000ff;">
http://www.enmap.org</span></a></p>

<p align="center">
The EnMAP-Box is developed at Humboldt-Universität zu Berlin under contract by the Helmholtz Centre 
Potsdam GFZ and is part of the EnMAP Core Science Team activities. 
It is funded by the German Aerospace Centre (DLR) - Project Management Agency, 
granted by the Federal Ministry of Economic Affairs and Energy (BMWi; grant no. 50EE1529). 
</p>
"""

DIR_ENMAPBOX = os.path.dirname(__file__)
DIR_REPO = os.path.dirname(DIR_ENMAPBOX)
DIR_SITEPACKAGES = os.path.join(DIR_REPO, 'site-packages')
DIR_UIFILES = os.path.join(DIR_ENMAPBOX, *['gui', 'ui'])
DIR_ICONS = os.path.join(DIR_ENMAPBOX, *['gui', 'ui', 'icons'])
DIR_TESTDATA = os.path.join(DIR_REPO, 'enmapboxtestdata')

DIR_UNITTESTS = os.path.join(DIR_REPO, 'enmapboxtesting')

ENMAP_BOX_KEY = 'EnMAP-Box'

_ENMAPBOX_PROCESSING_PROVIDER: QgsProcessingProvider = None

gdal.SetConfigOption('GDAL_VRT_ENABLE_PYTHON', 'YES')


def enmapboxSettings() -> QSettings:
    """
    Returns the QSettings object for EnMAP-Box Settings
    :return: QSettings
    """
    return QSettings('HU-Berlin', ENMAP_BOX_KEY)


settings = enmapboxSettings()
DEBUG = settings.value('EMB_DEBUG', False) or str(os.environ.get('DEBUG', False)).lower() in ['1', 'true']
site.addsitedir(DIR_SITEPACKAGES)

# test PyQtGraph
try:
    import pyqtgraph
except:
    pSrc = pathlib.Path(DIR_ENMAPBOX) / 'externals' / 'qps' / 'externals'
    assert pSrc.is_dir()
    site.addsitedir(pSrc)
    import pyqtgraph


def icon() -> QIcon:
    """
    Returns the EnMAP icon.
    (Requires that the EnMAP resources have been loaded before)
    :return: QIcon
    """
    return QIcon(':/enmapbox/gui/ui/icons/enmapbox.svg')


def debugLog(msg: str):
    if DEBUG:
        print('DEBUG:' + msg, flush=True)


def messageLog(msg, level=Qgis.Info):
    """
    Writes a log message to the QGIS EnMAP-Box Log
    :param msg: log message string
    :param level: Qgis.MessageLevel=[Qgis.Info|Qgis.Warning|Qgis.Critical|Qgis.Success|Qgis.NONE]
    """
    if not isinstance(msg, str):
        msg = str(msg)
    app = QgsApplication.instance()
    if isinstance(app, QgsApplication):
        app.messageLog().logMessage(msg, 'EnMAP-Box', level)
    else:
        if level == Qgis.Critical:
            print(msg, file=sys.stderr)
        else:
            print(msg)


def scantree(path, ending: str = '') -> pathlib.Path:
    """Recursively returns file paths in directory"""
    for entry in os.scandir(path):
        if entry.is_dir(follow_symlinks=False):
            yield from scantree(entry.path, ending=ending)
        else:
            if entry.path.endswith(ending):
                yield pathlib.Path(entry.path)


def initEnMAPBoxResources():
    """
    Loads (or reloads) all Qt resource files
    """
    debugLog('started initEnMAPBoxResources')
    from .externals.qps.resources import initQtResources, initResourceFile
    initQtResources(DIR_ENMAPBOX)
    debugLog('finished initEnMAPBoxResources')


def initEditorWidgets():
    """
    Initialises QgsEditorWidgets
    """
    debugLog('started initEditorWidgets')

    from .externals.qps import registerEditorWidgets
    registerEditorWidgets()

    debugLog('finished initEditorWidgets')


def collectEnMAPBoxAlgorithms() -> typing.List[QgsProcessingAlgorithm]:
    """
    Safely collects all QgsProcessingalgorithms from enmapboxgeoalgorithms.algorithms
    Missing dependencies or import errors will not stop the EnMAP-Box from being loaded
    :return: [QgsProcessingAlgorithms]
    :rtype: list
    """
    algs = []
    try:
        import enmapboxgeoalgorithms.algorithms
        for a in enmapboxgeoalgorithms.algorithms.ALGORITHMS:
            try:
                algs.append(a.create())
            except Exception as ex2:
                traceback.print_stack()
                print(ex2)
    except Exception as ex:
        traceback.print_stack()
        info = 'Unable to load enmapboxgeoalgorithms.algorithms'
        info += '\n' + str(ex)
        print(info, file=sys.stderr)

    return algs


def initEnMAPBoxProcessingProvider():
    """
    Initializes the EnMAPBoxProcessingProvider
    """
    debugLog('started initEnMAPBoxProcessingProvider')
    from enmapbox.algorithmprovider import EnMAPBoxProcessingProvider, ID

    registry = QgsApplication.instance().processingRegistry()
    assert isinstance(registry, QgsProcessingRegistry)
    provider = registry.providerById(ID)
    if not isinstance(provider, QgsProcessingProvider):
        provider = EnMAPBoxProcessingProvider()
        registry.addProvider(provider)

    assert isinstance(provider, EnMAPBoxProcessingProvider)
    assert id(registry.providerById(ID)) == id(provider)
    global _ENMAPBOX_PROCESSING_PROVIDER
    _ENMAPBOX_PROCESSING_PROVIDER = provider

    try:
        existingAlgNames = [a.name() for a in registry.algorithms() if a.groupId() == provider.id()]
        missingAlgs = [a for a in collectEnMAPBoxAlgorithms() if a.name() not in existingAlgNames]
        provider.addAlgorithms(missingAlgs)
    except Exception as ex:
        traceback.print_exc()
        info = ['EnMAP-Box: Failed to load enmapboxgeoalgorithms.algorithms.ALGORITHMS.\n{}'.format(str(ex)),
                'PYTHONPATH:']
        for p in sorted(sys.path):
            info.append(p)
        messageLog(info, Qgis.Warning)
        print('\n'.join(info), file=sys.stderr)

    debugLog('started initEnMAPBoxProcessingProvider')


def removeEnMAPBoxProcessingProvider():
    """Removes the EnMAPBoxProcessingProvider"""
    from enmapbox.algorithmprovider import EnMAPBoxProcessingProvider, ID
    registry = QgsApplication.instance().processingRegistry()
    provider = registry.providerById(ID)

    if isinstance(provider, EnMAPBoxProcessingProvider):
        global _ENMAPBOX_PROCESSING_PROVIDER
        _ENMAPBOX_PROCESSING_PROVIDER = None
        # this deletes the C++ object
        registry.removeProvider(ID)


def initMapLayerConfigWidgetFactories():
    debugLog('started initMapLayerConfigWidgetFactories')

    from .externals.qps import registerMapLayerConfigWidgetFactories, mapLayerConfigWidgetFactories
    registerMapLayerConfigWidgetFactories()
    for factory in mapLayerConfigWidgetFactories():
        qgis.utils.iface.registerMapLayerConfigWidgetFactory(factory)

    debugLog('finished initMapLayerConfigWidgetFactories')


def initAll(processing=True):
    """
    Calls other init routines required to run the EnMAP-Box properly
    """
    initEnMAPBoxResources()
    initEditorWidgets()
    if processing:
        initEnMAPBoxProcessingProvider()
    initMapLayerConfigWidgetFactories()


EnMAPBox = None
EnMAPBoxApplication = None


def tr(text: str) -> str:
    """
    to be implemented: string translation
    :param text:
    :return: str
    """
    return text

<<<<<<< HEAD

=======
>>>>>>> 333bad52
def run():
    """
    Call to start the EnMAP-Box
    :return:
    """
    import enmapbox.__main__
    enmapbox.__main__.run()


# skip imports when QGIS is not properly setup.
# this is the case e.g. in an Read-the-docs environment, when the source code needs just to be there,
# but not its dependencies
# https://docs.readthedocs.io/en/stable/builds.html
# print(f'QGIS_PREFIX_PATH={QgsApplication.prefixPath()}')
if not os.environ.get('READTHEDOCS', False) in [True, 'True']:
    from enmapbox import initEnMAPBoxResources
    initEnMAPBoxResources()

    from enmapbox.gui.enmapboxgui import EnMAPBox
    EnMAPBox = EnMAPBox

    from enmapbox.gui.applications import EnMAPBoxApplication
    EnMAPBoxApplication = EnMAPBoxApplication<|MERGE_RESOLUTION|>--- conflicted
+++ resolved
@@ -339,10 +339,7 @@
     """
     return text
 
-<<<<<<< HEAD
-
-=======
->>>>>>> 333bad52
+
 def run():
     """
     Call to start the EnMAP-Box
