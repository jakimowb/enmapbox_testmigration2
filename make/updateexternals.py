--- conflicted
+++ resolved
@@ -99,11 +99,6 @@
                   prefixLocal='site-packages/dask',
                   excluded=['docs','.github','continuous_integration'])
 
-RemoteInfo.create(r'https://github.com/titusjan/objbrowser.git',
-                  prefixLocal = r'site-packages/objbrowser',
-                  prefixRemote = r'objbrowser')
-
-
 def updateRemote(remoteInfo):
     if isinstance(remoteInfo, str):
         remoteInfo = REMOTEINFOS[remoteInfo]
@@ -160,11 +155,6 @@
             print('Need to add {}'.format(rn))
             addRemote(REMOTEINFOS[rn])
 
-<<<<<<< HEAD
-    #update remotes
-    to_update = ['hub-datacube', 'hub-workflow','enmap-box-geoalgorithmsprovider']#enmap-box-geoalgorithmsprovider
-    #to_update = ['objbrowser']
-=======
     # update remotes
     to_update = ['hub-datacube', 'hub-workflow', #'enmap-box-testdata',
                  'enmap-box-geoalgorithmsprovider']  # enmap-box-geoalgorithmsprovider
@@ -173,7 +163,6 @@
     #to_update = ['dask']
 
 
->>>>>>> 9a851292
     for p in to_update:
         updateRemote(p)
 
