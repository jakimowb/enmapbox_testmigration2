# -*- coding: utf-8 -*-

"""
***************************************************************************
    deploy.py
    Script to build the EnMAP-Box from Repository code
    ---------------------
    Date                 : August 2017
    Copyright            : (C) 2017 by Benjamin Jakimow
    Email                : benjamin.jakimow@geo.hu-berlin.de
***************************************************************************
*                                                                         *
*   This program is free software; you can redistribute it and/or modify  *
*   it under the terms of the GNU General Public License as published by  *
*   the Free Software Foundation; either version 2 of the License, or     *
*   (at your option) any later version.
                 *
*                                                                         *
***************************************************************************
"""
# noinspection PyPep8Naming

import os, sys, re, shutil, zipfile, datetime, requests, http, mimetypes
from requests.auth import HTTPBasicAuth
from http.client import responses
import xml.etree.ElementTree as ET
from xml.dom import minidom

import qgis.utils
from qgis.PyQt.QtCore import *
import numpy as np
from pb_tool import pb_tool

import enmapbox
from enmapbox.gui.utils import jp, file_search, initQgisApplication
from enmapbox import DIR_REPO
import git

app = initQgisApplication()

CHECK_COMMITS = False

########## End of config section
REPO = git.Repo(DIR_REPO)
currentBranch = REPO.active_branch.name
timestamp = ''.join(np.datetime64(datetime.datetime.now()).astype(str).split(':')[0:-1]).replace('-','')
buildID = '{}.{}.{}'.format(re.search(r'(\.?[^.]*){2}', enmapbox.__version__).group()
                            , timestamp,
                            re.sub(r'[\\/]','_', currentBranch))

DIR_DEPLOY = jp(DIR_REPO, 'deploy')
PLUGIN_REPO_XML = os.path.join(DIR_DEPLOY, 'qgis_plugin_develop.xml')
URL_DOWNLOADS = r'https://bitbucket.org/hu-geomatics/enmap-box/downloads'
URL_WIKI = r'https://api.bitbucket.org/2.0/repositories/hu-geomatics/enmap-box/wiki/src'


def rm(p):
    """
    Remove files or directory 'p'
    :param p: path of file or directory to be removed.
    """
    if os.path.isfile(p):
        os.remove(p)
    elif os.path.isdir(p):
        shutil.rmtree(p)


def cleanDir(d):
    """
    Remove content from directory 'd'
    :param d: directory to be cleaned.
    """
    assert os.path.isdir(d)
    for root, dirs, files in os.walk(d):
        for p in dirs + files: rm(jp(root, p))
        break



def updateTestPluginRepoXML(id):


    import xml.etree


def mkDir(d, delete=False):
    """
    Make directory.
    :param d: path of directory to be created
    :param delete: set on True to delete the directory contents, in case the directory already existed.
    """
    if delete and os.path.isdir(d):
        cleanDir(d)
    if not os.path.isdir(d):
        os.makedirs(d)


def build():

    # local pb_tool configuration file.
    pathCfg = jp(DIR_REPO, 'pb_tool.cfg')
    cfg = pb_tool.get_config(pathCfg)
    cdir = os.path.dirname(pathCfg)
    pluginname = cfg.get('plugin', 'name')
    dirPlugin = jp(DIR_DEPLOY, pluginname)
    os.chdir(cdir)

    mkDir(DIR_DEPLOY)

    if os.path.isdir(dirPlugin):
        print('Remove old build folder...')
        shutil.rmtree(dirPlugin, ignore_errors=True)

    # required to choose andy DIR_DEPLOY of choice
    # issue tracker: https://github.com/g-sherman/plugin_build_tool/issues/4

    if True:
        # 1. clean an existing directory = the enmapboxplugin folder
        pb_tool.clean_deployment(ask_first=False)



        if currentBranch not in ["develop", "master"]:
            print('Skipped automatic version update because current branch is not "develop" or "master". ')
        else:
            # 2. set the version to all relevant files
            # r = REPO.git.execute(['git','diff', '--exit-code']).split()
            diffs = [r for r in REPO.index.diff(None) if 'deploy.py' not in str(r)]
            if CHECK_COMMITS and len(diffs) > 0:
                # there are diffs. we need to commit them first.
                # This should not be done automatically, as each commit should contain a proper commit message
                raise Exception('Please commit all changes first.')

        # 2. Compile. Basically call pyrcc to create the resources.rc file
        # I don't know how to call this from pure python
        try:
            pb_tool.compile_files(cfg)
        except Exception as ex:
            print('Failed to compile resources')
            print(ex)

        # 3. Deploy = write the data to the new enmapboxplugin folder
        pb_tool.deploy_files(pathCfg, DIR_DEPLOY, quick=True, confirm=False)

        # 4. As long as we can not specify in the pb_tool.cfg which file types are not to deploy,
        # we need to remove them afterwards.
        # issue: https://github.com/g-sherman/plugin_build_tool/issues/5
        print('Remove files...')

        if True:
            # delete help folder
            shutil.rmtree(os.path.join(dirPlugin, *['help']), ignore_errors=True)
        for f in file_search(DIR_DEPLOY, re.compile('(svg|pyc)$'), recursive=True):
            os.remove(f)

    #update metadata version
    if True:
        pathMetadata = jp(dirPlugin, 'metadata.txt')
        # update version number in metadata
        f = open(pathMetadata)
        lines = f.readlines()
        f.close()
        lines = re.sub('version=.*\n', 'version={}\n'.format(buildID), ''.join(lines))
        f = open(pathMetadata, 'w')
        f.write(lines)
        f.flush()
        f.close()

        pathPackageInit = jp(dirPlugin, *['enmapbox', '__init__.py'])
        f = open(pathPackageInit)
        lines = f.read()
        f.close()
        lines = re.sub(r'(__version__\W*=\W*)([^\n]+)', r'__version__ = "{}"\n'.format(buildID), lines)
        f = open(pathPackageInit, 'w')
        f.write(lines)
        f.flush()
        f.close()

    # 5. create a zip
    print('Create zipfile...')
    from enmapbox.gui.utils import zipdir

    pluginname = cfg.get('plugin', 'name')
    pathZip = jp(DIR_DEPLOY, '{}.{}.zip'.format(pluginname, buildID))
    dirPlugin = jp(DIR_DEPLOY, pluginname)
    zipdir(dirPlugin, pathZip)
    # os.chdir(dirPlugin)
    # shutil.make_archive(pathZip, 'zip', '..', dirPlugin)

    updateTestPluginRepoXML(pathZip)

    # 6. install the zip file into the local QGIS instance. You will need to restart QGIS!
    if True:
        print('\n### To update/install the EnMAP-Box, run this command on your QGIS Python shell:\n')
        print('from pyplugin_installer.installer import pluginInstaller')
        print('pluginInstaller.installFromZipFile(r"{}")'.format(pathZip))
        print('#### Close (and restart manually)\n')
        #print('iface.mainWindow().close()\n')
        print('QProcess.startDetached(QgsApplication.arguments()[0], [])')
        print('QgsApplication.quit()\n')
        print('## press ENTER\n')

    print('Finished')


def updateRepositoryXML(path:str=None):
    if not isinstance(path, str):
        zipFiles = file_search(DIR_DEPLOY, 'enmapbox*.zip')
        zipFiles.sort(key=lambda f:os.path.getctime(f))
        path = zipFiles[-1]

    assert isinstance(path, str)
    assert os.path.isfile(path)
    assert os.path.splitext(path)[1] == '.zip'

    os.makedirs(DIR_DEPLOY, exist_ok=True)
    bn = os.path.basename(path)
    version = re.search(r'^enmapboxplugin\.(.*)\.zip$', bn).group(1)
    s = ""
    """
 <?xml-stylesheet type="text/xsl" href="plugins.xsl" ?>
<plugins>
   <pyqgis_plugin name="EnMAP-Box (develop version)" version="3.2.20180904T1723.DEVELOP">
        <description><![CDATA[EnMAP-Box development version]]></description>
        <about><![CDATA[EnMAP-Box Preview.]]></about>
        <version>3.2.20180904T1723.DEVELOP</version>
        <trusted>True</trusted>
        <qgis_minimum_version>3.2.0</qgis_minimum_version>
        <qgis_maximum_version>3.99.0</qgis_maximum_version>
        <homepage><![CDATA[https://bitbucket.org/hu-geomatics/enmap-box/]]></homepage>
        <file_name>enmapboxplugin.3.3.20180904T1723.develop.snapshot.zip</file_name>
        <icon></icon>
        <author_name><![CDATA[HU Geomatics]]></author_name>
        <download_url>https://bitbucket.org/hu-geomatics/enmap-box/downloads/enmapboxplugin.3.2.20180904T1723.develop.snapshot.zip</download_url>
        <uploaded_by><![CDATA[jakimowb]]></uploaded_by>
        <experimental>False</experimental>
        <deprecated>False</deprecated>
        <tracker><![CDATA[https://bitbucket.org/hu-geomatics/enmap-box/issues/]]></tracker>
        <repository><![CDATA[https://bitbucket.org/hu-geomatics/enmap-box/src]]></repository>
        <tags><![CDATA[Remote Sensing]]></tags>
        <downloads>0</downloads>
        <average_vote>0.0</average_vote>
        <rating_votes>0</rating_votes>
        <external_dependencies></external_dependencies>
        <server>True</server>
    </pyqgis_plugin>
</plugins>
    """
    download_url = URL_DOWNLOADS+'/'+bn

    root = ET.Element('plugins')
    plugin = ET.SubElement(root, 'pyqgis_plugin')
    plugin.attrib['name'] = "EnMAP-Box (develop version)"
    plugin.attrib['version'] = '{}'.format(version)
    ET.SubElement(plugin, 'description').text = r'EnMAP-Box development version'
    ET.SubElement(plugin, 'about').text = 'Preview'
    ET.SubElement(plugin, 'version').text = version
    ET.SubElement(plugin, 'qgis_minimum_version').text = '3.2'
    ET.SubElement(plugin, 'qgis_maximum_version').text = '3.99'
    ET.SubElement(plugin, 'homepage').text = enmapbox.HOMEPAGE
    ET.SubElement(plugin, 'file_name').text = bn
    ET.SubElement(plugin, 'icon').text = 'enmapbox.png'
    ET.SubElement(plugin, 'author_name').text = 'Andreas Rabe, Benjamin Jakimow, Fabian Thiel, Sebastian van der Linden'
    ET.SubElement(plugin, 'download_url').text = download_url
    ET.SubElement(plugin, 'deprecated').text = 'False'
    #is this a supported tag????
    #ET.SubElement(plugin, 'external_dependencies').text = ','.join(enmapbox.DEPENDENCIES)
    ET.SubElement(plugin, 'tracker').text = enmapbox.ISSUE_TRACKER
    ET.SubElement(plugin, 'repository').text = enmapbox.REPOSITORY
    ET.SubElement(plugin, 'tags').text = 'Remote Sensing, Raster'
    ET.SubElement(plugin, 'experimental').text = 'False'

    tree = ET.ElementTree(root)

    xml = ET.tostring(root)
    dom = minidom.parseString(xml)
    #<?xml version="1.0"?>
    #<?xml-stylesheet type="text/xsl" href="plugins.xsl" ?>
    #pi1 = dom.createProcessingInstruction('xml', 'version="1.0"')
    url_xsl = 'https://plugins.qgis.org/static/style/plugins.xsl'
    pi2 = dom.createProcessingInstruction('xml-stylesheet', 'type="text/xsl" href="{}"'.format(url_xsl))

    dom.insertBefore(pi2, dom.firstChild)

    xml = dom.toprettyxml(encoding='utf-8').decode('utf-8')
    with open(PLUGIN_REPO_XML, 'w') as f:
        f.write(xml)
   # tree.write(pathXML, encoding='utf-8', pretty_print=True, xml_declaration=True)
    #https://bitbucket.org/hu-geomatics/enmap-box/raw/HEAD/qgis_plugin_develop.xml

def uploadDeveloperPlugin():
    urlDownloads = 'https://api.bitbucket.org/2.0/repositories/hu-geomatics/enmap-box/downloads'
<<<<<<< HEAD
    urlRepoXML = 'https://api.bitbucket.org/2.0/repositories/hu-geomatics/enmap-box/wiki/src'
    urlRepoXML = 'https://api.bitbucket.org/2.0/repositories/hu-geomatics/enmap-box/src'
    assert os.path.isfile(PLUGIN_REPO_XML)

    if not 'DIR_ENMAPBOX_WIKI_REPO' in os.environ.keys():
        print('DIR_ENMAPBOX_WIKI_REPO undefined. can not write to wiki pages', file=sys.stderr)
    else:
        DIR_ENMAPBOX_WIKI_REPO = os.environ['DIR_ENMAPBOX_WIKI_REPO']

        assert os.path.isdir(DIR_ENMAPBOX_WIKI_REPO)
        pathNew = os.path.join(DIR_ENMAPBOX_WIKI_REPO, os.path.basename(PLUGIN_REPO_XML))
        print('Copy {}\n\tto {}'.format(PLUGIN_REPO_XML, pathNew))
        shutil.copy(PLUGIN_REPO_XML, pathNew)

        print('push wiki repo for updating the web url')
        """
        import git
        REPO_WIKI = git.Repo(DIR_ENMAPBOX_WIKI_REPO)
        REPO_WIKI.git.add(os.path.basename(PLUGIN_REPO_XML))
        REPO_WIKI.commit('updates')
        REPO_WIKI.git.push('origin')
        """

    LUT = {urlRepoXML:[PLUGIN_REPO_XML],
           urlDownloads:[PLUGIN_REPO_XML]}
=======
    assert os.path.isfile(PLUGIN_REPO_XML)

    if True:
        #copy to head
        bnXML = os.path.basename(PLUGIN_REPO_XML)
        pathNew = os.path.join(DIR_REPO, bnXML)
        print('Copy {}\n\tto {}'.format(PLUGIN_REPO_XML, pathNew))
        shutil.copy(PLUGIN_REPO_XML, pathNew)
        import git
        REPO = git.Repo(DIR_REPO)
        for diff in REPO.index.diff(None):
            if diff.a_path == bnXML:
                REPO.git.execute(['git', 'commit', '-m', "'updated {}'".format(bnXML), bnXML])
        REPO.git.push()

    UPLOADS = {urlDownloads:[]}    #urlRepoXML:[PLUGIN_REPO_XML],
                #urlDownloads:[PLUGIN_REPO_XML]}
>>>>>>> dd1ea91e
    doc = minidom.parse(PLUGIN_REPO_XML)
    for tag in doc.getElementsByTagName('file_name'):
        bn = tag.childNodes[0].nodeValue
        pathFile = os.path.join(DIR_DEPLOY, bn)
        assert os.path.isfile(pathFile)
<<<<<<< HEAD
        LUT[urlDownloads].append(pathFile)

    for url, paths in LUT.items():
        LUT[url] = [p.replace('\\','/') for p in paths]
=======
        UPLOADS[urlDownloads].append(pathFile)

    for url, paths in UPLOADS.items():
        UPLOADS[url] = [p.replace('\\','/') for p in paths]
>>>>>>> dd1ea91e

    skeyUsr = 'enmapbox-repo-username'
    settings = QSettings('HU Geomatics', 'enmabox-development-team')
    usr = settings.value(skeyUsr, '')
    pwd = ''
    auth = HTTPBasicAuth(usr, pwd)
    auth_success = False
    while not auth_success:
        try:
<<<<<<< HEAD
            if True: #print curl command(s) to be used in shell
                print('# CURL command(s) to upload enmapbox plugin build')
                for url, paths in LUT.items():
=======
            if False: #print curl command(s) to be used in shell
                print('# CURL command(s) to upload enmapbox plugin build')
                for url, paths in UPLOADS.items():
>>>>>>> dd1ea91e

                    cmd = ['curl']
                    if auth.username:
                        tmp = '-u {}'.format(auth.username)
                        if auth.password:
                            tmp += ':{}'.format(auth.password)
                        cmd.append(tmp)
                        del tmp
                    cmd.append('-X POST {}'.format(urlDownloads))
                    for f in paths:
                        cmd.append('-F files=@{}'.format(f))
                    cmd = ' '.join(cmd)

                    print(cmd)
                    print('# ')
            # files = {'file': ('test.csv', 'some,data,to,send\nanother,row,to,send\n')}

            if True: #upload

                session = requests.Session()
                session.auth = auth

<<<<<<< HEAD
                for url, paths in LUT.items():
=======
                for url, paths in UPLOADS.items():
>>>>>>> dd1ea91e
                    for path in paths:
                        print('Upload {} \n\t to {}...'.format(path, url))
                        #mimeType = mimetypes.MimeTypes().guess_type(path)[0]
                        #files = {'file': (open(path, 'rb'), mimeType)}
                        files = {'files':open(path, 'rb')}

                        r = session.post(url, auth=auth, files=files)
                        #r = requests.post(url, auth=auth, data = open(path, 'rb').read())
<<<<<<< HEAD
=======
                        r.close()
>>>>>>> dd1ea91e
                        assert isinstance(r, requests.models.Response)

                        for f in files.values():
                            if isinstance(f, tuple):
                                f = f[0]
                            f.close()

                        info = 'Status {} "{}"'.format(r.status_code, responses[r.status_code])
                        if r.status_code == 401:
                            print(info, file=sys.stderr)
                            from qgis.gui import QgsCredentialDialog
                            #from qgis.core import QgsCredentialsConsole

                            d = QgsCredentialDialog()
                            #d = QgsCredentialsConsole()
                            ok, usr, pwd = d.request(url, auth.username, auth.password)
                            if ok:
                                auth.username = usr
                                auth.password = pwd
                                session.auth = auth
                                continue
                            else:

                                raise Exception('Need credentials to access {}'.format(url))
                        elif not r.status_code in [200,201]:
                            print(info, file=sys.stderr)
                        else:
                            print(info)
                            auth_success = True
<<<<<<< HEAD
=======

>>>>>>> dd1ea91e
        except Exception as ex:
            pass

    if auth_success:
        settings.setValue(skeyUsr, session.auth.username)



if __name__ == "__main__":

<<<<<<< HEAD
    build()
=======
    #build()
>>>>>>> dd1ea91e
    updateRepositoryXML()
    uploadDeveloperPlugin()
    s = ""<|MERGE_RESOLUTION|>--- conflicted
+++ resolved
@@ -290,33 +290,6 @@
 
 def uploadDeveloperPlugin():
     urlDownloads = 'https://api.bitbucket.org/2.0/repositories/hu-geomatics/enmap-box/downloads'
-<<<<<<< HEAD
-    urlRepoXML = 'https://api.bitbucket.org/2.0/repositories/hu-geomatics/enmap-box/wiki/src'
-    urlRepoXML = 'https://api.bitbucket.org/2.0/repositories/hu-geomatics/enmap-box/src'
-    assert os.path.isfile(PLUGIN_REPO_XML)
-
-    if not 'DIR_ENMAPBOX_WIKI_REPO' in os.environ.keys():
-        print('DIR_ENMAPBOX_WIKI_REPO undefined. can not write to wiki pages', file=sys.stderr)
-    else:
-        DIR_ENMAPBOX_WIKI_REPO = os.environ['DIR_ENMAPBOX_WIKI_REPO']
-
-        assert os.path.isdir(DIR_ENMAPBOX_WIKI_REPO)
-        pathNew = os.path.join(DIR_ENMAPBOX_WIKI_REPO, os.path.basename(PLUGIN_REPO_XML))
-        print('Copy {}\n\tto {}'.format(PLUGIN_REPO_XML, pathNew))
-        shutil.copy(PLUGIN_REPO_XML, pathNew)
-
-        print('push wiki repo for updating the web url')
-        """
-        import git
-        REPO_WIKI = git.Repo(DIR_ENMAPBOX_WIKI_REPO)
-        REPO_WIKI.git.add(os.path.basename(PLUGIN_REPO_XML))
-        REPO_WIKI.commit('updates')
-        REPO_WIKI.git.push('origin')
-        """
-
-    LUT = {urlRepoXML:[PLUGIN_REPO_XML],
-           urlDownloads:[PLUGIN_REPO_XML]}
-=======
     assert os.path.isfile(PLUGIN_REPO_XML)
 
     if True:
@@ -334,23 +307,15 @@
 
     UPLOADS = {urlDownloads:[]}    #urlRepoXML:[PLUGIN_REPO_XML],
                 #urlDownloads:[PLUGIN_REPO_XML]}
->>>>>>> dd1ea91e
     doc = minidom.parse(PLUGIN_REPO_XML)
     for tag in doc.getElementsByTagName('file_name'):
         bn = tag.childNodes[0].nodeValue
         pathFile = os.path.join(DIR_DEPLOY, bn)
         assert os.path.isfile(pathFile)
-<<<<<<< HEAD
-        LUT[urlDownloads].append(pathFile)
-
-    for url, paths in LUT.items():
-        LUT[url] = [p.replace('\\','/') for p in paths]
-=======
         UPLOADS[urlDownloads].append(pathFile)
 
     for url, paths in UPLOADS.items():
         UPLOADS[url] = [p.replace('\\','/') for p in paths]
->>>>>>> dd1ea91e
 
     skeyUsr = 'enmapbox-repo-username'
     settings = QSettings('HU Geomatics', 'enmabox-development-team')
@@ -360,15 +325,9 @@
     auth_success = False
     while not auth_success:
         try:
-<<<<<<< HEAD
-            if True: #print curl command(s) to be used in shell
-                print('# CURL command(s) to upload enmapbox plugin build')
-                for url, paths in LUT.items():
-=======
             if False: #print curl command(s) to be used in shell
                 print('# CURL command(s) to upload enmapbox plugin build')
                 for url, paths in UPLOADS.items():
->>>>>>> dd1ea91e
 
                     cmd = ['curl']
                     if auth.username:
@@ -391,11 +350,7 @@
                 session = requests.Session()
                 session.auth = auth
 
-<<<<<<< HEAD
-                for url, paths in LUT.items():
-=======
                 for url, paths in UPLOADS.items():
->>>>>>> dd1ea91e
                     for path in paths:
                         print('Upload {} \n\t to {}...'.format(path, url))
                         #mimeType = mimetypes.MimeTypes().guess_type(path)[0]
@@ -404,10 +359,7 @@
 
                         r = session.post(url, auth=auth, files=files)
                         #r = requests.post(url, auth=auth, data = open(path, 'rb').read())
-<<<<<<< HEAD
-=======
                         r.close()
->>>>>>> dd1ea91e
                         assert isinstance(r, requests.models.Response)
 
                         for f in files.values():
@@ -437,10 +389,7 @@
                         else:
                             print(info)
                             auth_success = True
-<<<<<<< HEAD
-=======
-
->>>>>>> dd1ea91e
+
         except Exception as ex:
             pass
 
@@ -451,11 +400,7 @@
 
 if __name__ == "__main__":
 
-<<<<<<< HEAD
-    build()
-=======
     #build()
->>>>>>> dd1ea91e
     updateRepositoryXML()
     uploadDeveloperPlugin()
     s = ""