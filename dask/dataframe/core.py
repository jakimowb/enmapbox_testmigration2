from __future__ import division

import bisect
import operator
import uuid

from operator import getitem, setitem
from pprint import pformat
from functools import wraps
from collections import Iterable
from datetime import datetime

from toolz import merge, partial, first, partition, unique

import pandas as pd
import numpy as np

try:
    from chest import Chest as Cache
except ImportError:
    Cache = dict

from .. import array as da
from .. import core
from ..array.core import partial_by_order
from .. import threaded
from ..compatibility import unicode, apply, operator_div
from ..utils import repr_long_list, IndexCallable, pseudorandom
from .utils import shard_df_on_index
from ..base import Base, compute, tokenize, normalize_token


no_default = '__no_default__'
return_scalar = '__return_scalar__'

pd.computation.expressions.set_use_numexpr(False)

def _concat(args):
    """ Generic concat operation """
    if not args:
        return args
    if isinstance(first(core.flatten(args)), np.ndarray):
        return da.core.concatenate3(args)
    if len(args) == 1:
        return args[0]
    if isinstance(args[0], (pd.DataFrame, pd.Series)):
        args2 = [arg for arg in args if len(arg)]
        if not args2:
            return args[0]
        return pd.concat(args2)
    if isinstance(args[0], (pd.Index)):
        args = [arg for arg in args if len(arg)]
        result = pd.concat(map(pd.Series, args))
        result = type(args[0])(result.values)
        result.name = args[0].name
        return result
    return args


def optimize(dsk, keys):
    from .optimize import optimize
    return optimize(dsk, keys)


def finalize(self, results):
    return _concat(results)


class Scalar(Base):
    """ A Dask-thing to represent a scalar

    TODO: Clean up this abstraction
    """

    _optimize = staticmethod(optimize)
    _default_get = staticmethod(threaded.get)
    _finalize = staticmethod(finalize)

    def __init__(self, dsk, _name, name=None, divisions=None):
        self.dask = dsk
        self._name = _name
        self.divisions = [None, None]

        # name and divisions are ignored.
        # There are dummies to be compat with Series and DataFrame

    def __array__(self):
        # array interface is required to support pandas instance + Scalar
        # Otherwise, above op results in pd.Series of Scalar (object dtype)
        return np.asarray(self.compute())

    @property
    def _args(self):
        return (self.dask, self._name)

    def _keys(self):
        return [(self._name, 0)]

    @classmethod
    def _get_unary_operator(cls, op):
        def f(self):
            name = tokenize(self)
            dsk = {(name, 0): (op, (self._name, 0))}
            return Scalar(merge(dsk, self.dask), name)
        return f

    @classmethod
    def _get_binary_operator(cls, op, inv=False):
        return lambda self, other: _scalar_binary(op, self, other, inv=inv)


def _scalar_binary(op, a, b, inv=False):
    name = '{0}-{1}'.format(op.__name__, tokenize(a, b))

    dsk = a.dask
    if not isinstance(b, Base):
        pass
    elif isinstance(b, Scalar):
        dsk = merge(dsk, b.dask)
        b = (b._name, 0)
    else:
        return NotImplemented

    if inv:
        dsk.update({(name, 0): (op, b, (a._name, 0))})
    else:
        dsk.update({(name, 0): (op, (a._name, 0), b)})

    if isinstance(b, pd.Series):
        return Series(dsk, name, b.name, [b.index.min(), b.index.max()])
    elif isinstance(b, pd.DataFrame):
        return DataFrame(dsk, name, b.columns, [b.index.min(), b.index.max()])
    else:
        return Scalar(dsk, name)


class _Frame(Base):
    """ Superclass for DataFrame and Series """

    _optimize = staticmethod(optimize)
    _default_get = staticmethod(threaded.get)
    _finalize = staticmethod(finalize)

    # constructor properties
    # http://pandas.pydata.org/pandas-docs/stable/internals.html#override-constructor-properties

    @property
    def _constructor_sliced(self):
        """Constructor used when a result has one lower dimension(s) as the original"""
        raise NotImplementedError

    @property
    def _constructor(self):
        """Constructor used when a result has the same dimension(s) as the original"""
        raise NotImplementedError

    @property
    def npartitions(self):
        """Return number of partitions"""
        return len(self.divisions) - 1

    def _keys(self):
        return [(self._name, i) for i in range(self.npartitions)]

    @property
    def index(self):
        """Return dask Index instance"""
        name = self._name + '-index'
        dsk = dict(((name, i), (getattr, key, 'index'))
                   for i, key in enumerate(self._keys()))
        return Index(merge(dsk, self.dask), name, None, self.divisions)

    @property
    def known_divisions(self):
        """Whether divisions are already known"""
        return len(self.divisions) > 0 and self.divisions[0] is not None

    def get_division(self, n):
        """ Get nth division of the data """
        if 0 <= n < self.npartitions:
            name = 'get-division-%s-%s' % (str(n), self._name)
            dsk = {(name, 0): (self._name, n)}
            divisions = self.divisions[n:n+2]
            return self._constructor(merge(self.dask, dsk), name,
                                     self.column_info, divisions)
        else:
            msg = "n must be 0 <= n < {0}".format(self.npartitions)
            raise ValueError(msg)

    def cache(self, cache=Cache):
        """ Evaluate Dataframe and store in local cache

        Uses chest by default to store data on disk
        """
        if callable(cache):
            cache = cache()

        # Evaluate and store in cache
        name = 'cache' + uuid.uuid1().hex
        dsk = dict(((name, i), (setitem, cache, (tuple, list(key)), key))
                    for i, key in enumerate(self._keys()))
        self._get(merge(dsk, self.dask), list(dsk.keys()))

        # Create new dataFrame pointing to that cache
        name = 'from-cache-' + self._name
        dsk2 = dict(((name, i), (getitem, cache, (tuple, list(key))))
                    for i, key in enumerate(self._keys()))
        return self._constructor(dsk2, name, self.column_info, self.divisions)

    @wraps(pd.DataFrame.drop_duplicates)
    def drop_duplicates(self):
        chunk = lambda s: s.drop_duplicates()
        return aca(self, chunk=chunk, aggregate=chunk, columns=self.column_info,
                   token='drop-duplicates')

    def __len__(self):
        return reduction(self, len, np.sum, token='len').compute()

    def map_partitions(self, func, columns=no_default, *args, **kwargs):
        """ Apply Python function on each DataFrame block

        When using ``map_partitions`` you should provide either the column
        names (if the result is a DataFrame) or the name of the Series (if the
        result is a Series).  The output type will be determined by the type of
        ``columns``.

        >>> df.map_partitions(lambda df: df.x + 1, columns='x')  # doctest: +SKIP

        >>> df.map_partitions(lambda df: df.head(), columns=df.columns)  # doctest: +SKIP

        Parameters
        ----------

        func: function
            Function applied to each blocks
        columns: tuple or scalar
            Column names or name of the output. Defaults to names of data itself.
            When tuple is passed, DataFrame is returned. When scalar is passed,
            Series is returned.
        """
        if columns == no_default:
            columns = self.column_info
        return map_partitions(func, columns, self, *args, **kwargs)

    def random_split(self, p, seed=None):
        """ Pseudorandomly split dataframe into different pieces row-wise

        50/50 split
        >>> a, b = df.random_split([0.5, 0.5])  # doctest: +SKIP

        80/10/10 split, consistent seed
        >>> a, b, c = df.random_split([0.8, 0.1, 0.1], seed=123)  # doctest: +SKIP
        """
        seeds = np.random.RandomState(seed).randint(0, np.iinfo(np.int32).max,
                                                    self.npartitions)
        dsk_full = dict(((self._name + '-split-full', i),
                         (pd_split, (self._name, i), p, seed))
                       for i, seed in enumerate(seeds))

        dsks = [dict(((self._name + '-split-%d' % i, j),
                      (getitem, (self._name + '-split-full', j), i))
                      for j in range(self.npartitions))
                      for i in range(len(p))]
        return [type(self)(merge(self.dask, dsk_full, dsk),
                           self._name + '-split-%d' % i,
                           self.column_info,
                           self.divisions)
                for i, dsk in enumerate(dsks)]

    def head(self, n=5, compute=True):
        """ First n rows of the dataset

        Caveat, the only checks the first n rows of the first partition.
        """
        name = 'head-%d-%s' % (n, self._name)
        dsk = {(name, 0): (lambda x, n: x.head(n=n), (self._name, 0), n)}

        result = self._constructor(merge(self.dask, dsk), name,
                                   self.column_info, self.divisions[:2])

        if compute:
            result = result.compute()
        return result

    def tail(self, n=5, compute=True):
        """ Last n rows of the dataset

        Caveat, the only checks the last n rows of the last partition.
        """
        name = 'tail-%d-%s' % (n, self._name)
        dsk = {(name, 0): (lambda x, n: x.tail(n=n),
                (self._name, self.npartitions - 1), n)}

        result = self._constructor(merge(self.dask, dsk), name,
                                   self.column_info, self.divisions[-2:])

        if compute:
            result = result.compute()
        return result

    def _loc(self, ind):
        """ Helper function for the .loc accessor """
        if isinstance(ind, Series):
            return self._loc_series(ind)
        elif isinstance(ind, slice):
            return self._loc_slice(ind)
        else:
            return self._loc_element(ind)

    def _loc_series(self, ind):
        if not self.divisions == ind.divisions:
            raise ValueError("Partitions of dataframe and index not the same")
        return map_partitions(lambda df, ind: df.loc[ind],
                              self.columns, self, ind, token='loc-series')

    def _loc_element(self, ind):
        name = 'loc-element-%s-%s' % (str(ind), self._name)
        part = _partition_of_index_value(self.divisions, ind)
        if ind < self.divisions[0] or ind > self.divisions[-1]:
            raise KeyError('the label [%s] is not in the index' % str(ind))
        dsk = {(name, 0): (lambda df: df.loc[ind], (self._name, part))}

        if self.ndim == 1:
            columns = self.column_info
        else:
            columns = ind
        return self._constructor_sliced(merge(self.dask, dsk), name,
                                        columns, [ind, ind])

    def _loc_slice(self, ind):
        name = 'loc-slice-%s-%s' % (str(ind), self._name)
        assert ind.step in (None, 1)
        if ind.start:
            start = _partition_of_index_value(self.divisions, ind.start)
        else:
            start = 0
        if ind.stop is not None:
            stop = _partition_of_index_value(self.divisions, ind.stop)
        else:
            stop = self.npartitions - 1
        istart = _coerce_loc_index(self.divisions, ind.start)
        istop = _coerce_loc_index(self.divisions, ind.stop)
        if stop == start:
            dsk = {(name, 0): (_loc, (self._name, start), ind.start, ind.stop)}
            divisions = [istart, istop]
        else:
            dsk = merge(
              {(name, 0): (_loc, (self._name, start), ind.start, None)},
              dict(((name, i), (self._name, start + i))
                  for i in range(1, stop - start)),
              {(name, stop - start): (_loc, (self._name, stop), None, ind.stop)})

            divisions = ((max(istart, self.divisions[start])
                          if ind.start is not None
                          else self.divisions[0],) +
                         self.divisions[start+1:stop+1] +
                         (min(istop, self.divisions[stop+1])
                          if ind.stop is not None
                          else self.divisions[-1],))

        assert len(divisions) == len(dsk) + 1
        return self._constructor(merge(self.dask, dsk), name,
                                 self.column_info, divisions)

    @property
    def loc(self):
        """ Purely label-location based indexer for selection by label.

        >>> df.loc["b"]  # doctest: +SKIP
        >>> df.loc["b":"d"]  # doctest: +SKIP"""
        return IndexCallable(self._loc)

    @property
    def iloc(self):
        """ Not implemented """

        # not implemented because of performance concerns.
        # see https://github.com/blaze/dask/pull/507
        raise AttributeError("Dask Dataframe does not support iloc")

    def repartition(self, divisions, force=False):
        """ Repartition dataframe along new divisions

        Parameters
        ----------

        divisions: list
            List of partitions to be used
        force: bool, default False
            Allows the expansion of the existing divisions.
            If False then the new divisions lower and upper bounds must be
            the same as the old divisions.

        >>> df = df.repartition([0, 5, 10, 20])  # doctest: +SKIP
        """
        return repartition(self, divisions, force=force)

    def __getstate__(self):
        return self.__dict__

    def __setstate__(self, dict):
        self.__dict__ = dict

    @wraps(pd.Series.fillna)
    def fillna(self, value):
        func = getattr(self._partition_type, 'fillna')
        return map_partitions(func, self.column_info, self, value)

    def sample(self, frac, random_state=None):
        """ Random sample of items

        This only implements the ``frac`` option from pandas.

        See Also:
            pd.DataFrame.sample
        """
        if random_state is None:
            random_state = np.random.randint(np.iinfo(np.int32).max)

        name = 'sample-' + tokenize(self, frac, random_state)
        func = getattr(self._partition_type, 'sample')

        if not isinstance(random_state, np.random.RandomState):
            random_state = np.random.RandomState(random_state)
        seeds = random_state.randint(np.iinfo(np.int32).max,
                                     size=self.npartitions)

        dsk = dict(((name, i),
                   (apply, func, (tuple, [(self._name, i)]),
                       {'frac': frac, 'random_state': seed}))
                   for i, seed in zip(range(self.npartitions), seeds))

        return self._constructor(merge(self.dask, dsk), name,
                                       self.column_info, self.divisions)

    @wraps(pd.DataFrame.to_hdf)
    def to_hdf(self, path_or_buf, key, mode='a', append=False, complevel=0,
               complib=None, fletcher32=False, **kwargs):
        from .io import to_hdf
        return to_hdf(self, path_or_buf, key, mode, append, complevel, complib,
                fletcher32, **kwargs)

    @wraps(pd.DataFrame.to_csv)
    def to_csv(self, filename, **kwargs):
        from .io import to_csv
        return to_csv(self, filename, **kwargs)

    @property
    def _elemwise_cols(self):
        """passed to elemwise ops, None for Series, columns for DataFrame"""
        return None

    @classmethod
    def _get_unary_operator(cls, op):
        return lambda self: elemwise(op, self, columns=self._elemwise_cols)

    @classmethod
    def _get_binary_operator(cls, op, inv=False):
        if inv:
            return lambda self, other: elemwise(op, other, self,
                                                columns=self._elemwise_cols)
        else:
            return lambda self, other: elemwise(op, self, other,
                                                columns=self._elemwise_cols)


    def _aca_agg(self, token, func, aggfunc=None):
        """ Wrapper for aggregations """
        raise NotImplementedError

    @wraps(pd.DataFrame.sum)
    def sum(self, axis=None):
        axis = self._validate_axis(axis)
        if axis == 1:
            f = lambda x: x.sum(axis=1)
            name = '{0}sum(axis=1)'.format(self._token_prefix)
            return map_partitions(f, None, self, token=name)
        else:
            return self._aca_agg(token='sum', func=lambda x: x.sum())

    @wraps(pd.DataFrame.max)
    def max(self, axis=None):
        axis = self._validate_axis(axis)
        if axis == 1:
            f = lambda x: x.max(axis=1)
            name = '{0}max(axis=1)'.format(self._token_prefix)
            return map_partitions(f, None, self, token=name)
        else:
            return self._aca_agg(token='max', func=lambda x: x.max())

    @wraps(pd.DataFrame.min)
    def min(self, axis=None):
        axis = self._validate_axis(axis)
        if axis == 1:
            f = lambda x: x.min(axis=1)
            name = '{0}min(axis=1)'.format(self._token_prefix)
            return map_partitions(f, None, self, token=name)
        else:
            return self._aca_agg(token='min', func=lambda x: x.min())

    @wraps(pd.DataFrame.count)
    def count(self, axis=None):
        axis = self._validate_axis(axis)
        if axis == 1:
            f = lambda x: x.count(axis=1)
            name = '{0}count(axis=1)'.format(self._token_prefix)
            return map_partitions(f, None, self, token=name)
        else:
            return self._aca_agg(token='count', func=lambda x: x.count(),
                                 aggfunc=lambda x: x.sum())

    @wraps(pd.DataFrame.mean)
    def mean(self, axis=None):
        axis = self._validate_axis(axis)
        if axis == 1:
            f = lambda x: x.mean(axis=1)
            name = '{0}mean(axis=1)'.format(self._token_prefix)
            return map_partitions(f, None, self, token=name)
        else:
            num = self._get_numeric_data()
            s = num.sum()
            n = num.count()

            def f(s, n):
                try:
                    return s / n
                except ZeroDivisionError:
                    return np.nan
            name = '{0}mean-{1}'.format(self._token_prefix, tokenize(s))
            return map_partitions(f, None, s, n, token=name)

    @wraps(pd.DataFrame.var)
    def var(self, axis=None, ddof=1):
        axis = self._validate_axis(axis)
        if axis == 1:
            f = lambda x, ddof=ddof: x.var(axis=1, ddof=ddof)
            name = '{0}var(axis=1, ddof={1})'.format(self._token_prefix, ddof)
            return map_partitions(f, None, self, token=name)
        else:
            num = self._get_numeric_data()
            x = 1.0 * num.sum()
            x2 = 1.0 * (num ** 2).sum()
            n = num.count()

            def f(x2, x, n):
                try:
                    result = (x2 / n) - (x / n)**2
                    if ddof:
                        result = result * n / (n - ddof)
                    return result
                except ZeroDivisionError:
                    return np.nan
            name = '{0}var(ddof={1})'.format(self._token_prefix, ddof)
            return map_partitions(f, None, x2, x, n, token=name)

    @wraps(pd.DataFrame.std)
    def std(self, axis=None, ddof=1):
        axis = self._validate_axis(axis)
        if axis == 1:
            f = lambda x, ddof=ddof: x.std(axis=1, ddof=ddof)
            name = '{0}std(axis=1, ddof={1})'.format(self._token_prefix, ddof)
            return map_partitions(f, None, self, token=name)
        else:
            v = self.var(ddof=ddof)
            name = '{0}std(ddof={1})'.format(self._token_prefix, ddof)
            return map_partitions(np.sqrt, None, v, token=name)


# bind operators
for op in [operator.abs, operator.add, operator.and_, operator_div,
           operator.eq, operator.gt, operator.ge, operator.inv,
           operator.lt, operator.le, operator.mod, operator.mul,
           operator.ne, operator.neg, operator.or_, operator.pow,
           operator.sub, operator.truediv, operator.floordiv, operator.xor]:
    _Frame._bind_operator(op)
    Scalar._bind_operator(op)

normalize_token.register((Scalar, _Frame), lambda a: a._name)


class Series(_Frame):
    """ Out-of-core Series object

    Mimics ``pandas.Series``.

    See Also
    --------

    dask.dataframe.DataFrame
    """

    _partition_type = pd.Series
    _token_prefix = 'series-'

    def __init__(self, dsk, _name, name, divisions):
        self.dask = dsk
        self._name = _name
        self.name = name
        self.divisions = tuple(divisions)
        self.dt = DatetimeAccessor(self)
        self.str = StringAccessor(self)

    @property
    def _args(self):
        return (self.dask, self._name, self.name, self.divisions)

    @property
    def _constructor_sliced(self):
        return Scalar

    @property
    def _constructor(self):
        return Series

    @property
    def ndim(self):
        """ Return dimensionality """
        return 1

    @property
    def dtype(self):
        """ Return data type """
        return self.head().dtype

    @property
    def column_info(self):
        """ Return Series.name """
        return self.name

    @property
    def columns(self):
        """ Return 1 element tuple containing the name """
        return (self.name,)

    def __repr__(self):
        return ("dd.%s<%s, divisions=%s>" %
                (self.__class__.__name__, self._name,
                 repr_long_list(self.divisions)))

    def __array__(self, dtype=None, **kwargs):
        x = np.array(self.compute())
        if dtype and x.dtype != dtype:
            x = x.astype(dtype)
        return x

    def __array_wrap__(self, array, context=None):
        return pd.Series(array, name=self.name)

    def quantile(self, q):
        """ Approximate quantiles of column

        q : list/array of floats
            Iterable of numbers ranging from 0 to 1 for the desired quantiles
        """
        return quantile(self, q)

    def resample(self, rule, how='mean', axis=0, fill_method=None, closed=None,
                 label=None, convention='start', kind=None, loffset=None,
                 limit=None, base=0):
        """Group by a DatetimeIndex values in time periods of size `rule`.

        Parameters
        ----------
        rule : str or pandas.datetools.Tick
            The frequency to resample by. For example, 'H' is one hour
            intervals.
        how : str or callable
            Method to use to summarize your data. For example, 'mean' takes the
            average value of the Series in the time interval `rule`.

        Notes
        -----
        For additional argument descriptions please consult the pandas
        documentation.

        Returns
        -------
        dask.dataframe.Series

        See Also
        --------
        pandas.Series.resample
        """
        # TODO: Probably a better way to do this
        start, end = pd.tseries.resample._get_range_edges(self.divisions[0],
                self.divisions[-1], rule)
        index = pd.date_range(start=start, end=end, freq=rule)
        newdivs = [start]
        rule = pd.datetools.to_offset(rule)
        for div in self.divisions[1:-1]:
            # TODO: can we compute this value in O(1) instead of O(log n)?
            pos = np.searchsorted(index.values, div.asm8, side='right')
            actual_pos = min(len(index) - 1, pos)
            newdiv = index[actual_pos]
            assert newdiv.freq == rule
            newdivs.append(newdiv)

        # unique because our searchsorted algo above can return the same
        # div multiple times and repartition will generate an empty list, which
        # pandas concat does not accept
        newdivs = list(unique(newdivs))
        if newdivs[-1] < self.divisions[-1]:
            newdivs.append(self.divisions[-1])

        day_nanos = pd.datetools.Day().nanos

        def block_func(df):
            if getattr(rule, 'nanos', None) and day_nanos % rule.nanos:
                raise NotImplementedError('Resampling frequency %s that does'
                                          ' not evenly divide a day is not '
                                          'implemented' % rule)

            return df.resample(rule=rule, how=how, axis=axis,
                               fill_method=fill_method, closed=closed,
                               label=label, convention=convention, kind=kind,
                               loffset=loffset, limit=limit, base=base)

        return self.repartition(newdivs, force=True).map_partitions(block_func)

    def __getitem__(self, key):
        if isinstance(key, Series) and self.divisions == key.divisions:
            name = 'series-index-%s[%s]' % (self._name, key._name)
            dsk = dict(((name, i), (operator.getitem, (self._name, i),
                                                       (key._name, i)))
                        for i in range(self.npartitions))
            return Series(merge(self.dask, key.dask, dsk), name,
                          self.name, self.divisions)
        raise NotImplementedError()

    @wraps(pd.DataFrame._get_numeric_data)
    def _get_numeric_data(self, how='any', subset=None):
        return self

    def _validate_axis(self, axis=0):
        if axis not in (0, 'index', None):
            raise ValueError('No axis named {0}'.format(axis))
        # convert to numeric axis
        return {None: 0, 'index': 0}.get(axis, axis)

    def _aca_agg(self, token, func, aggfunc=None):
        """ Wrapper for aggregations """
        if aggfunc is None:
            aggfunc = func

        return aca([self], chunk=func,
                   aggregate=lambda x: aggfunc(pd.Series(x)),
                   columns=return_scalar, token=self._token_prefix + token)

    @wraps(pd.Series.sum)
    def sum(self, axis=None):
        return super(Series, self).sum(axis=axis)

    @wraps(pd.Series.max)
    def max(self, axis=None):
        return super(Series, self).max(axis=axis)

    @wraps(pd.Series.min)
    def min(self, axis=None):
        return super(Series, self).min(axis=axis)

    @wraps(pd.Series.count)
    def count(self):
        return super(Series, self).count()

    @wraps(pd.Series.mean)
<<<<<<< HEAD
    def mean(self):
        def chunk(ser):
            return ser.sum(), ser.count()

        def agg(seq):
            sums, counts = list(zip(*seq))
            return 1.0 * np.nansum(sums) / np.nansum(counts)
        return reduction(self, chunk, agg, token='series-mean')

    @wraps(pd.Series.var)
    def var(self, ddof=1):
        def chunk(ser):
            return ser.sum(), (ser * ser).sum(), ser.count()

        def agg(seq):
            x, x2, n = list(zip(*seq))
            x = float(np.nansum(x))
            x2 = float(np.nansum(x2))
            n = np.nansum(n)
            try:
                result = (x2 / n) - (x / n) ** 2
                if ddof:
                    result = result * n / (n - ddof)
                return result
            except ZeroDivisionError:
                return np.nan
        token = 'series-var(ddof={0})'.format(ddof)
        return reduction(self, chunk, agg, token=token)
=======
    def mean(self, axis=None):
        return super(Series, self).mean(axis=axis)

    @wraps(pd.Series.var)
    def var(self, axis=None, ddof=1):
        return super(Series, self).var(axis=axis, ddof=ddof)
>>>>>>> 3ac078ad

    @wraps(pd.Series.std)
    def std(self, axis=None, ddof=1):
        return super(Series, self).std(axis=axis, ddof=ddof)

    @wraps(pd.Series.nunique)
    def nunique(self):
        return self.drop_duplicates().count()

    @wraps(pd.Series.value_counts)
    def value_counts(self):
        chunk = lambda s: s.value_counts()
        agg = lambda s: s.groupby(level=0).sum().sort(inplace=False, ascending=False)
        return aca(self, chunk=chunk, aggregate=agg, columns=self.name,
                   token='value-counts')

    @wraps(pd.Series.nlargest)
    def nlargest(self, n=5):
        f = lambda s: s.nlargest(n)
        token = 'series-nlargest-n={0}'.format(n)
        return aca(self, f, f, columns=self.name, token=token)

    @wraps(pd.Series.isin)
    def isin(self, other):
        return elemwise(pd.Series.isin, self, other)

    @wraps(pd.Series.map)
    def map(self, arg, na_action=None):
        return elemwise(pd.Series.map, self, arg, na_action, name=self.name)

    @wraps(pd.Series.astype)
    def astype(self, dtype):
        return map_partitions(pd.Series.astype, self.name, self, dtype)

    @wraps(pd.Series.dropna)
    def dropna(self):
        return map_partitions(pd.Series.dropna, self.name, self)

    @wraps(pd.Series.between)
    def between(self, left, right, inclusive=True):
        return map_partitions(pd.Series.between, self.name, self, left, right,
                inclusive)

    @wraps(pd.Series.clip)
    def clip(self, lower=None, upper=None):
        return map_partitions(pd.Series.clip, self.name, self, lower, upper)

    @wraps(pd.Series.notnull)
    def notnull(self):
        return map_partitions(pd.Series.notnull, self.name, self)

    def to_bag(self, index=False):
        """Convert to a dask Bag.

        Parameters
        ----------
        index : bool, optional
            If True, the elements are tuples of ``(index, value)``, otherwise
            they're just the ``value``.  Default is False.
        """
        from .io import to_bag
        return to_bag(self, index)

    @wraps(pd.Series.to_frame)
    def to_frame(self, name=None):
        _name = name if name is not None else self.name
        return map_partitions(pd.Series.to_frame, [_name], self, name)


class Index(Series):

    _token_prefix = 'index-'

    @property
    def index(self):
        msg = "'{0}' object has no attribute 'index'"
        raise AttributeError(msg.format(self.__class__.__name__))

    @property
    def _constructor(self):
        return Index

    def nunique(self):
        return self.drop_duplicates().count()

    def count(self):
        f = lambda x: pd.notnull(x).sum()
        return reduction(self, f, np.sum, token='index-count')


class DataFrame(_Frame):
    """
    Implements out-of-core DataFrame as a sequence of pandas DataFrames

    Parameters
    ----------

    dask: dict
        The dask graph to compute this Dataframe
    name: str
        The key prefix that specifies which keys in the dask comprise this
        particular DataFrame
    columns: list of strings
        Column names.  This metadata aids usability
    divisions: tuple of index values
        Values along which we partition our blocks on the index
    """

    _partition_type = pd.DataFrame
    _token_prefix = 'dataframe-'

    def __init__(self, dask, name, columns, divisions):
        self.dask = dask
        self._name = name
        self.columns = tuple(columns)
        self.divisions = tuple(divisions)

    @property
    def _args(self):
        return (self.dask, self._name, self.columns, self.divisions)

    @property
    def _constructor_sliced(self):
        return Series

    @property
    def _constructor(self):
        return DataFrame

    def __getitem__(self, key):
        if isinstance(key, (str, unicode)):
            name = self._name + '.' + key
            if key in self.columns:
                dsk = dict(((name, i), (operator.getitem, (self._name, i), key))
                            for i in range(self.npartitions))
                return self._constructor_sliced(merge(self.dask, dsk), name,
                                                      key, self.divisions)
        if isinstance(key, list):
            name = '%s[%s]' % (self._name, str(key))
            if all(k in self.columns for k in key):
                dsk = dict(((name, i), (operator.getitem,
                                         (self._name, i),
                                         (list, key)))
                            for i in range(self.npartitions))
                return self._constructor(merge(self.dask, dsk), name,
                                               key, self.divisions)
        if isinstance(key, Series) and self.divisions == key.divisions:
            name = 'series-slice-%s[%s]' % (self._name, key._name)
            dsk = dict(((name, i), (operator.getitem, (self._name, i),
                                                       (key._name, i)))
                        for i in range(self.npartitions))
            return self._constructor(merge(self.dask, key.dask, dsk), name,
                                           self.columns, self.divisions)
        raise NotImplementedError()

    def __getattr__(self, key):
        try:
            return object.__getattribute__(self, key)
        except AttributeError as e:
            try:
                return self[key]
            except NotImplementedError:
                raise e

    def __dir__(self):
        return sorted(set(dir(type(self)) + list(self.__dict__) +
                      list(self.columns)))

    def __repr__(self):
        return ("dd.DataFrame<%s, divisions=%s>" %
                (self._name, repr_long_list(self.divisions)))

    @property
    def ndim(self):
        """ Return dimensionality """
        return 2

    @property
    def dtypes(self):
        """ Return data types """
        return self._get(self.dask, self._keys()[0]).dtypes

    @wraps(pd.DataFrame.set_index)
    def set_index(self, other, **kwargs):
        return set_index(self, other, **kwargs)

    def set_partition(self, column, divisions, **kwargs):
        """ Set explicit divisions for new column index

        >>> df2 = df.set_partition('new-index-column', divisions=[10, 20, 50])  # doctest: +SKIP

        See also:
            set_index
        """
        return set_partition(self, column, divisions, **kwargs)

    @property
    def column_info(self):
        """ Return DataFrame.columns """
        return self.columns

    @wraps(pd.DataFrame.groupby)
    def groupby(self, key, **kwargs):
        return GroupBy(self, key, **kwargs)

    def categorize(self, columns=None, **kwargs):
        return categorize(self, columns, **kwargs)

    @wraps(pd.DataFrame.assign)
    def assign(self, **kwargs):
        pairs = list(sum(kwargs.items(), ()))

        # Figure out columns of the output
        df = pd.DataFrame(columns=self.columns)
        df2 = df.assign(**dict((k, []) for k in kwargs))

        return elemwise(_assign, self, *pairs, columns=list(df2.columns))

    @wraps(pd.DataFrame.rename)
    def rename(self, index=None, columns=None):
        if index is not None:
            raise ValueError("Cannot rename index.")
        column_info = (pd.DataFrame(columns=self.column_info)
                         .rename(columns=columns).columns)
        func = pd.DataFrame.rename
        # *args here is index, columns but columns arg is already used
        return map_partitions(func, column_info, self, None, columns)


    def query(self, expr, **kwargs):
        """ Blocked version of pd.DataFrame.query

        This is like the sequential version except that this will also happen
        in many threads.  This may conflict with ``numexpr`` which will use
        multiple threads itself.  We recommend that you set numexpr to use a
        single thread

            import numexpr
            numexpr.set_nthreads(1)

        The original docstring follows below:\n
        """ + pd.DataFrame.query.__doc__
        name = '%s.query(%s)' % (self._name, expr)
        if kwargs:
            name = name + '--' + tokenize(kwargs)
            dsk = dict(((name, i), (apply, pd.DataFrame.query,
                                    ((self._name, i), (expr,), kwargs)))
                       for i in range(self.npartitions))
        else:
            dsk = dict(((name, i), (pd.DataFrame.query, (self._name, i), expr))
                       for i in range(self.npartitions))

        return self._constructor(merge(dsk, self.dask), name,
                                       self.columns, self.divisions)

    @wraps(pd.DataFrame.dropna)
    def dropna(self, how='any', subset=None):
        def f(df, how=how, subset=subset):
            return df.dropna(how=how, subset=subset)
        return map_partitions(f, self.columns, self)

    def to_castra(self, fn=None, categories=None, sorted_index_column=None,
                  compute=True):
        """ Write DataFrame to Castra on-disk store

        See https://github.com/blosc/castra for details

        See Also:
            Castra.to_dask
        """
        from .io import to_castra
        return to_castra(self, fn, categories, sorted_index_column,
                         compute=compute)

    def to_bag(self, index=False):
        """Convert to a dask Bag of tuples of each row.

        Parameters
        ----------
        index : bool, optional
            If True, the index is included as the first element of each tuple.
            Default is False.
        """
        from .io import to_bag
        return to_bag(self, index)

    @wraps(pd.DataFrame._get_numeric_data)
    def _get_numeric_data(self, how='any', subset=None):
        return self.map_partitions(pd.DataFrame._get_numeric_data)

    def _validate_axis(self, axis=0):
        if axis not in (0, 1, 'index', 'columns', None):
            raise ValueError('No axis named {0}'.format(axis))
        # convert to numeric axis
        return {None: 0, 'index': 0, 'columns': 1}.get(axis, axis)

    def _aca_agg(self, token, func, aggfunc=None):
        """ Wrapper for aggregations """
        if aggfunc is None:
            aggfunc = func

        return aca([self], chunk=func,
                   aggregate=lambda x: aggfunc(x.groupby(level=0)),
                   columns=None, token=self._token_prefix + token)

    @property
    def _elemwise_cols(self):
        return self.columns

    @wraps(pd.DataFrame.drop)
    def drop(self, labels, axis=0):
        if axis != 1:
            raise NotImplementedError("Drop currently only works for axis=1")

        columns = list(pd.DataFrame(columns=self.columns)
                         .drop(labels, axis=axis)
                         .columns)
        return elemwise(pd.DataFrame.drop, self, labels, axis, columns=columns)

    @wraps(pd.DataFrame.merge)
    def merge(self, right, how='inner', on=None, left_on=None, right_on=None,
              left_index=False, right_index=False,
              suffixes=('_x', '_y'), npartitions=None):

        if not isinstance(right, (DataFrame, pd.DataFrame)):
            raise ValueError('right must be DataFrame')

        from .multi import merge
        return merge(self, right, how=how, on=on,
                     left_on=left_on, right_on=right_on,
                     left_index=left_index, right_index=right_index,
                     suffixes=suffixes, npartitions=npartitions)

    @wraps(pd.DataFrame.join)
    def join(self, other, on=None, how='left',
             lsuffix='', rsuffix='', npartitions=None):

        if not isinstance(other, (DataFrame, pd.DataFrame)):
            raise ValueError('other must be DataFrame')

        from .multi import merge
        return merge(self, other, how=how,
                     left_index=on is None, right_index=True,
                     left_on=on, suffixes=[lsuffix, rsuffix],
                     npartitions=npartitions)


def _assign(df, *pairs):
    kwargs = dict(partition(2, pairs))
    return df.assign(**kwargs)


def _partition_of_index_value(divisions, val):
    """ In which partition does this value lie?

    >>> _partition_of_index_value([0, 5, 10], 3)
    0
    >>> _partition_of_index_value([0, 5, 10], 8)
    1
    >>> _partition_of_index_value([0, 5, 10], 100)
    1
    >>> _partition_of_index_value([0, 5, 10], 5)  # left-inclusive divisions
    1
    """
    if divisions[0] is None:
        raise ValueError(
            "Can not use loc on DataFrame without known divisions")
    val = _coerce_loc_index(divisions, val)
    i = bisect.bisect_right(divisions, val)
    return min(len(divisions) - 2, max(0, i - 1))


def _loc(df, start, stop, include_right_boundary=True):
    """

    >>> df = pd.DataFrame({'x': [10, 20, 30, 40, 50]}, index=[1, 2, 2, 3, 4])
    >>> _loc(df, 2, None)
        x
    2  20
    2  30
    3  40
    4  50
    >>> _loc(df, 1, 3)
        x
    1  10
    2  20
    2  30
    3  40
    >>> _loc(df, 1, 3, include_right_boundary=False)
        x
    1  10
    2  20
    2  30
    """
    result = df.loc[start:stop]
    if not include_right_boundary:
        right_index = result.index.get_slice_bound(stop, 'left',
                                                   result.index.inferred_type)
        result = result.iloc[:right_index]
    if not result.empty:
        return result

    # this is horrible
    # i need to find a non-type-specific way to generate a range containing
    # values that don't exist in the index and fill that with NaNs
    try:
        freq = pd.infer_freq(df.index)
    except (TypeError, pd.tseries.tools.DateParseError):
        return result
    else:
        return pd.Series([np.nan], index=pd.date_range(start, stop, freq=freq))


def _coerce_loc_index(divisions, o):
    """ Transform values to be comparable against divisions

    This is particularly valuable to use with pandas datetimes
    """
    if divisions and isinstance(divisions[0], datetime):
        return pd.Timestamp(o)
    if divisions and isinstance(divisions[0], np.datetime64):
        return np.datetime64(o)
    return o


def consistent_name(names):
    """ New name for series in elementwise operation

    If all truthy names are the same, choose that one, otherwise, choose None
    """
    allnames = set()
    for name in names:
        if name is None:
            continue
        if isinstance(name, (tuple, list)):
            allnames.update(name)
        else:
            allnames.add(name)

    if len(allnames) == 1:
        return first(allnames)
    else:
        return None


def elemwise(op, *args, **kwargs):
    """ Elementwise operation for dask.Dataframes """
    columns = kwargs.get('columns', None)
    name = kwargs.get('name', None)

    _name = 'elemwise-' + tokenize(op, kwargs, *args)

    dasks = [arg for arg in args if isinstance(arg, (_Frame, Scalar))]
    other = [(i, arg) for i, arg in enumerate(args)
             if not isinstance(arg, (_Frame, Scalar))]

    if other:
        op2 = partial_by_order(op, other)
    else:
        op2 = op

    dfs = [df for df in dasks if isinstance(df, _Frame)]
    divisions = dfs[0].divisions
    if not all(df.divisions == divisions for df in dfs):
        from .multi import align_partitions
        dasks, divisions, parts = align_partitions(*dasks)
    n = len(divisions) - 1

    # adjust the key length of Scalar
    keys = [d._keys() *  n if isinstance(d, Scalar)
            else d._keys() for d in dasks]

    dsk = dict(((_name, i), (op2,) + frs) for i, frs in enumerate(zip(*keys)))

    dsk = merge(dsk, *[d.dask for d in dasks])
    if columns is not None:
        return DataFrame(dsk, _name, columns, divisions)
    else:
        column_name = name or consistent_name(n for df in dfs
                                              for n in df.columns)
        return Series(dsk, _name, column_name, divisions)


def remove_empties(seq):
    """ Remove items of length 0

    >>> remove_empties([1, 2, ('empty', np.nan), 4, 5])
    [1, 2, 4, 5]

    >>> remove_empties([('empty', np.nan)])
    [nan]

    >>> remove_empties([])
    []
    """
    if not seq:
        return seq

    seq2 = [x for x in seq
              if not (isinstance(x, tuple) and x and x[0] == 'empty')]
    if seq2:
        return seq2
    else:
        return [seq[0][1]]


def empty_safe(func, arg):
    """

    >>> empty_safe(sum, [1, 2, 3])
    6
    >>> empty_safe(sum, [])
    ('empty', 0)
    """
    if len(arg) == 0:
        return ('empty', func(arg))
    else:
        return func(arg)


def reduction(x, chunk, aggregate, token=None):
    """ General version of reductions

    >>> reduction(my_frame, np.sum, np.sum)  # doctest: +SKIP
    """
    token_key = tokenize(x, token or (chunk, aggregate))
    token = token or 'reduction'
    a = '{0}--chunk-{1}'.format(token, token_key)
    dsk = dict(((a, i), (empty_safe, chunk, (x._name, i)))
                for i in range(x.npartitions))

    b = '{0}--aggregation-{1}'.format(token, token_key)
    dsk2 = {(b, 0): (aggregate, (remove_empties,
                        [(a,i) for i in range(x.npartitions)]))}

    return Scalar(merge(x.dask, dsk, dsk2), b)


def concat(dfs):
    """ Concatenate dataframes along rows

    Currently only supports unknown divisions
    """
    if any(df.known_divisions for df in dfs):
        # For this to work we need to add a final division for "maximum element"
        raise NotImplementedError("Concat can't currently handle dataframes"
                " with known divisions")
    name = 'concat-' + tokenize(*dfs)
    dsk = dict()
    i = 0
    for df in dfs:
        for key in df._keys():
            dsk[(name, i)] = key
            i += 1

    divisions = [None] * (i + 1)

    return DataFrame(merge(dsk, *[df.dask for df in dfs]), name,
                     dfs[0].columns, divisions)


def _groupby_apply(df, ind, func):
    return df.groupby(ind).apply(func)

def _groupby_apply_level0(df, func):
    return df.groupby(level=0).apply(func)

def _groupby_getitem_apply(df, ind, key, func):
    return df.groupby(ind)[key].apply(func)

def _groupby_level0_getitem_apply(df, key, func):
    return df.groupby(level=0)[key].apply(func)


class _GroupBy(object):

    def _aca_agg(self, token, func, aggfunc=None):
        if aggfunc is None:
            aggfunc = func

        if isinstance(self.index, Series):

            def chunk(df, index, func=func, key=self.key):
                return func(df.groupby(index)[key])

            agg = lambda df: aggfunc(df.groupby(level=0))
            token = self._token_prefix + token

            return aca([self.df, self.index], chunk=chunk, aggregate=agg,
                       columns=self.key, token=token)
        else:
            def chunk(df, index=self.index, func=func, key=self.key):
                return func(df.groupby(index)[key])

            if isinstance(self.index, list):
                levels = list(range(len(self.index)))
            else:
                levels = 0
            agg = lambda df: aggfunc(df.groupby(level=levels))
            token = self._token_prefix + token

            return aca(self.df, chunk=chunk, aggregate=agg,
                       columns=self.key, token=token)

    @wraps(pd.core.groupby.GroupBy.sum)
    def sum(self):
        return self._aca_agg(token='sum', func=lambda x: x.sum())

    @wraps(pd.core.groupby.GroupBy.min)
    def min(self):
        return self._aca_agg(token='min', func=lambda x: x.min())

    @wraps(pd.core.groupby.GroupBy.max)
    def max(self):
        return self._aca_agg(token='max', func=lambda x: x.max())

    @wraps(pd.core.groupby.GroupBy.count)
    def count(self):
        return self._aca_agg(token='count', func=lambda x: x.count(),
                             aggfunc=lambda x: x.sum())

    @wraps(pd.core.groupby.GroupBy.mean)
    def mean(self):
        return 1.0 * self.sum() / self.count()


class GroupBy(_GroupBy):

    _token_prefix = 'dataframe-groupby-'

    def __init__(self, df, index=None, key=None, **kwargs):
        self.df = df
        self.index = index
        self.kwargs = kwargs

        if isinstance(index, list):
            for i in index:
                if i not in df.columns:
                    raise KeyError("Columns not found: '{0}'".format(i))
            _key = [c for c in df.columns if c not in index]

        elif isinstance(index, Series):
            assert index.divisions == df.divisions
            # check whether given Series is taken from given df and unchanged.
            # If any operations are performed, _name will be changed to
            # e.g. "elemwise-xxxx"
            if (index.name is not None and
                index._name == self.df._name + '.' + index.name):
                _key = [c for c in df.columns if c != index.name]
            else:
                _key = list(df.columns)
        else:
            if index not in df.columns:
                raise KeyError("Columns not found: '{0}'".format(index))
            _key = [c for c in df.columns if c != index]

        self.key = key or _key

    def apply(self, func, columns=None):
        if (isinstance(self.index, Series) and
            self.index._name == self.df.index._name):
            df = self.df
            return map_partitions(_groupby_apply_level0,
                                  columns or self.df.columns,
                                  self.df, func)
        else:
            # df = set_index(self.df, self.index, **self.kwargs)
            df = shuffle(self.df, self.index, **self.kwargs)
            return map_partitions(_groupby_apply,
                                  columns or self.df.columns,
                                  self.df, self.index, func)

    def __getitem__(self, key):
        if isinstance(key, list):
            for k in key:
                if k not in self.df.columns:
                    raise KeyError("Columns not found: '{0}'".format(k))
            return GroupBy(self.df, index=self.index, key=key, **self.kwargs)
        else:
            if key not in self.df.columns:
                raise KeyError("Columns not found: '{0}'".format(key))
            return SeriesGroupBy(self.df, self.index, key)

    def __dir__(self):
        return sorted(set(dir(type(self)) + list(self.__dict__) +
                      list(self.df.columns)))

    def __getattr__(self, key):
        try:
            return object.__getattribute__(self, key)
        except AttributeError:
            try:
                return self[key]
            except KeyError:
                raise AttributeError()


class SeriesGroupBy(_GroupBy):

    _token_prefix = 'series-groupby-'

    def __init__(self, df, index, key, **kwargs):
        self.df = df
        self.index = index
        self.key = key
        self.kwargs = kwargs

    def apply(self, func, columns=None):
        # df = set_index(self.df, self.index, **self.kwargs)
        if self.index._name == self.df.index._name:
            df = self.df
            return map_partitions(_groupby_level0_getitem_apply,
                                  self.df, self.key, func,
                                  columns=columns)
        else:
            df = shuffle(self.df, self.index, **self.kwargs)
            return map_partitions(_groupby_apply,
                                  columns or self.df.columns,
                                  self.df, self.index, func)

    def nunique(self):
        def chunk(df, index):
            # we call set_index here to force a possibly duplicate index
            # for our reduce step
            grouped = (df.groupby(index)
                .apply(pd.DataFrame.drop_duplicates, subset=self.key))
            grouped.index = grouped.index.get_level_values(level=0)
            return grouped

        def agg(df):
            return df.groupby(level=0)[self.key].nunique()

        return aca([self.df, self.index],
                   chunk=chunk, aggregate=agg, columns=self.key,
                   token='series-groupby-nunique')


def apply_concat_apply(args, chunk=None, aggregate=None,
                       columns=no_default, token=None):
    """ Apply a function to blocks, the concat, then apply again

    Parameters
    ----------

    args: dask.DataFrames
        All Dataframes should be partitioned and indexed equivalently
    chunk: function [block-per-arg] -> block
        Function to operate on each block of data
    aggregate: function concatenated-block -> block
        Function to operate on the concatenated result of chunk

    >>> def chunk(a_block, b_block):
    ...     pass

    >>> def agg(df):
    ...     pass

    >>> apply_concat_apply([a, b], chunk=chunk, aggregate=agg)  # doctest: +SKIP
    """
    if not isinstance(args, (tuple, list)):
        args = [args]

    assert all(arg.npartitions == args[0].npartitions
                for arg in args
                if isinstance(arg, _Frame))

    token_key = tokenize(token or (chunk, aggregate), columns, *args)
    token = token or 'apply-concat-apply'

    a = '{0}--first-{1}'.format(token, token_key)
    dsk = dict(((a, i), (apply, chunk, (list, [(x._name, i)
                                               if isinstance(x, _Frame)
                                               else x for x in args])))
               for i in range(args[0].npartitions))

    b = '{0}--second-{1}'.format(token, token_key)
    dsk2 = {(b, 0): (aggregate,
                      (_concat,
                        (list, [(a, i) for i in range(args[0].npartitions)])))}

    if columns == no_default:
        return_type = type(args[0])
        columns = None
    else:
        return_type = _get_return_type(args[0], columns)

    dasks = [a.dask for a in args if isinstance(a, _Frame)]
    return return_type(merge(dsk, dsk2, *dasks), b, columns, [None, None])


aca = apply_concat_apply


def _get_return_type(arg, columns):
    if (isinstance(columns, (str, unicode)) or not
          isinstance(columns, Iterable)):

        if columns == return_scalar:
            return Scalar

        elif isinstance(arg, Index):
            return Index
        else:
            return Series
    else:
        return DataFrame


def map_partitions(func, columns, *args, **kwargs):
    """ Apply Python function on each DataFrame block

    column_info: tuple or string
        Column names or name of the output
    targets: list
        List of target DataFrame / Series.
    """
    assert all(not isinstance(arg, _Frame) or
               arg.divisions == args[0].divisions for arg in args)

    token = kwargs.pop('token', None)
    token_key = tokenize(token or func, columns, *args)
    token = token or 'map-partitions'
    name = '{0}-{1}'.format(token, token_key)

    if all(isinstance(arg, Scalar) for arg in args):
        # Special handling for Scalar.
        # Scalar / DataFrame mixed ops are not yet supported.
        dask = {(name, 0): (func, ) + tuple((arg._name, 0) for arg in args)}
        return Scalar(merge(dask, *[arg.dask for arg in args]), name)

    if kwargs:
        raise ValueError("Keyword arguments not yet supported in map_partitions")

    return_type = _get_return_type(args[0], columns)
    dsk = dict(((name, i), (apply, func,
                             (tuple, [(arg._name, i)
                                      if isinstance(arg, _Frame)
                                      else arg
                                      for arg in args])))
                for i in range(args[0].npartitions))

    dasks = [arg.dask for arg in args if isinstance(arg, _Frame)]
    return return_type(merge(dsk, *dasks), name, columns, args[0].divisions)


def categorize_block(df, categories):
    """ Categorize a dataframe with given categories

    df: DataFrame
    categories: dict mapping column name to iterable of categories
    """
    df = df.copy()
    for col, vals in categories.items():
        df[col] = pd.Categorical(df[col], categories=vals, ordered=False)
    return df


def categorize(df, columns=None, **kwargs):
    """
    Convert columns of dataframe to category dtype

    This aids performance, both in-memory and in spilling to disk
    """
    if columns is None:
        dtypes = df.dtypes
        columns = [name for name, dt in zip(dtypes.index, dtypes.values)
                    if dt == 'O']
    if not isinstance(columns, (list, tuple)):
        columns = [columns]

    distincts = [df[col].drop_duplicates() for col in columns]
    values = compute(*distincts, **kwargs)

    func = partial(categorize_block, categories=dict(zip(columns, values)))
    return df.map_partitions(func, columns=df.columns)


def quantile(df, q):
    """ Approximate quantiles of column

    Parameters
    ----------
    q : list/array of floats
        Iterable of numbers ranging from 0 to 100 for the desired quantiles
    """
    assert len(df.columns) == 1
    from dask.array.percentile import _percentile, merge_percentiles

    # currently, only Series has quantile method
    if isinstance(q, (list, tuple, np.ndarray)):
        # make Series
        merge_type = lambda v: df._partition_type(v, index=q, name=df.name)
        return_type = df._constructor
        if issubclass(return_type, Index):
            return_type = Series
    else:
        merge_type = lambda v: df._partition_type(v).item()
        return_type = df._constructor_sliced
        q = [q]

    # pandas uses quantile in [0, 1]
    # numpy / everyone else uses [0, 100]
    qs = np.asarray(q) * 100
    token = tokenize(df, qs)

    if len(qs) == 0:
        name = 'quantiles-' + token
        return Series({(name, 0): pd.Series([], name=df.name)},
                      name, df.name, [None, None])
    else:
        new_divisions = [np.min(q), np.max(q)]

    name = 'quantiles-1-' + token
    val_dsk = dict(((name, i), (_percentile, (getattr, key, 'values'), qs))
                   for i, key in enumerate(df._keys()))
    name2 = 'quantiles-2-' + token
    len_dsk = dict(((name2, i), (len, key)) for i, key in enumerate(df._keys()))

    name3 = 'quantiles-3-' + token
    merge_dsk = {(name3, 0): (merge_type, (merge_percentiles, qs, [qs] * df.npartitions,
                                          sorted(val_dsk), sorted(len_dsk)))}
    dsk = merge(df.dask, val_dsk, len_dsk, merge_dsk)
    return return_type(dsk, name3, df.name, new_divisions)


def pd_split(df, p, seed=0):
    """ Split DataFrame into multiple pieces pseudorandomly

    >>> df = pd.DataFrame({'a': [1, 2, 3, 4, 5, 6],
    ...                    'b': [2, 3, 4, 5, 6, 7]})

    >>> a, b = pd_split(df, [0.5, 0.5], seed=123)  # roughly 50/50 split
    >>> a
       a  b
    1  2  3
    2  3  4
    5  6  7

    >>> b
       a  b
    0  1  2
    3  4  5
    4  5  6
    """
    p = list(p)
    index = pseudorandom(len(df), p, seed)
    return [df.iloc[index == i] for i in range(len(p))]


def repartition_divisions(a, b, name, out1, out2, force=False):
    """ dask graph to repartition dataframe by new divisions

    Parameters
    ----------
    a: tuple
        old divisions
    b: tuple, list
        new divisions
    name: str
        name of old dataframe
    out1: str
        name of temporary splits
    out2: str
        name of new dataframe
    force: bool, default False
        Allows the expansion of the existing divisions.
        If False then the new divisions lower and upper bounds must be
        the same as the old divisions.

    >>> repartition_divisions([1, 3, 7], [1, 4, 6, 7], 'a', 'b', 'c')  # doctest: +SKIP
    {('b', 0): (<function _loc at ...>, ('a', 0), 1, 3, False),
     ('b', 1): (<function _loc at ...>, ('a', 1), 3, 4, False),
     ('b', 2): (<function _loc at ...>, ('a', 1), 4, 6, False),
     ('b', 3): (<function _loc at ...>, ('a', 1), 6, 7, False)
     ('c', 0): (<function concat at ...>,
                (<type 'list'>, [('b', 0), ('b', 1)])),
     ('c', 1): ('b', 2),
     ('c', 2): ('b', 3)}
    """

    if not isinstance(b, (list, tuple)):
        raise ValueError('New division must be list or tuple')
    b = list(b)

    if len(b) < 2:
        # minimum division is 2 elements, like [0, 0]
        raise ValueError('New division must be longer than 2 elements')

    if b != sorted(b):
        raise ValueError('New division must be sorted')
    if len(b[:-1]) != len(list(unique(b[:-1]))):
        msg = 'New division must be unique, except for the last element'
        raise ValueError(msg)

    if force:
        if a[0] < b[0]:
            msg = ('left side of the new division must be equal or smaller '
                   'than old division')
            raise ValueError(msg)
        if a[-1] > b[-1]:
            msg = ('right side of the new division must be equal or larger '
                   'than old division')
            raise ValueError(msg)
    else:
        if a[0] != b[0]:
            msg = 'left side of old and new divisions are different'
            raise ValueError(msg)
        if a[-1] != b[-1]:
            msg = 'right side of old and new divisions are different'
            raise ValueError(msg)

    def _is_single_last_div(x):
        """Whether last division only contains single label"""
        return len(x) >= 2 and x[-1] == x[-2]

    c = [a[0]]
    d = dict()
    low = a[0]

    i, j = 1, 1     # indices for old/new divisions
    k = 0           # index for temp divisions

    last_elem = _is_single_last_div(a)

    # process through old division
    # left part of new division can be processed in this loop
    while (i < len(a) and j < len(b)):
        if a[i] < b[j]:
            # tuple is something like:
            # (_loc, ('from_pandas-#', 0), 3, 4, False))
            d[(out1, k)] = (_loc, (name, i - 1), low, a[i], False)
            low = a[i]
            i += 1
        elif a[i] > b[j]:
            d[(out1, k)] = (_loc, (name, i - 1), low, b[j], False)
            low = b[j]
            j += 1
        else:
            d[(out1, k)] = (_loc, (name, i - 1), low, b[j], False)
            low = b[j]
            i += 1
            j += 1
        c.append(low)
        k += 1

    # right part of new division can remain
    if a[-1] < b[-1]:
        for _j in range(j, len(b)):
            # always use right-most of old division
            # because it may contain last element
            m = len(a) - 2
            d[(out1, k)] = (_loc, (name, m), low, b[_j], False)
            low = b[_j]
            c.append(low)
            k += 1
    else:
        # even if new division is processed through,
        # right-most element of old division can remain
        if last_elem and i < len(a):
            d[(out1, k)] = (_loc, (name, i - 1), a[i], a[i], False)
            k += 1
        c.append(a[-1])

    # replace last element of tuple with True
    d[(out1, k - 1)] = d[(out1, k - 1)][:-1] + (True,)

    i, j = 0, 1

    last_elem = _is_single_last_div(c)

    while j < len(b):
        tmp = []
        while c[i] < b[j]:
            tmp.append((out1, i))
            i += 1
        if last_elem and c[i] == b[-1] and i < k:
            # append if last split is not included
            tmp.append((out1, i))
            i += 1
        if len(tmp) == 0:
            # dumy slice to return empty DataFrame or Series,
            # which retain original data attributes (columns / name)
            d[(out2, j - 1)] = (_loc, (name, 0), a[0], a[0], False)
        elif len(tmp) == 1:
            d[(out2, j - 1)] = tmp[0]
        else:
            if not tmp:
                raise ValueError('check for duplicate partitions\nold:\n%s\n\n'
                                 'new:\n%s\n\ncombined:\n%s'
                                 % (pformat(a), pformat(b), pformat(c)))
            d[(out2, j - 1)] = (pd.concat, (list, tmp))
        j += 1
    return d


def repartition(df, divisions, force=False):
    """ Repartition dataframe along new divisions

    Dask.DataFrame objects are partitioned along their index.  Often when
    multiple dataframes interact we need to align these partitionings.  The
    ``repartition`` function constructs a new DataFrame object holding the same
    data but partitioned on different values.  It does this by performing a
    sequence of ``loc`` and ``concat`` calls to split and merge the previous
    generation of partitions.

    Parameters
    ----------

    divisions: list
        List of partitions to be used
    force: bool, default False
        Allows the expansion of the existing divisions.
        If False then the new divisions lower and upper bounds must be
        the same as the old divisions.

    >>> df = df.repartition([0, 5, 10, 20])  # doctest: +SKIP

    Also works on Pandas objects

    >>> ddf = dd.repartition(df, [0, 5, 10, 20])  # doctest: +SKIP
    """
    token = tokenize(df, divisions)
    if isinstance(df, _Frame):
        tmp = 'repartition-split-' + token
        out = 'repartition-merge-' + token
        dsk = repartition_divisions(df.divisions, divisions,
                                    df._name, tmp, out, force=force)
        return df._constructor(merge(df.dask, dsk), out,
                               df.column_info, divisions)
    elif isinstance(df, pd.core.generic.NDFrame):
        name = 'repartition-dataframe-' + token
        dfs = shard_df_on_index(df, divisions[1:-1])
        dsk = dict(((name, i), df) for i, df in enumerate(dfs))
        if isinstance(df, pd.DataFrame):
            return DataFrame(dsk, name, df.columns, divisions)
        if isinstance(df, pd.Series):
            return Series(dsk, name, df.name, divisions)
    raise ValueError('Data must be DataFrame or Series')


class DatetimeAccessor(object):
    """ Accessor object for datetimelike properties of the Series values.

    Examples
    --------

    >>> s.dt.microsecond  # doctest: +SKIP
    """
    def __init__(self, series):
        if not isinstance(series, Series):
            raise ValueError('DatetimeAccessor cannot be initialized')
        self._series = series

    def __dir__(self):
        return sorted(set(dir(type(self)) + list(self.__dict__) +
                      dir(pd.Series.dt)))

    def _property_map(self, key):
        return self._series.map_partitions(lambda s: getattr(s.dt, key))

    def _function_map(self, key, *args):
        func = lambda s: getattr(s.dt, key)(*args)
        return self._series.map_partitions(func, *args)

    def __getattr__(self, key):
        try:
            return object.__getattribute__(self, key)
        except AttributeError:
            if key in dir(pd.Series.dt):
                if isinstance(getattr(pd.Series.dt, key), property):
                    return self._property_map(key)
                else:
                    return partial(self._function_map, key)
            else:
                raise


class StringAccessor(object):
    """ Accessor object for string properties of the Series values.

    Examples
    --------

    >>> s.str.lower()  # doctest: +SKIP
    """
    def __init__(self, series):
        if not isinstance(series, Series):
            raise ValueError('DatetimeAccessor cannot be initialized')
        self._series = series

    def __dir__(self):
        return sorted(set(dir(type(self)) + list(self.__dict__) +
                      dir(pd.Series.str)))

    def _property_map(self, key):
        return self._series.map_partitions(lambda s: getattr(s.str, key))

    def _function_map(self, key, *args):
        func = lambda s: getattr(s.str, key)(*args)
        return self._series.map_partitions(func, *args)

    def __getattr__(self, key):
        try:
            return object.__getattribute__(self, key)
        except AttributeError:
            if key in dir(pd.Series.str):
                if isinstance(getattr(pd.Series.str, key), property):
                    return self._property_map(key)
                else:
                    return partial(self._function_map, key)
            else:
                raise

from .shuffle import set_index, set_partition, shuffle<|MERGE_RESOLUTION|>--- conflicted
+++ resolved
@@ -763,43 +763,12 @@
         return super(Series, self).count()
 
     @wraps(pd.Series.mean)
-<<<<<<< HEAD
-    def mean(self):
-        def chunk(ser):
-            return ser.sum(), ser.count()
-
-        def agg(seq):
-            sums, counts = list(zip(*seq))
-            return 1.0 * np.nansum(sums) / np.nansum(counts)
-        return reduction(self, chunk, agg, token='series-mean')
-
-    @wraps(pd.Series.var)
-    def var(self, ddof=1):
-        def chunk(ser):
-            return ser.sum(), (ser * ser).sum(), ser.count()
-
-        def agg(seq):
-            x, x2, n = list(zip(*seq))
-            x = float(np.nansum(x))
-            x2 = float(np.nansum(x2))
-            n = np.nansum(n)
-            try:
-                result = (x2 / n) - (x / n) ** 2
-                if ddof:
-                    result = result * n / (n - ddof)
-                return result
-            except ZeroDivisionError:
-                return np.nan
-        token = 'series-var(ddof={0})'.format(ddof)
-        return reduction(self, chunk, agg, token=token)
-=======
     def mean(self, axis=None):
         return super(Series, self).mean(axis=axis)
 
     @wraps(pd.Series.var)
     def var(self, axis=None, ddof=1):
         return super(Series, self).var(axis=axis, ddof=ddof)
->>>>>>> 3ac078ad
 
     @wraps(pd.Series.std)
     def std(self, axis=None, ddof=1):
