# -*- coding: utf-8 -*-
"""
graphicsItems.py -  Defines several graphics item classes for use in Qt graphics/view framework
Copyright 2010  Luke Campagnola
Distributed under MIT/X11 license. See license.txt for more infomation.

Provides ImageItem, PlotCurveItem, and ViewBox, amongst others.
"""


from PyQt4 import QtGui, QtCore
if not hasattr(QtCore, 'Signal'):
    QtCore.Signal = QtCore.pyqtSignal
from ObjectWorkaround import *
#tryWorkaround(QtCore, QtGui)
#from numpy import *
import numpy as np
try:
    import scipy.weave as weave
    from scipy.weave import converters
except:
    pass
from scipy.fftpack import fft
from scipy.signal import resample
import scipy.stats
#from metaarray import MetaArray
from Point import *
from functions import *
import types, sys, struct
import weakref
#from debug import *


## Should probably just use QGraphicsGroupItem and instruct it to pass events on to children..
class ItemGroup(QtGui.QGraphicsItem):
    def __init__(self, *args):
        QtGui.QGraphicsItem.__init__(self, *args)
        if hasattr(self, "ItemHasNoContents"):
            self.setFlag(self.ItemHasNoContents)
    
    def boundingRect(self):
        return QtCore.QRectF()
        
    def paint(self, *args):
        pass
    
    def addItem(self, item):
        item.setParentItem(self)


#if hasattr(QtGui, "QGraphicsObject"):
    #QGraphicsObject = QtGui.QGraphicsObject
#else:
    #class QObjectWorkaround:
        #def __init__(self):
            #self._qObj_ = QtCore.QObject()
        #def connect(self, *args):
            #return QtCore.QObject.connect(self._qObj_, *args)
        #def disconnect(self, *args):
            #return QtCore.QObject.disconnect(self._qObj_, *args)
        #def emit(self, *args):
            #return QtCore.QObject.emit(self._qObj_, *args)
            
    #class QGraphicsObject(QtGui.QGraphicsItem, QObjectWorkaround):
        #def __init__(self, *args):
            #QtGui.QGraphicsItem.__init__(self, *args)
            #QObjectWorkaround.__init__(self)

    
    
class GraphicsObject(QGraphicsObject):
    """Extends QGraphicsObject with a few important functions. 
    (Most of these assume that the object is in a scene with a single view)"""
    
    def __init__(self, *args):
        QGraphicsObject.__init__(self, *args)
        self._view = None
    
    def getViewWidget(self):
        """Return the view widget for this item. If the scene has multiple views, only the first view is returned.
        the view is remembered for the lifetime of the object, so expect trouble if the object is moved to another view."""
        if self._view is None:
            scene = self.scene()
            if scene is None:
                return None
            views = scene.views()
            if len(views) < 1:
                return None
            self._view = weakref.ref(self.scene().views()[0])
        return self._view()
    
    def getBoundingParents(self):
        """Return a list of parents to this item that have child clipping enabled."""
        p = self
        parents = []
        while True:
            p = p.parentItem()
            if p is None:
                break
            if p.flags() & self.ItemClipsChildrenToShape:
                parents.append(p)
        return parents
    
    def viewBounds(self):
        """Return the allowed visible boundaries for this item. Takes into account the viewport as well as any parents that clip."""
        bounds = QtCore.QRectF(0, 0, 1, 1)
        view = self.getViewWidget()
        if view is None:
            return None
        bounds = self.mapRectFromScene(view.visibleRange())
        
        for p in self.getBoundingParents():
            bounds &= self.mapRectFromScene(p.sceneBoundingRect())
            
        return bounds
        
    def viewTransform(self):
        """Return the transform that maps from local coordinates to the item's view coordinates"""
        view = self.getViewWidget()
        if view is None:
            return None
        return self.deviceTransform(view.viewportTransform())

    def pixelVectors(self):
        """Return vectors in local coordinates representing the width and height of a view pixel."""
        vt = self.viewTransform()
        if vt is None:
            return None
        vt = vt.inverted()[0]
        orig = vt.map(QtCore.QPointF(0, 0))
        return vt.map(QtCore.QPointF(1, 0))-orig, vt.map(QtCore.QPointF(0, 1))-orig

    def pixelWidth(self):
        vt = self.viewTransform()
        if vt is None:
            return 0
        vt = vt.inverted()[0]
        return abs((vt.map(QtCore.QPointF(1, 0))-vt.map(QtCore.QPointF(0, 0))).x())
        
    def pixelHeight(self):
        vt = self.viewTransform()
        if vt is None:
            return 0
        vt = vt.inverted()[0]
        return abs((vt.map(QtCore.QPointF(0, 1))-vt.map(QtCore.QPointF(0, 0))).y())

    def mapToView(self, obj):
        vt = self.viewTransform()
        if vt is None:
            return None
        return vt.map(obj)
        
    def mapRectToView(self, obj):
        vt = self.viewTransform()
        if vt is None:
            return None
        return vt.mapRect(obj)
        
    def mapFromView(self, obj):
        vt = self.viewTransform()
        if vt is None:
            return None
        vt = vt.inverted()[0]
        return vt.map(obj)

    def mapRectFromView(self, obj):
        vt = self.viewTransform()
        if vt is None:
            return None
        vt = vt.inverted()[0]
        return vt.mapRect(obj)
        
        
        
        

class ImageItem(QtGui.QGraphicsPixmapItem, QObjectWorkaround):
    if 'linux' not in sys.platform:  ## disable weave optimization on linux--broken there.
        useWeave = True
    else:
        useWeave = False
    
    def __init__(self, image=None, copy=True, parent=None, border=None, *args):
        QObjectWorkaround.__init__(self)
        self.qimage = QtGui.QImage()
        self.pixmap = None
        #self.useWeave = True
        self.blackLevel = None
        self.whiteLevel = None
        self.alpha = 1.0
        self.image = None
        self.clipLevel = None
        self.drawKernel = None
        if border is not None:
            border = mkPen(border)
        self.border = border
        
        QtGui.QGraphicsPixmapItem.__init__(self, parent, *args)
        #self.pixmapItem = QtGui.QGraphicsPixmapItem(self)
        if image is not None:
            self.updateImage(image, copy, autoRange=True)
        #self.setCacheMode(QtGui.QGraphicsItem.DeviceCoordinateCache)
        
    def setAlpha(self, alpha):
        self.alpha = alpha
        self.updateImage()
        
    #def boundingRect(self):
        #return self.pixmapItem.boundingRect()
        #return QtCore.QRectF(0, 0, self.qimage.width(), self.qimage.height())
        
    def width(self):
        if self.pixmap is None:
            return None
        return self.pixmap.width()
        
    def height(self):
        if self.pixmap is None:
            return None
        return self.pixmap.height()
        
    def setClipLevel(self, level=None):
        self.clipLevel = level
        
    #def paint(self, p, opt, widget):
        #pass
        #if self.pixmap is not None:
            #p.drawPixmap(0, 0, self.pixmap)
            #print "paint"

    def setLevels(self, white=None, black=None):
        if white is not None:
            self.whiteLevel = white
        if black is not None:
            self.blackLevel = black  
        self.updateImage()
        
    def getLevels(self):
        return self.whiteLevel, self.blackLevel

    def updateImage(self, image=None, copy=True, autoRange=False, clipMask=None, white=None, black=None):
        axh = {'x': 0, 'y': 1, 'c': 2}
        #print "Update image", black, white
        if white is not None:
            self.whiteLevel = white
        if black is not None:
            self.blackLevel = black  
        
        gotNewData = False
        if image is None:
            if self.image is None:
                return
        else:
            gotNewData = True
            if copy:
                self.image = image.view(np.ndarray).copy()
            else:
                self.image = image.view(np.ndarray)
        #print "  image max:", self.image.max(), "min:", self.image.min()
        
        # Determine scale factors
        if autoRange or self.blackLevel is None:
            self.blackLevel = self.image.min()
            self.whiteLevel = self.image.max()
        #print "Image item using", self.blackLevel, self.whiteLevel
        
        if self.blackLevel != self.whiteLevel:
            scale = 255. / (self.whiteLevel - self.blackLevel)
        else:
            scale = 0.
        
        
        ## Recolor and convert to 8 bit per channel
        # Try using weave, then fall back to python
        shape = self.image.shape
        black = float(self.blackLevel)
        try:
            if not ImageItem.useWeave:
                raise Exception('Skipping weave compile')
            sim = np.ascontiguousarray(self.image)
            sim.shape = sim.size
            im = np.empty(sim.shape, dtype=np.ubyte)
            n = im.size
            
            code = """
            for( int i=0; i<n; i++ ) {
                float a = (sim(i)-black) * (float)scale;
                if( a > 255.0 )
                    a = 255.0;
                else if( a < 0.0 )
                    a = 0.0;
                im(i) = a;
            }
            """
            
            weave.inline(code, ['sim', 'im', 'n', 'black', 'scale'], type_converters=converters.blitz, compiler = 'gcc')
            sim.shape = shape
            im.shape = shape
        except:
            if ImageItem.useWeave:
                ImageItem.useWeave = False
                #sys.excepthook(*sys.exc_info())
                #print "=============================================================================="
                print "Weave compile failed, falling back to slower version."
            self.image.shape = shape
            im = ((self.image - black) * scale).clip(0.,255.).astype(np.ubyte)
                

        try:
            im1 = np.empty((im.shape[axh['y']], im.shape[axh['x']], 4), dtype=np.ubyte)
        except:
            print im.shape, axh
            raise
        alpha = np.clip(int(255 * self.alpha), 0, 255)
        # Fill image 
        if im.ndim == 2:
            im2 = im.transpose(axh['y'], axh['x'])
            im1[..., 0] = im2
            im1[..., 1] = im2
            im1[..., 2] = im2
            im1[..., 3] = alpha
        elif im.ndim == 3: #color image
            im2 = im.transpose(axh['y'], axh['x'], axh['c'])
            
            for i in range(0, im.shape[axh['c']]):
                im1[..., i] = im2[..., i]
            
            for i in range(im.shape[axh['c']], 3):
                im1[..., i] = 0
            if im.shape[axh['c']] < 4:
                im1[..., 3] = alpha
                
        else:
            raise Exception("Image must be 2 or 3 dimensions")
        #self.im1 = im1
        # Display image
        
        if self.clipLevel is not None or clipMask is not None:
                if clipMask is not None:
                        mask = clipMask.transpose()
                else:
                        mask = (self.image < self.clipLevel).transpose()
                im1[..., 0][mask] *= 0.5
                im1[..., 1][mask] *= 0.5
                im1[..., 2][mask] = 255
        #print "Final image:", im1.dtype, im1.min(), im1.max(), im1.shape
        self.ims = im1.tostring()  ## Must be held in memory here because qImage won't do it for us :(
        qimage = QtGui.QImage(self.ims, im1.shape[1], im1.shape[0], QtGui.QImage.Format_ARGB32)
        self.pixmap = QtGui.QPixmap.fromImage(qimage)
        ##del self.ims
        self.setPixmap(self.pixmap)
        self.update()
        
        if gotNewData:
            self.emit(QtCore.SIGNAL('imageChanged'))
        
    def getPixmap(self):
        return self.pixmap.copy()

    def getHistogram(self, bins=500, step=3):
        """returns an x and y arrays containing the histogram values for the current image.
        The step argument causes pixels to be skipped when computing the histogram to save time."""
        stepData = self.image[::step, ::step]
        hist = np.histogram(stepData, bins=bins)
        return hist[1][:-1], hist[0]
        
    def mousePressEvent(self, ev):
        if self.drawKernel is not None and ev.button() == QtCore.Qt.LeftButton:
            self.drawAt(ev.pos())
            ev.accept()
        else:
            ev.ignore()
        
    def mouseMoveEvent(self, ev):
        #print "mouse move", ev.pos()
        if self.drawKernel is not None:
            self.drawAt(ev.pos())
    
    def mouseReleaseEvent(self, ev):
        pass
    
    def drawAt(self, pos):
        self.image[int(pos.x()), int(pos.y())] += 1
        self.updateImage()
        
    def setDrawKernel(self, kernel=None):
        self.drawKernel = kernel
    
    def paint(self, p, *args):
        
        #QtGui.QGraphicsPixmapItem.paint(self, p, *args)
        if self.pixmap is None:
            return
            
        p.drawPixmap(self.boundingRect(), self.pixmap, QtCore.QRectF(0, 0, self.pixmap.width(), self.pixmap.height()))
        if self.border is not None:
            p.setPen(self.border)
            p.drawRect(self.boundingRect())


class PlotCurveItem(GraphicsObject):
    """Class representing a single plot curve."""
    
    sigClicked = QtCore.Signal(object)
    
    def __init__(self, y=None, x=None, copy=False, pen=None, shadow=None, parent=None, color=None, clickable=False):
        GraphicsObject.__init__(self, parent)
        #GraphicsWidget.__init__(self, parent)
        self.free()
        #self.dispPath = None
        
        if pen is None:
            if color is None:
                self.setPen((200,200,200))
            else:
                self.setPen(color)
        else:
            self.setPen(pen)
        
        self.shadow = shadow
        if y is not None:
            self.updateData(y, x, copy)
        #self.setCacheMode(QtGui.QGraphicsItem.DeviceCoordinateCache)
        
        self.metaData = {}
        self.opts = {
            'spectrumMode': False,
            'logMode': [False, False],
            'pointMode': False,
            'pointStyle': None,
            'downsample': False,
            'alphaHint': 1.0,
            'alphaMode': False
        }
            
        self.setClickable(clickable)
        #self.fps = None
        
    def setClickable(self, s):
        self.clickable = s
        
        
    def getData(self):
        if self.xData is None:
            return (None, None)
        if self.xDisp is None:
            nanMask = np.isnan(self.xData) | np.isnan(self.yData)
            if any(nanMask):
                x = self.xData[~nanMask]
                y = self.yData[~nanMask]
            else:
                x = self.xData
                y = self.yData
            ds = self.opts['downsample']
            if ds > 1:
                x = x[::ds]
                y = resample(y[:len(x)*ds], len(x))
            if self.opts['spectrumMode']:
                f = fft(y) / len(y)
                y = abs(f[1:len(f)/2])
                dt = x[-1] - x[0]
                x = np.linspace(0, 0.5*len(x)/dt, len(y))
            if self.opts['logMode'][0]:
                x = np.log10(x)
            if self.opts['logMode'][1]:
                y = np.log10(y)
            self.xDisp = x
            self.yDisp = y
        #print self.yDisp.shape, self.yDisp.min(), self.yDisp.max()
        #print self.xDisp.shape, self.xDisp.min(), self.xDisp.max()
        return self.xDisp, self.yDisp
            
    #def generateSpecData(self):
        #f = fft(self.yData) / len(self.yData)
        #self.ySpec = abs(f[1:len(f)/2])
        #dt = self.xData[-1] - self.xData[0]
        #self.xSpec = linspace(0, 0.5*len(self.xData)/dt, len(self.ySpec))
        
    def getRange(self, ax, frac=1.0):
        #print "getRange", ax, frac
        (x, y) = self.getData()
        if x is None or len(x) == 0:
            return (0, 1)
            
        if ax == 0:
            d = x
        elif ax == 1:
            d = y
            
        if frac >= 1.0:
            return (d.min(), d.max())
        elif frac <= 0.0:
            raise Exception("Value for parameter 'frac' must be > 0. (got %s)" % str(frac))
        else:
            return (scipy.stats.scoreatpercentile(d, 50 - (frac * 50)), scipy.stats.scoreatpercentile(d, 50 + (frac * 50)))
            #bins = 1000
            #h = histogram(d, bins)
            #s = len(d) * (1.0-frac)
            #mnTot = mxTot = 0
            #mnInd = mxInd = 0
            #for i in range(bins):
                #mnTot += h[0][i]
                #if mnTot > s:
                    #mnInd = i
                    #break
            #for i in range(bins):
                #mxTot += h[0][-i-1]
                #if mxTot > s:
                    #mxInd = -i-1
                    #break
            ##print mnInd, mxInd, h[1][mnInd], h[1][mxInd]
            #return(h[1][mnInd], h[1][mxInd])
                
            
            
        
    def setMeta(self, data):
        self.metaData = data
        
    def meta(self):
        return self.metaData
        
    def setPen(self, pen):
        self.pen = mkPen(pen)
        self.update()
        
    def setColor(self, color):
        self.pen.setColor(color)
        self.update()
        
    def setAlpha(self, alpha, auto):
        self.opts['alphaHint'] = alpha
        self.opts['alphaMode'] = auto
        self.update()
        
    def setSpectrumMode(self, mode):
        self.opts['spectrumMode'] = mode
        self.xDisp = self.yDisp = None
        self.path = None
        self.update()
    
    def setLogMode(self, mode):
        self.opts['logMode'] = mode
        self.xDisp = self.yDisp = None
        self.path = None
        self.update()
    
    def setPointMode(self, mode):
        self.opts['pointMode'] = mode
        self.update()
        
    def setShadowPen(self, pen):
        self.shadow = pen
        self.update()

    def setDownsampling(self, ds):
        if self.opts['downsample'] != ds:
            self.opts['downsample'] = ds
            self.xDisp = self.yDisp = None
            self.path = None
            self.update()

    def setData(self, x, y, copy=False):
        """For Qwt compatibility"""
        self.updateData(y, x, copy)
        
    def updateData(self, data, x=None, copy=False):
        if isinstance(data, list):
            data = np.array(data)
        if isinstance(x, list):
            x = np.array(x)
        if not isinstance(data, np.ndarray) or data.ndim > 2:
            raise Exception("Plot data must be 1 or 2D ndarray (data shape is %s)" % str(data.shape))
        if x == None:
            if 'complex' in str(data.dtype):
                raise Exception("Can not plot complex data types.")
        else:
            if 'complex' in str(data.dtype)+str(x.dtype):
                raise Exception("Can not plot complex data types.")
        
        if data.ndim == 2:  ### If data is 2D array, then assume x and y values are in first two columns or rows.
            if x is not None:
                raise Exception("Plot data may be 2D only if no x argument is supplied.")
            ax = 0
            if data.shape[0] > 2 and data.shape[1] == 2:
                ax = 1
            ind = [slice(None), slice(None)]
            ind[ax] = 0
            y = data[tuple(ind)]
            ind[ax] = 1
            x = data[tuple(ind)]
        elif data.ndim == 1:
            y = data
            
        self.prepareGeometryChange()
        if copy:
            self.yData = y.copy()
        else:
            self.yData = y
            
        if copy and x is not None:
            self.xData = x.copy()
        else:
            self.xData = x
        
        if x is None:
            self.xData = np.arange(0, self.yData.shape[0])

        if self.xData.shape != self.yData.shape:
            raise Exception("X and Y arrays must be the same shape--got %s and %s." % (str(x.shape), str(y.shape)))
        
        self.path = None
        #self.specPath = None
        self.xDisp = self.yDisp = None
        self.update()
        self.emit(QtCore.SIGNAL('plotChanged'), self)
        
    def generatePath(self, x, y):
        path = QtGui.QPainterPath()
        
        ## Create all vertices in path. The method used below creates a binary format so that all 
        ## vertices can be read in at once. This binary format may change in future versions of Qt, 
        ## so the original (slower) method is left here for emergencies:
        #path.moveTo(x[0], y[0])
        #for i in range(1, y.shape[0]):
        #    path.lineTo(x[i], y[i])
            
        ## Speed this up using >> operator
        ## Format is:
        ##    numVerts(i4)   0(i4)
        ##    x(f8)   y(f8)   0(i4)    <-- 0 means this vertex does not connect
        ##    x(f8)   y(f8)   1(i4)    <-- 1 means this vertex connects to the previous vertex
        ##    ...
        ##    0(i4)
        ##
        ## All values are big endian--pack using struct.pack('>d') or struct.pack('>i')
        #
        n = x.shape[0]
        # create empty array, pad with extra space on either end
        arr = np.empty(n+2, dtype=[('x', '>f8'), ('y', '>f8'), ('c', '>i4')])
        # write first two integers
        arr.data[12:20] = struct.pack('>ii', n, 0)
        # Fill array with vertex values
        arr[1:-1]['x'] = x
        arr[1:-1]['y'] = y
        arr[1:-1]['c'] = 1
        # write last 0
        lastInd = 20*(n+1) 
        arr.data[lastInd:lastInd+4] = struct.pack('>i', 0)
        
        # create datastream object and stream into path
        buf = QtCore.QByteArray(arr.data[12:lastInd+4])  # I think one unnecessary copy happens here
        ds = QtCore.QDataStream(buf)
        ds >> path
        
        return path
        
    def boundingRect(self):
        (x, y) = self.getData()
        if x is None or y is None or len(x) == 0 or len(y) == 0:
            return QtCore.QRectF()
            
            
        if self.shadow is not None:
            lineWidth = (max(self.pen.width(), self.shadow.width()) + 1)
        else:
            lineWidth = (self.pen.width()+1)
            
        
        pixels = self.pixelVectors()
        xmin = x.min() - pixels[0].x() * lineWidth
        xmax = x.max() + pixels[0].x() * lineWidth
        ymin = y.min() - abs(pixels[1].y()) * lineWidth
        ymax = y.max() + abs(pixels[1].y()) * lineWidth
        
            
        return QtCore.QRectF(xmin, ymin, xmax-xmin, ymax-ymin)

    def paint(self, p, opt, widget):
        if self.xData is None:
            return
        #if self.opts['spectrumMode']:
            #if self.specPath is None:
                
                #self.specPath = self.generatePath(*self.getData())
            #path = self.specPath
        #else:
        if self.path is None:
            self.path = self.generatePath(*self.getData())
        path = self.path
            
        if self.shadow is not None:
            sp = QtGui.QPen(self.shadow)
        else:
            sp = None

        ## Copy pens and apply alpha adjustment
        cp = QtGui.QPen(self.pen)
        for pen in [sp, cp]:
            if pen is None:
                continue
            c = pen.color()
            c.setAlpha(c.alpha() * self.opts['alphaHint'])
            pen.setColor(c)
            #pen.setCosmetic(True)
            
        if self.shadow is not None:
            p.setPen(sp)
            p.drawPath(path)
        p.setPen(cp)
        p.drawPath(path)
        
        #p.setPen(QtGui.QPen(QtGui.QColor(255,0,0)))
        #p.drawRect(self.boundingRect())
        
        
    def free(self):
        self.xData = None  ## raw values
        self.yData = None
        self.xDisp = None  ## display values (after log / fft)
        self.yDisp = None
        self.path = None
        #del self.xData, self.yData, self.xDisp, self.yDisp, self.path
        
    def mousePressEvent(self, ev):
        #GraphicsObject.mousePressEvent(self, ev)
        if not self.clickable:
            ev.ignore()
        if ev.button() != QtCore.Qt.LeftButton:
            ev.ignore()
        self.mousePressPos = ev.pos()
        self.mouseMoved = False
        
    def mouseMoveEvent(self, ev):
        #GraphicsObject.mouseMoveEvent(self, ev)
        self.mouseMoved = True
        print "move"
        
    def mouseReleaseEvent(self, ev):
        #GraphicsObject.mouseReleaseEvent(self, ev)
        if not self.mouseMoved:
            self.sigClicked.emit(self)
        
       
class CurvePoint(QtGui.QGraphicsItem, QObjectWorkaround):
    """A GraphicsItem that sets its location to a point on a PlotCurveItem.
    The position along the curve is a property, and thus can be easily animated."""
    
    def __init__(self, curve, index=0, pos=None):
        """Position can be set either as an index referring to the sample number or
        the position 0.0 - 1.0"""
        
        QtGui.QGraphicsItem.__init__(self)
        QObjectWorkaround.__init__(self)
        self.curve = None
        self.setProperty('position', 0.0)
        self.setProperty('index', 0)
        
        if hasattr(self, 'ItemHasNoContents'):
            self.setFlags(self.flags() | self.ItemHasNoContents)
        
        self.curve = curve
        self.setParentItem(curve)
        if pos is not None:
            self.setPos(pos)
        else:
            self.setIndex(index)
            
    def setPos(self, pos):
        self.setProperty('position', pos)
        
    def setIndex(self, index):
        self.setProperty('index', index)
        
    def event(self, ev):
        if not isinstance(ev, QtCore.QDynamicPropertyChangeEvent) or self.curve is None:
            return
            
        if ev.propertyName() == 'index':
            index = self.property('index').toInt()[0]
        elif ev.propertyName() == 'position':
            index = None
        else:
            return
            
        (x, y) = self.curve.getData()
        if index is None:
            #print self.property('position').toDouble()[0], self.property('position').typeName()
            index = (len(x)-1) * clip(self.property('position').toDouble()[0], 0.0, 1.0)
            
        if index != int(index):
            i1 = int(index)
            i2 = clip(i1+1, 0, len(x)-1)
            s2 = index-i1
            s1 = 1.0-s2
            newPos = (x[i1]*s1+x[i2]*s2, y[i1]*s1+y[i2]*s2)
        else:
            index = int(index)
            i1 = clip(index-1, 0, len(x)-1)
            i2 = clip(index+1, 0, len(x)-1)
            newPos = (x[index], y[index])
            
        p1 = self.parentItem().mapToScene(QtCore.QPointF(x[i1], y[i1]))
        p2 = self.parentItem().mapToScene(QtCore.QPointF(x[i2], y[i2]))
        ang = np.arctan2(p2.y()-p1.y(), p2.x()-p1.x())
        self.resetTransform()
        self.rotate(180+ ang * 180 / np.pi)
        QtGui.QGraphicsItem.setPos(self, *newPos)
        
    def boundingRect(self):
        return QtCore.QRectF()
        
    def paint(self, *args):
        pass
    
    def makeAnimation(self, prop='position', start=0.0, end=1.0, duration=10000, loop=1):
        anim = QtCore.QPropertyAnimation(self._qObj_, prop)
        anim.setDuration(duration)
        anim.setStartValue(start)
        anim.setEndValue(end)
        anim.setLoopCount(loop)
        return anim
        
        

class ArrowItem(QtGui.QGraphicsPolygonItem):
    def __init__(self, **opts):
        QtGui.QGraphicsPolygonItem.__init__(self)
        defOpts = {
            'style': 'tri',
            'pxMode': True,
            'size': 20,
            'angle': -150,
            'pos': (0,0),
            'width': 8,
            'tipAngle': 25,
            'baseAngle': 90,
            'pen': (200,200,200),
            'brush': (50,50,200),
        }
        defOpts.update(opts)
        
        self.setStyle(**defOpts)
        
        self.setPen(mkPen(defOpts['pen']))
        self.setBrush(mkBrush(defOpts['brush']))
        
        self.rotate(self.opts['angle'])
        self.moveBy(*self.opts['pos'])
    
    def setStyle(self, **opts):
        self.opts = opts
        
        if opts['style'] == 'tri':
            points = [
                QtCore.QPointF(0,0),
                QtCore.QPointF(opts['size'],-opts['width']/2.),
                QtCore.QPointF(opts['size'],opts['width']/2.),
            ]
            poly = QtGui.QPolygonF(points)
            
        else:
            raise Exception("Unrecognized arrow style '%s'" % opts['style'])
        
        self.setPolygon(poly)
        
        if opts['pxMode']:
            self.setFlags(self.flags() | self.ItemIgnoresTransformations)
        else:
            self.setFlags(self.flags() & ~self.ItemIgnoresTransformations)
        
    def paint(self, p, *args):
        p.setRenderHint(QtGui.QPainter.Antialiasing)
        QtGui.QGraphicsPolygonItem.paint(self, p, *args)
        
class CurveArrow(CurvePoint):
    """Provides an arrow that points to any specific sample on a PlotCurveItem.
    Provides properties that can be animated."""
    
    def __init__(self, curve, index=0, pos=None, **opts):
        CurvePoint.__init__(self, curve, index=index, pos=pos)
        if opts.get('pxMode', True):
            opts['pxMode'] = False
            self.setFlags(self.flags() | self.ItemIgnoresTransformations)
        opts['angle'] = 0
        self.arrow = ArrowItem(**opts)
        self.arrow.setParentItem(self)
        
    def setStyle(**opts):
        return self.arrow.setStyle(**opts)
        
        

class ScatterPlotItem(QtGui.QGraphicsWidget):
    
    sigPointClicked = QtCore.Signal(object)
    
    def __init__(self, spots=None, pxMode=True, pen=None, brush=None, size=5):
        QtGui.QGraphicsWidget.__init__(self)
        self.spots = []
        self.range = [[0,0], [0,0]]
        
        if brush is None:
            brush = QtGui.QBrush(QtGui.QColor(100, 100, 150))
        self.brush = brush
        
        if pen is None:
            pen = QtGui.QPen(QtGui.QColor(200, 200, 200))
        self.pen = pen
        
        self.size = size
        
        self.pxMode = pxMode
        if spots is not None:
            self.setPoints(spots)
            
    def setPxMode(self, mode):
        self.pxMode = mode
            
    def clear(self):
        for i in self.spots:
            i.setParentItem(None)
            s = i.scene()
            if s is not None:
                s.removeItem(i)
        self.spots = []
        

    def getRange(self, ax, percent):
        return self.range[ax]
        
    def setPoints(self, spots):
        self.clear()
        self.range = [[0,0],[0,0]]
        self.addPoints(spots)

    def addPoints(self, spots):
        xmn = ymn = xmx = ymx = None
        for s in spots:
            pos = Point(s['pos'])
            size = s.get('size', self.size)
            brush = s.get('brush', self.brush)
            pen = s.get('pen', self.pen)
            pen.setCosmetic(True)
            data = s.get('data', None)
            item = self.mkSpot(pos, size, self.pxMode, brush, pen, data)
            self.spots.append(item)
            if xmn is None:
                xmn = pos[0]-size
                xmx = pos[0]+size
                ymn = pos[1]-size
                ymx = pos[1]+size
            else:
                xmn = min(xmn, pos[0]-size)
                xmx = max(xmx, pos[0]+size)
                ymn = min(ymn, pos[1]-size)
                ymx = max(ymx, pos[1]+size)
        self.range = [[xmn, xmx], [ymn, ymx]]
                

    def mkSpot(self, pos, size, pxMode, brush, pen, data):
        item = SpotItem(size, pxMode, brush, pen, data)
        item.setParentItem(self)
        item.setPos(pos)
        item.sigClicked.connect(self.pointClicked)
        return item
        
    def boundingRect(self):
        ((xmn, xmx), (ymn, ymx)) = self.range
        
        return QtCore.QRectF(xmn, ymn, xmx-xmn, ymx-ymn)
        
    def paint(self, p, *args):
        pass

    def pointClicked(self, point):
        self.sigPointClicked.emit(point)

    def points(self):
        return self.spots[:]

class SpotItem(QtGui.QGraphicsWidget):
    sigClicked = QtCore.Signal(object)
    
    def __init__(self, size, pxMode, brush, pen, data):
        QtGui.QGraphicsWidget.__init__(self)
        if pxMode:
            self.setFlags(self.flags() | self.ItemIgnoresTransformations)
            #self.setCacheMode(self.DeviceCoordinateCache)  ## causes crash on linux
        self.pen = pen
        self.brush = brush
        self.path = QtGui.QPainterPath()
        s2 = size/2.
        self.path.addEllipse(QtCore.QRectF(-s2, -s2, size, size))
        self.data = data
        
    def setBrush(self, brush):
        self.brush = mkBrush(brush)
        self.update()
        
    def setPen(self, pen):
        self.pen = mkPen(pen)
        self.update()
        
    def boundingRect(self):
        return self.path.boundingRect()
        
    def shape(self):
        return self.path
        
    def paint(self, p, *opts):
        p.setPen(self.pen)
        p.setBrush(self.brush)
        p.drawPath(self.path)
        
    def mousePressEvent(self, ev):
        QtGui.QGraphicsItem.mousePressEvent(self, ev)
        if ev.button() == QtCore.Qt.LeftButton:
            self.mouseMoved = False
            ev.accept()
        else:
            ev.ignore()

        
        
    def mouseMoveEvent(self, ev):
        QtGui.QGraphicsItem.mouseMoveEvent(self, ev)
        self.mouseMoved = True
        pass
    
    def mouseReleaseEvent(self, ev):
        QtGui.QGraphicsItem.mouseReleaseEvent(self, ev)
        if not self.mouseMoved:
            self.sigClicked.emit(self)
        
        

class ROIPlotItem(PlotCurveItem):
    def __init__(self, roi, data, img, axes=(0,1), xVals=None, color=None):
        self.roi = roi
        self.roiData = data
        self.roiImg = img
        self.axes = axes
        self.xVals = xVals
        PlotCurveItem.__init__(self, self.getRoiData(), x=self.xVals, color=color)
        roi.connect(roi, QtCore.SIGNAL('regionChanged'), self.roiChangedEvent)
        #self.roiChangedEvent()
        
    def getRoiData(self):
        d = self.roi.getArrayRegion(self.roiData, self.roiImg, axes=self.axes)
        if d is None:
            return
        while d.ndim > 1:
            d = d.mean(axis=1)
        return d
        
    def roiChangedEvent(self):
        d = self.getRoiData()
        self.updateData(d, self.xVals)




class UIGraphicsItem(GraphicsObject):
    """Base class for graphics items with boundaries relative to a GraphicsView widget"""
    def __init__(self, view, bounds=None):
        GraphicsObject.__init__(self)
        self._view = weakref.ref(view)
        if bounds is None:
            self._bounds = QtCore.QRectF(0, 0, 1, 1)
        else:
            self._bounds = bounds
        self._viewRect = self._view().rect()
        self._viewTransform = self.viewTransform()
        self.setNewBounds()
        QtCore.QObject.connect(view, QtCore.SIGNAL('viewChanged'), self.viewChangedEvent)
        
    def viewRect(self):
        """Return the viewport widget rect"""
        return self._view().rect()
    
    def viewTransform(self):
        """Returns a matrix that maps viewport coordinates onto scene coordinates"""
        if self._view() is None:
            return QtGui.QTransform()
        else:
            return self._view().viewportTransform()
        
    def boundingRect(self):
        if self._view() is None:
            self.bounds = self._bounds
        else:
            vr = self._view().rect()
            tr = self.viewTransform()
            if vr != self._viewRect or tr != self._viewTransform:
                #self.viewChangedEvent(vr, self._viewRect)
                self._viewRect = vr
                self._viewTransform = tr
                self.setNewBounds()
        #print "viewRect", self._viewRect.x(), self._viewRect.y(), self._viewRect.width(), self._viewRect.height()
        #print "bounds", self.bounds.x(), self.bounds.y(), self.bounds.width(), self.bounds.height()
        return self.bounds

    def setNewBounds(self):
        bounds = QtCore.QRectF(
            QtCore.QPointF(self._bounds.left()*self._viewRect.width(), self._bounds.top()*self._viewRect.height()),
            QtCore.QPointF(self._bounds.right()*self._viewRect.width(), self._bounds.bottom()*self._viewRect.height())
        )
        bounds.adjust(0.5, 0.5, 0.5, 0.5)
        self.bounds = self.viewTransform().inverted()[0].mapRect(bounds)
        self.prepareGeometryChange()

    def viewChangedEvent(self):
        """Called when the view widget is resized"""
        self.boundingRect()
        self.update()
        
    def unitRect(self):
        return self.viewTransform().inverted()[0].mapRect(QtCore.QRectF(0, 0, 1, 1))

    def paint(self, *args):
        pass




class LabelItem(QtGui.QGraphicsWidget):
    def __init__(self, text, parent=None, **args):
        QtGui.QGraphicsWidget.__init__(self, parent)
        self.item = QtGui.QGraphicsTextItem(self)
        self.opts = args
        if 'color' not in args:
            self.opts['color'] = 'CCC'
        else:
            if isinstance(args['color'], QtGui.QColor):
                self.opts['color'] = colorStr(args['color'])[:6]
        self.sizeHint = {}
        self.setText(text)
        
            
    def setAttr(self, attr, value):
        """Set default text properties. See setText() for accepted parameters."""
        self.opts[attr] = value
        
    def setText(self, text, **args):
        """Set the text and text properties in the label. Accepts optional arguments for auto-generating
        a CSS style string:
           color:   string (example: 'CCFF00')
           size:    string (example: '8pt')
           bold:    boolean
           italic:  boolean
           """
        self.text = text
        opts = self.opts.copy()
        for k in args:
            opts[k] = args[k]
        
        optlist = []
        if 'color' in opts:
            optlist.append('color: #' + opts['color'])
        if 'size' in opts:
            optlist.append('font-size: ' + opts['size'])
        if 'bold' in opts and opts['bold'] in [True, False]:
            optlist.append('font-weight: ' + {True:'bold', False:'normal'}[opts['bold']])
        if 'italic' in opts and opts['italic'] in [True, False]:
            optlist.append('font-style: ' + {True:'italic', False:'normal'}[opts['italic']])
        full = "<span style='%s'>%s</span>" % ('; '.join(optlist), text)
        #print full
        self.item.setHtml(full)
        self.updateMin()
        
    def resizeEvent(self, ev):
        c1 = self.boundingRect().center()
        c2 = self.item.mapToParent(self.item.boundingRect().center()) # + self.item.pos()
        dif = c1 - c2
        self.item.moveBy(dif.x(), dif.y())
        #print c1, c2, dif, self.item.pos()
        
    def setAngle(self, angle):
        self.angle = angle
        self.item.resetMatrix()
        self.item.rotate(angle)
        self.updateMin()
        
    def updateMin(self):
        bounds = self.item.mapRectToParent(self.item.boundingRect())
        self.setMinimumWidth(bounds.width())
        self.setMinimumHeight(bounds.height())
        #print self.text, bounds.width(), bounds.height()
        
        #self.sizeHint = {
            #QtCore.Qt.MinimumSize: (bounds.width(), bounds.height()),
            #QtCore.Qt.PreferredSize: (bounds.width(), bounds.height()),
            #QtCore.Qt.MaximumSize: (bounds.width()*2, bounds.height()*2),
            #QtCore.Qt.MinimumDescent: (0, 0)  ##?? what is this?
        #}
            
        
    #def sizeHint(self, hint, constraint):
        #return self.sizeHint[hint]
        




class ScaleItem(QtGui.QGraphicsWidget):
    def __init__(self, orientation, pen=None, linkView=None, parent=None):
        """GraphicsItem showing a single plot axis with ticks, values, and label.
        Can be configured to fit on any side of a plot, and can automatically synchronize its displayed scale with ViewBox items.
        Ticks can be extended to make a grid."""
        QtGui.QGraphicsWidget.__init__(self, parent)
        self.label = QtGui.QGraphicsTextItem(self)
        self.orientation = orientation
        if orientation not in ['left', 'right', 'top', 'bottom']:
            raise Exception("Orientation argument must be one of 'left', 'right', 'top', or 'bottom'.")
        if orientation in ['left', 'right']:
            #self.setMinimumWidth(25)
            #self.setSizePolicy(QtGui.QSizePolicy(
                #QtGui.QSizePolicy.Minimum,
                #QtGui.QSizePolicy.Expanding
            #))
            self.label.rotate(-90)
        #else:
            #self.setMinimumHeight(50)
            #self.setSizePolicy(QtGui.QSizePolicy(
                #QtGui.QSizePolicy.Expanding,
                #QtGui.QSizePolicy.Minimum
            #))
        #self.drawLabel = False
        
        self.labelText = ''
        self.labelUnits = ''
        self.labelUnitPrefix=''
        self.labelStyle = {'color': '#CCC'}
        
        self.textHeight = 18
        self.tickLength = 10
        self.scale = 1.0
        self.autoScale = True
            
        self.setRange(0, 1)
        
        if pen is None:
            pen = QtGui.QPen(QtGui.QColor(100, 100, 100))
        self.setPen(pen)
        
        self.linkedView = None
        if linkView is not None:
            self.linkToView(linkView)
            
        self.showLabel(False)
        
        self.grid = False
            
        
    def setGrid(self, grid):
        """Set the alpha value for the grid, or False to disable."""
        self.grid = grid
        self.update()
        
        
    def resizeEvent(self, ev=None):
        #s = self.size()
        
        ## Set the position of the label
        nudge = 5
        br = self.label.boundingRect()
        p = QtCore.QPointF(0, 0)
        if self.orientation == 'left':
            p.setY(int(self.size().height()/2 + br.width()/2))
            p.setX(-nudge)
            #s.setWidth(10)
        elif self.orientation == 'right':
            #s.setWidth(10)
            p.setY(int(self.size().height()/2 + br.width()/2))
            p.setX(int(self.size().width()-br.height()+nudge))
        elif self.orientation == 'top':
            #s.setHeight(10)
            p.setY(-nudge)
            p.setX(int(self.size().width()/2. - br.width()/2.))
        elif self.orientation == 'bottom':
            p.setX(int(self.size().width()/2. - br.width()/2.))
            #s.setHeight(10)
            p.setY(int(self.size().height()-br.height()+nudge))
        #self.label.resize(s)
        self.label.setPos(p)
        
    def showLabel(self, show=True):
        #self.drawLabel = show
        self.label.setVisible(show)
        if self.orientation in ['left', 'right']:
            self.setWidth()
        else:
            self.setHeight()
        if self.autoScale:
            self.setScale()
        
    def setLabel(self, text=None, units=None, unitPrefix=None, **args):
        if text is not None:
            self.labelText = text
            self.showLabel()
        if units is not None:
            self.labelUnits = units
            self.showLabel()
        if unitPrefix is not None:
            self.labelUnitPrefix = unitPrefix
        if len(args) > 0:
            self.labelStyle = args
        self.label.setHtml(self.labelString())
        self.resizeEvent()
        self.update()
            
    def labelString(self):
        if self.labelUnits == '':
            if self.scale == 1.0:
                units = ''
            else:
                units = u'(x%g)' % (1.0/self.scale)
        else:
            #print repr(self.labelUnitPrefix), repr(self.labelUnits)
            units = u'(%s%s)' % (self.labelUnitPrefix, self.labelUnits)
            
        s = u'%s %s' % (self.labelText, units)
        
        style = ';'.join(['%s: "%s"' % (k, self.labelStyle[k]) for k in self.labelStyle])
        
        return u"<span style='%s'>%s</span>" % (style, s)
        
    def setHeight(self, h=None):
        if h is None:
            h = self.textHeight + self.tickLength
            if self.label.isVisible():
                h += self.textHeight
        self.setMaximumHeight(h)
        self.setMinimumHeight(h)
        
        
    def setWidth(self, w=None):
        if w is None:
            w = self.tickLength + 40
            if self.label.isVisible():
                w += self.textHeight
        self.setMaximumWidth(w)
        self.setMinimumWidth(w)
        
    def setPen(self, pen):
        self.pen = pen
        self.update()
        
    def setScale(self, scale=None):
        if scale is None:
            #if self.drawLabel:  ## If there is a label, then we are free to rescale the values 
            if self.label.isVisible():
                d = self.range[1] - self.range[0]
                #pl = 1-int(log10(d))
                #scale = 10 ** pl
                (scale, prefix) = siScale(d / 2.)
                if self.labelUnits == '' and prefix in ['k', 'm']:  ## If we are not showing units, wait until 1e6 before scaling.
                    scale = 1.0
                    prefix = ''
                self.setLabel(unitPrefix=prefix)
            else:
                scale = 1.0
        
        
        if scale != self.scale:
            self.scale = scale
            self.setLabel()
            self.update()
        
    def setRange(self, mn, mx):
        if mn in [np.nan, np.inf, -np.inf] or mx in [np.nan, np.inf, -np.inf]:
            raise Exception("Not setting range to [%s, %s]" % (str(mn), str(mx)))
        self.range = [mn, mx]
        if self.autoScale:
            self.setScale()
        self.update()
        
    def linkToView(self, view):
        if self.orientation in ['right', 'left']:
            signal = QtCore.SIGNAL('yRangeChanged')
        else:
            signal = QtCore.SIGNAL('xRangeChanged')
            
        if self.linkedView is not None:
            QtCore.QObject.disconnect(view, signal, self.linkedViewChanged)
        self.linkedView = view
        QtCore.QObject.connect(view, signal, self.linkedViewChanged)
        
    def linkedViewChanged(self, _, newRange):
        self.setRange(*newRange)
        
    def boundingRect(self):
        if self.linkedView is None or self.grid is False:
            return self.mapRectFromParent(self.geometry())
        else:
            return self.mapRectFromParent(self.geometry()) | self.mapRectFromScene(self.linkedView.mapRectToScene(self.linkedView.boundingRect()))
        
    def paint(self, p, opt, widget):
        p.setPen(self.pen)
        
        #bounds = self.boundingRect()
        bounds = self.mapRectFromParent(self.geometry())
        
        if self.linkedView is None or self.grid is False:
            tbounds = bounds
        else:
            tbounds = self.mapRectFromScene(self.linkedView.mapRectToScene(self.linkedView.boundingRect()))
        
        if self.orientation == 'left':
            p.drawLine(bounds.topRight(), bounds.bottomRight())
            tickStart = tbounds.right()
            tickStop = bounds.right()
            tickDir = -1
            axis = 0
        elif self.orientation == 'right':
            p.drawLine(bounds.topLeft(), bounds.bottomLeft())
            tickStart = tbounds.left()
            tickStop = bounds.left()
            tickDir = 1
            axis = 0
        elif self.orientation == 'top':
            p.drawLine(bounds.bottomLeft(), bounds.bottomRight())
            tickStart = tbounds.bottom()
            tickStop = bounds.bottom()
            tickDir = -1
            axis = 1
        elif self.orientation == 'bottom':
            p.drawLine(bounds.topLeft(), bounds.topRight())
            tickStart = tbounds.top()
            tickStop = bounds.top()
            tickDir = 1
            axis = 1
        
        ## Determine optimal tick spacing
        #intervals = [1., 2., 5., 10., 20., 50.]
        #intervals = [1., 2.5, 5., 10., 25., 50.]
        intervals = [1., 2., 10., 20., 100.]
        dif = abs(self.range[1] - self.range[0])
        if dif == 0.0:
            return
        #print "dif:", dif
        pw = 10 ** (np.floor(np.log10(dif))-1)
        for i in range(len(intervals)):
            i1 = i
            if dif / (pw*intervals[i]) < 10:
                break
        
        textLevel = i1  ## draw text at this scale level
        
        #print "range: %s   dif: %f   power: %f  interval: %f   spacing: %f" % (str(self.range), dif, pw, intervals[i1], sp)
        
        #print "  start at %f,  %d ticks" % (start, num)
        
        
        if axis == 0:
            xs = -bounds.height() / dif
        else:
            xs = bounds.width() / dif
            
        ## draw ticks and text
        for i in [i1, i1+1, i1+2]:  ## draw three different intervals
            if i > len(intervals):
                continue
            ## spacing for this interval
            sp = pw*intervals[i]
            
            ## determine starting tick
            start = np.ceil(self.range[0] / sp) * sp
            
            ## determine number of ticks
            num = int(dif / sp) + 1
            
            ## last tick value
            last = start + sp * num
            
            ## Number of decimal places to print
            maxVal = max(abs(start), abs(last))
            places = max(0, 1-int(np.log10(sp*self.scale)))
        
            ## length of tick
            h = min(self.tickLength, (self.tickLength*3 / num) - 1.)
            
            ## alpha
            a = min(255, (765. / num) - 1.)
            
            if axis == 0:
                offset = self.range[0] * xs - bounds.height()
            else:
                offset = self.range[0] * xs
            
            for j in range(num):
                v = start + sp * j
                x = (v * xs) - offset
                p1 = [0, 0]
                p2 = [0, 0]
                p1[axis] = tickStart
                p2[axis] = tickStop + h*tickDir
                p1[1-axis] = p2[1-axis] = x
                
                if p1[1-axis] > [bounds.width(), bounds.height()][1-axis]:
                    continue
                if p1[1-axis] < 0:
                    continue
                p.setPen(QtGui.QPen(QtGui.QColor(100, 100, 100, a)))
                p.drawLine(Point(p1), Point(p2))
                if i == textLevel:
                    if abs(v) < .001 or abs(v) >= 10000:
                        vstr = "%g" % (v * self.scale)
                    else:
                        vstr = ("%%0.%df" % places) % (v * self.scale)
                        
                    textRect = p.boundingRect(QtCore.QRectF(0, 0, 100, 100), QtCore.Qt.AlignCenter, vstr)
                    height = textRect.height()
                    self.textHeight = height
                    if self.orientation == 'left':
                        textFlags = QtCore.Qt.AlignRight|QtCore.Qt.AlignVCenter
                        rect = QtCore.QRectF(tickStop-100, x-(height/2), 100-self.tickLength, height)
                    elif self.orientation == 'right':
                        textFlags = QtCore.Qt.AlignLeft|QtCore.Qt.AlignVCenter
                        rect = QtCore.QRectF(tickStop+self.tickLength, x-(height/2), 100-self.tickLength, height)
                    elif self.orientation == 'top':
                        textFlags = QtCore.Qt.AlignCenter|QtCore.Qt.AlignBottom
                        rect = QtCore.QRectF(x-100, tickStop-self.tickLength-height, 200, height)
                    elif self.orientation == 'bottom':
                        textFlags = QtCore.Qt.AlignCenter|QtCore.Qt.AlignTop
                        rect = QtCore.QRectF(x-100, tickStop+self.tickLength, 200, height)
                    
                    p.setPen(QtGui.QPen(QtGui.QColor(100, 100, 100)))
                    p.drawText(rect, textFlags, vstr)
                    #p.drawRect(rect)
        
        ## Draw label
        #if self.drawLabel:
            #height = self.size().height()
            #width = self.size().width()
            #if self.orientation == 'left':
                #p.translate(0, height)
                #p.rotate(-90)
                #rect = QtCore.QRectF(0, 0, height, self.textHeight)
                #textFlags = QtCore.Qt.AlignCenter|QtCore.Qt.AlignTop
            #elif self.orientation == 'right':
                #p.rotate(10)
                #rect = QtCore.QRectF(0, 0, height, width)
                #textFlags = QtCore.Qt.AlignCenter|QtCore.Qt.AlignBottom
                ##rect = QtCore.QRectF(tickStart+self.tickLength, x-(height/2), 100-self.tickLength, height)
            #elif self.orientation == 'top':
                #rect = QtCore.QRectF(0, 0, width, height)
                #textFlags = QtCore.Qt.AlignCenter|QtCore.Qt.AlignTop
                ##rect = QtCore.QRectF(x-100, tickStart-self.tickLength-height, 200, height)
            #elif self.orientation == 'bottom':
                #rect = QtCore.QRectF(0, 0, width, height)
                #textFlags = QtCore.Qt.AlignCenter|QtCore.Qt.AlignBottom
                ##rect = QtCore.QRectF(x-100, tickStart+self.tickLength, 200, height)
            #p.drawText(rect, textFlags, self.labelString())
            ##p.drawRect(rect)
        
    def show(self):
        
        if self.orientation in ['left', 'right']:
            self.setWidth()
        else:
            self.setHeight()
        QtGui.QGraphicsWidget.show(self)
        
    def hide(self):
        if self.orientation in ['left', 'right']:
            self.setWidth(0)
        else:
            self.setHeight(0)
        QtGui.QGraphicsWidget.hide(self)

    def wheelEvent(self, ev):
        if self.linkedView is None: return
        if self.orientation in ['left', 'right']:
            self.linkedView.wheelEvent(ev, axis=1)
        else:
            self.linkedView.wheelEvent(ev, axis=0)
        ev.accept()



class ViewBox(QtGui.QGraphicsWidget):
    """Box that allows internal scaling/panning of children by mouse drag. Not compatible with GraphicsView having the same functionality."""
    def __init__(self, parent=None):
        QtGui.QGraphicsWidget.__init__(self, parent)
        #self.gView = view
        #self.showGrid = showGrid
        self.range = [[0,1], [0,1]]   ## child coord. range visible [[xmin, xmax], [ymin, ymax]]
        
        self.aspectLocked = False
        self.setFlag(QtGui.QGraphicsItem.ItemClipsChildrenToShape)
        #self.setFlag(QtGui.QGraphicsItem.ItemClipsToShape)
        
        #self.childGroup = QtGui.QGraphicsItemGroup(self)
        self.childGroup = ItemGroup(self)
        self.currentScale = Point(1, 1)
        
        self.yInverted = False
        #self.invertY()
        self.setZValue(-100)
        #self.picture = None
        self.setSizePolicy(QtGui.QSizePolicy(QtGui.QSizePolicy.Expanding, QtGui.QSizePolicy.Expanding))
        
        self.drawFrame = False
        
        self.mouseEnabled = [True, True]
    
    def setMouseEnabled(self, x, y):
        self.mouseEnabled = [x, y]
    
    def addItem(self, item):
        if item.zValue() < self.zValue():
            item.setZValue(self.zValue()+1)
        item.setParentItem(self.childGroup)
        #print "addItem:", item, item.boundingRect()
        
    def removeItem(self, item):
        self.scene().removeItem(item)
        
    def resizeEvent(self, ev):
        #self.setRange(self.range, padding=0)
        self.updateMatrix()
        

    def viewRect(self):
        try:
            return QtCore.QRectF(self.range[0][0], self.range[1][0], self.range[0][1]-self.range[0][0], self.range[1][1] - self.range[1][0])
        except:
            print "make qrectf failed:", self.range
            raise
    
    def updateMatrix(self):
        #print "udpateMatrix:"
        #print "  range:", self.range
        vr = self.viewRect()
        translate = Point(vr.center())
        bounds = self.boundingRect()
        #print "  bounds:", bounds
        if vr.height() == 0 or vr.width() == 0:
            return
        scale = Point(bounds.width()/vr.width(), bounds.height()/vr.height())
        #print "  scale:", scale
        m = QtGui.QMatrix()
        
        ## First center the viewport at 0
        self.childGroup.resetMatrix()
        center = self.transform().inverted()[0].map(bounds.center())
        #print "  transform to center:", center
        if self.yInverted:
            m.translate(center.x(), -center.y())
            #print "  inverted; translate", center.x(), center.y()
        else:
            m.translate(center.x(), center.y())
            #print "  not inverted; translate", center.x(), -center.y()
            
        ## Now scale and translate properly
        if self.aspectLocked:
            scale = Point(scale.min())
        if not self.yInverted:
            scale = scale * Point(1, -1)
        m.scale(scale[0], scale[1])
        #print "  scale:", scale
        st = translate
        m.translate(-st[0], -st[1])
        #print "  translate:", st
        self.childGroup.setMatrix(m)
        self.currentScale = scale
        
    def invertY(self, b=True):
        self.yInverted = b
        self.updateMatrix()
        
    def childTransform(self):
        m = self.childGroup.transform()
        m1 = QtGui.QTransform()
        m1.translate(self.childGroup.pos().x(), self.childGroup.pos().y())
        return m*m1
    
    def setAspectLocked(self, s):
        self.aspectLocked = s

    def viewScale(self):
        pr = self.range
        #print "viewScale:", self.range
        xd = pr[0][1] - pr[0][0]
        yd = pr[1][1] - pr[1][0]
        if xd == 0 or yd == 0:
            print "Warning: 0 range in view:", xd, yd
            return np.array([1,1])
        
        #cs = self.canvas().size()
        cs = self.boundingRect()
        scale = np.array([cs.width() / xd, cs.height() / yd])
        #print "view scale:", scale
        return scale

    def scaleBy(self, s, center=None):
        #print "scaleBy", s, center
        xr, yr = self.range
        if center is None:
            xc = (xr[1] + xr[0]) * 0.5
            yc = (yr[1] + yr[0]) * 0.5
        else:
            (xc, yc) = center
        
        x1 = xc + (xr[0]-xc) * s[0]
        x2 = xc + (xr[1]-xc) * s[0]
        y1 = yc + (yr[0]-yc) * s[1]
        y2 = yc + (yr[1]-yc) * s[1]
        
        #print xr, xc, s, (xr[0]-xc) * s[0], (xr[1]-xc) * s[0]
        #print [[x1, x2], [y1, y2]]
        
        
        
        self.setXRange(x1, x2, update=False, padding=0)
        self.setYRange(y1, y2, padding=0)
        #print self.range
        
    def translateBy(self, t, viewCoords=False):
        t = t.astype(np.float)
        #print "translate:", t, self.viewScale()
        if viewCoords:  ## scale from pixels
            t /= self.viewScale()
        xr, yr = self.range
        #self.setAxisScale(self.xBottom, xr[0] + t[0], xr[1] + t[0])
        #self.setAxisScale(self.yLeft, yr[0] + t[1], yr[1] + t[1])
        #print xr, yr, t
        self.setXRange(xr[0] + t[0], xr[1] + t[0], update=False, padding=0)
        self.setYRange(yr[0] + t[1], yr[1] + t[1], padding=0)
        #self.replot(autoRange=False)
        #self.updateMatrix()
        
<<<<<<< HEAD
    def wheelEvent(self, ev, axis=None):
        mask = np.array(self.mouseEnabled, dtype=np.float)
        degree = ev.delta() / 8.0;
        dif = np.zeros(2) # FIXME: insert axis count here ..
        if axis is not None and axis >= 0 and axis < len(dif):
            # set axis for asymmetric scaling
            dif.itemset(axis, 1.0)
        else:
            dif += 1.0 # scale symmetrical by default
        dif *= degree
        s = ((mask * 0.02) + 1) ** dif # actual scaling factor
        # scale 'around' mouse cursor position
        center = Point(self.childGroup.transform().inverted()[0].map(ev.pos()))
        self.scaleBy(s, center)
        self.emit(QtCore.SIGNAL('rangeChangedManually'), self.mouseEnabled)
        ev.accept()

=======
        
>>>>>>> 397a1c8a
    def mouseMoveEvent(self, ev):
        QtGui.QGraphicsWidget.mouseMoveEvent(self, ev)
        pos = np.array([ev.pos().x(), ev.pos().y()])
        dif = pos - self.mousePos
        dif *= -1
        self.mousePos = pos
        
        ## Ignore axes if mouse is disabled
        mask = np.array(self.mouseEnabled, dtype=np.float)
        
        ## Scale or translate based on mouse button
        if ev.buttons() & QtCore.Qt.LeftButton:
            if not self.yInverted:
                mask *= np.array([1, -1])
            tr = dif*mask
            self.translateBy(tr, viewCoords=True)
            self.emit(QtCore.SIGNAL('rangeChangedManually'), self.mouseEnabled)
            ev.accept()
        elif ev.buttons() & QtCore.Qt.RightButton:
            dif = ev.screenPos() - ev.lastScreenPos()
            dif = np.array([dif.x(), dif.y()])
            dif[0] *= -1
            s = ((mask * 0.02) + 1) ** dif
            #print mask, dif, s
            center = Point(self.childGroup.transform().inverted()[0].map(ev.buttonDownPos(QtCore.Qt.RightButton)))
            self.scaleBy(s, center)
            self.emit(QtCore.SIGNAL('rangeChangedManually'), self.mouseEnabled)
            ev.accept()
        else:
            ev.ignore()
        
    def mousePressEvent(self, ev):
        QtGui.QGraphicsWidget.mousePressEvent(self, ev)
        
        self.mousePos = np.array([ev.pos().x(), ev.pos().y()])
        self.pressPos = self.mousePos.copy()
        ev.accept()
        
    def mouseReleaseEvent(self, ev):
        QtGui.QGraphicsWidget.mouseReleaseEvent(self, ev)
        pos = np.array([ev.pos().x(), ev.pos().y()])
        #if sum(abs(self.pressPos - pos)) < 3:  ## Detect click
            #if ev.button() == QtCore.Qt.RightButton:
                #self.ctrlMenu.popup(self.mapToGlobal(ev.pos()))
        self.mousePos = pos
        ev.accept()
        
    def setRange(self, ax, min, max, padding=0.02, update=True):
        if ax == 0:
            self.setXRange(min, max, update=update, padding=padding)
        else:
            self.setYRange(min, max, update=update, padding=padding)
            
    def setYRange(self, min, max, update=True, padding=0.02):
        #print "setYRange:", min, max
        if min == max:   ## If we requested no range, try to preserve previous scale. Otherwise just pick an arbitrary scale.
            dy = self.range[1][1] - self.range[1][0]
            if dy == 0:
                dy = 1
            min -= dy*0.5
            max += dy*0.5
            #raise Exception("Tried to set range with 0 width.")
        if any(np.isnan([min, max])) or any(np.isinf([min, max])):
            raise Exception("Not setting range [%s, %s]" % (str(min), str(max)))
            
        padding = (max-min) * padding
        min -= padding
        max += padding
        if self.range[1] != [min, max]:
            #self.setAxisScale(self.yLeft, min, max)
            self.range[1] = [min, max]
            #self.ctrl.yMinText.setText('%g' % min)
            #self.ctrl.yMaxText.setText('%g' % max)
            self.emit(QtCore.SIGNAL('yRangeChanged'), self, (min, max))
            self.emit(QtCore.SIGNAL('viewChanged'), self)
        if update:
            self.updateMatrix()
        
    def setXRange(self, min, max, update=True, padding=0.02):
        #print "setXRange:", min, max
        if min == max:
            dx = self.range[0][1] - self.range[0][0]
            if dx == 0:
                dx = 1
            min -= dx*0.5
            max += dx*0.5
            #print "Warning: Tried to set range with 0 width."
            #raise Exception("Tried to set range with 0 width.")
        if any(np.isnan([min, max])) or any(np.isinf([min, max])):
            raise Exception("Not setting range [%s, %s]" % (str(min), str(max)))
        padding = (max-min) * padding
        min -= padding
        max += padding
        if self.range[0] != [min, max]:
            #self.setAxisScale(self.xBottom, min, max)
            self.range[0] = [min, max]
            #self.ctrl.xMinText.setText('%g' % min)
            #self.ctrl.xMaxText.setText('%g' % max)
            self.emit(QtCore.SIGNAL('xRangeChanged'), self, (min, max))
            self.emit(QtCore.SIGNAL('viewChanged'), self)
        if update:
            self.updateMatrix()

    def autoRange(self, padding=0.02):
        br = self.childGroup.childrenBoundingRect()
        #print br
        #px = br.width() * padding
        #py = br.height() * padding
        self.setXRange(br.left(), br.right(), padding=padding, update=False)
        self.setYRange(br.top(), br.bottom(), padding=padding)
        
    def boundingRect(self):
        return QtCore.QRectF(0, 0, self.size().width(), self.size().height())
        
    def paint(self, p, opt, widget):
        if self.drawFrame:
            bounds = self.boundingRect()
            p.setPen(QtGui.QPen(QtGui.QColor(100, 100, 100)))
            #p.fillRect(bounds, QtGui.QColor(0, 0, 0))
            p.drawRect(bounds)


class InfiniteLine(GraphicsObject):
    def __init__(self, view, pos=0, angle=90, pen=None, movable=False, bounds=None):
        GraphicsObject.__init__(self)
        self.bounds = QtCore.QRectF()   ## graphicsitem boundary
        
        if bounds is None:              ## allowed value boundaries for orthogonal lines
            self.maxRange = [None, None]
        else:
            self.maxRange = bounds
        self.setMovable(movable)
        self.view = weakref.ref(view)
        self.p = [0, 0]
        self.setAngle(angle)
        self.setPos(pos)
            
            
        self.hasMoved = False

        
        if pen is None:
            pen = QtGui.QPen(QtGui.QColor(200, 200, 100))
        self.setPen(pen)
        self.currentPen = self.pen
        #self.setFlag(self.ItemSendsScenePositionChanges)
        #for p in self.getBoundingParents():
            #QtCore.QObject.connect(p, QtCore.SIGNAL('viewChanged'), self.updateLine)
        QtCore.QObject.connect(self.view(), QtCore.SIGNAL('viewChanged'), self.updateLine)
      
    def setMovable(self, m):
        self.movable = m
        self.setAcceptHoverEvents(m)
        
      
    def setBounds(self, bounds):
        self.maxRange = bounds
        self.setValue(self.value())
        
    def hoverEnterEvent(self, ev):
        self.currentPen = QtGui.QPen(QtGui.QColor(255, 0,0))
        self.update()
        ev.ignore()

    def hoverLeaveEvent(self, ev):
        self.currentPen = self.pen
        self.update()
        ev.ignore()
        
    def setPen(self, pen):
        self.pen = pen
        self.currentPen = self.pen
        
    def setAngle(self, angle):
        self.angle = ((angle+45) % 180) - 45   ##  -45 <= angle < 135
        self.updateLine()
        
    def setPos(self, pos):
        if type(pos) in [list, tuple]:
            newPos = pos
        elif isinstance(pos, QtCore.QPointF):
            newPos = [pos.x(), pos.y()]
        else:
            if self.angle == 90:
                newPos = [pos, 0]
            elif self.angle == 0:
                newPos = [0, pos]
            else:
                raise Exception("Must specify 2D coordinate for non-orthogonal lines.")
            
        ## check bounds (only works for orthogonal lines)
        if self.angle == 90:
            if self.maxRange[0] is not None:    
                newPos[0] = max(newPos[0], self.maxRange[0])
            if self.maxRange[1] is not None:
                newPos[0] = min(newPos[0], self.maxRange[1])
        elif self.angle == 0:
            if self.maxRange[0] is not None:
                newPos[1] = max(newPos[1], self.maxRange[0])
            if self.maxRange[1] is not None:
                newPos[1] = min(newPos[1], self.maxRange[1])
            
            
        if self.p != newPos:
            self.p = newPos
            self.updateLine()
            self.emit(QtCore.SIGNAL('positionChanged'), self)

    def getXPos(self):
        return self.p[0]
        
    def getYPos(self):
        return self.p[1]
        
    def getPos(self):
        return self.p

    def value(self):
        if self.angle%180 == 0:
            return self.getYPos()
        elif self.angle%180 == 90:
            return self.getXPos()
        else:
            return self.getPos()
                
    def setValue(self, v):
        self.setPos(v)

    ## broken in 4.7
    #def itemChange(self, change, val):
        #if change in [self.ItemScenePositionHasChanged, self.ItemSceneHasChanged]:
            #self.updateLine()
            #print "update", change
            #print self.getBoundingParents()
        #else:
            #print "ignore", change
        #return GraphicsObject.itemChange(self, change, val)
                
    def updateLine(self):

        #unit = QtCore.QRect(0, 0, 10, 10)
        #if self.scene() is not None:
            #gv = self.scene().views()[0]
            #unit = gv.mapToScene(unit).boundingRect()
            ##print unit
            #unit = self.mapRectFromScene(unit)
            ##print unit
        
        vr = self.view().viewRect()
        #vr = self.viewBounds()
        if vr is None:
            return
        #print 'before', self.bounds
        
        if self.angle > 45:
            m = np.tan((90-self.angle) * np.pi / 180.)
            y2 = vr.bottom()
            y1 = vr.top()
            x1 = self.p[0] + (y1 - self.p[1]) * m
            x2 = self.p[0] + (y2 - self.p[1]) * m
        else:
            m = np.tan(self.angle * np.pi / 180.)
            x1 = vr.left()
            x2 = vr.right()
            y2 = self.p[1] + (x1 - self.p[0]) * m
            y1 = self.p[1] + (x2 - self.p[0]) * m
        #print vr, x1, y1, x2, y2
        self.prepareGeometryChange()
        self.line = (QtCore.QPointF(x1, y1), QtCore.QPointF(x2, y2))
        self.bounds = QtCore.QRectF(self.line[0], self.line[1])
        ## Stupid bug causes lines to disappear:
        if self.angle % 180 == 90:
            px = self.pixelWidth()
            #self.bounds.setWidth(1e-9)
            self.bounds.setX(x1 + px*-5)
            self.bounds.setWidth(px*10)
        if self.angle % 180 == 0:
            px = self.pixelHeight()
            #self.bounds.setHeight(1e-9)
            self.bounds.setY(y1 + px*-5)
            self.bounds.setHeight(px*10)

        #QtGui.QGraphicsLineItem.setLine(self, x1, y1, x2, y2)
        #self.update()
        
    def boundingRect(self):
        #self.updateLine()
        #return QtGui.QGraphicsLineItem.boundingRect(self)
        #print "bounds", self.bounds
        return self.bounds
    
    def paint(self, p, *args):
        w,h  = self.pixelWidth()*5, self.pixelHeight()*5*1.1547
        #self.updateLine()
        l = self.line
        
        p.setPen(self.currentPen)
        #print "paint", self.line
        p.drawLine(l[0], l[1])
        
        p.setBrush(QtGui.QBrush(self.currentPen.color()))
        p.drawConvexPolygon(QtGui.QPolygonF([
            l[0] + QtCore.QPointF(-w, 0),
            l[0] + QtCore.QPointF(0, h),
            l[0] + QtCore.QPointF(w, 0),
        ]))
        
        #p.setPen(QtGui.QPen(QtGui.QColor(255,0,0)))
        #p.drawRect(self.boundingRect())
        
    def mousePressEvent(self, ev):
        if self.movable and ev.button() == QtCore.Qt.LeftButton:
            ev.accept()
            self.pressDelta = self.mapToParent(ev.pos()) - QtCore.QPointF(*self.p)
        else:
            ev.ignore()
            
    def mouseMoveEvent(self, ev):
        self.setPos(self.mapToParent(ev.pos()) - self.pressDelta)
        self.emit(QtCore.SIGNAL('dragged'), self)
        self.hasMoved = True

    def mouseReleaseEvent(self, ev):
        if self.hasMoved and ev.button() == QtCore.Qt.LeftButton:
            self.hasMoved = False
            self.emit(QtCore.SIGNAL('positionChangeFinished'), self)
            


class LinearRegionItem(GraphicsObject):
    """Used for marking a horizontal or vertical region in plots."""
    def __init__(self, view, orientation="vertical", vals=[0,1], brush=None, movable=True, bounds=None):
        GraphicsObject.__init__(self)
        self.orientation = orientation
        if hasattr(self, "ItemHasNoContents"):  
            self.setFlag(self.ItemHasNoContents)
        self.rect = QtGui.QGraphicsRectItem(self)
        self.rect.setParentItem(self)
        self.bounds = QtCore.QRectF()
        self.view = weakref.ref(view)
        self.setBrush = self.rect.setBrush
        self.brush = self.rect.brush
        
        if orientation[0] == 'h':
            self.lines = [
                InfiniteLine(view, QtCore.QPointF(0, vals[0]), 0, movable=movable, bounds=bounds), 
                InfiniteLine(view, QtCore.QPointF(0, vals[1]), 0, movable=movable, bounds=bounds)]
        else:
            self.lines = [
                InfiniteLine(view, QtCore.QPointF(vals[0], 0), 90, movable=movable, bounds=bounds), 
                InfiniteLine(view, QtCore.QPointF(vals[1], 0), 90, movable=movable, bounds=bounds)]
        QtCore.QObject.connect(self.view(), QtCore.SIGNAL('viewChanged'), self.updateBounds)
        
        for l in self.lines:
            l.setParentItem(self)
            l.connect(l, QtCore.SIGNAL('positionChangeFinished'), self.lineMoveFinished)
            l.connect(l, QtCore.SIGNAL('positionChanged'), self.lineMoved)
            
        if brush is None:
            brush = QtGui.QBrush(QtGui.QColor(0, 0, 255, 50))
        self.setBrush(brush)
        self.setMovable(movable)
            
    def setBounds(self, bounds):
        for l in self.lines:
            l.setBounds(bounds)
        
    def setMovable(self, m):
        for l in self.lines:
            l.setMovable(m)
        self.movable = m

    def boundingRect(self):
        return self.rect.boundingRect()
            
    def lineMoved(self):
        self.updateBounds()
        self.emit(QtCore.SIGNAL('regionChanged'), self)
            
    def lineMoveFinished(self):
        self.emit(QtCore.SIGNAL('regionChangeFinished'), self)
        
            
    def updateBounds(self):
        vb = self.view().viewRect()
        vals = [self.lines[0].value(), self.lines[1].value()]
        if self.orientation[0] == 'h':
            vb.setTop(min(vals))
            vb.setBottom(max(vals))
        else:
            vb.setLeft(min(vals))
            vb.setRight(max(vals))
        if vb != self.bounds:
            self.bounds = vb
            self.rect.setRect(vb)
        
    def mousePressEvent(self, ev):
        if not self.movable:
            ev.ignore()
            return
        for l in self.lines:
            l.mousePressEvent(ev)  ## pass event to both lines so they move together
        #if self.movable and ev.button() == QtCore.Qt.LeftButton:
            #ev.accept()
            #self.pressDelta = self.mapToParent(ev.pos()) - QtCore.QPointF(*self.p)
        #else:
            #ev.ignore()
            
    def mouseReleaseEvent(self, ev):
        for l in self.lines:
            l.mouseReleaseEvent(ev)
            
    def mouseMoveEvent(self, ev):
        #print "move", ev.pos()
        if not self.movable:
            return
        self.lines[0].blockSignals(True)  # only want to update once
        for l in self.lines:
            l.mouseMoveEvent(ev)
        self.lines[0].blockSignals(False)
        #self.setPos(self.mapToParent(ev.pos()) - self.pressDelta)
        #self.emit(QtCore.SIGNAL('dragged'), self)

    def getRegion(self):
        if self.orientation[0] == 'h':
            r = (self.bounds.top(), self.bounds.bottom())
        else:
            r = (self.bounds.left(), self.bounds.right())
        return (min(r), max(r))

    def setRegion(self, rgn):
        self.lines[0].setValue(rgn[0])
        self.lines[1].setValue(rgn[1])


class VTickGroup(QtGui.QGraphicsPathItem):
    def __init__(self, xvals=None, yrange=None, pen=None, relative=False, view=None):
        QtGui.QGraphicsPathItem.__init__(self)
        if yrange is None:
            yrange = [0, 1]
        if xvals is None:
            xvals = []
        if pen is None:
            pen = (200, 200, 200)
        self.ticks = []
        self.xvals = []
        if view is None:
            self.view = None
        else:
            self.view = weakref.ref(view)
        self.yrange = [0,1]
        self.setPen(pen)
        self.setYRange(yrange, relative)
        self.setXVals(xvals)
        self.valid = False
        
    def setPen(self, pen):
        pen = mkPen(pen)
        QtGui.QGraphicsPathItem.setPen(self, pen)

    def setXVals(self, vals):
        self.xvals = vals
        self.rebuildTicks()
        self.valid = False
        
    def setYRange(self, vals, relative=False):
        self.yrange = vals
        self.relative = relative
        if self.view is not None:
            if relative:
                #QtCore.QObject.connect(self.view, QtCore.SIGNAL('viewChanged'), self.rebuildTicks)
                QtCore.QObject.connect(self.view(), QtCore.SIGNAL('viewChanged'), self.rescale)
            else:
                try:
                    #QtCore.QObject.disconnect(self.view, QtCore.SIGNAL('viewChanged'), self.rebuildTicks)
                    QtCore.QObject.disconnect(self.view(), QtCore.SIGNAL('viewChanged'), self.rescale)
                except:
                    pass
        self.rebuildTicks()
        self.valid = False
            
    def rescale(self):
        #print "RESCALE:"
        self.resetTransform()
        #height = self.view.size().height()
        #p1 = self.mapFromScene(self.view.mapToScene(QtCore.QPoint(0, height * (1.0-self.yrange[0]))))
        #p2 = self.mapFromScene(self.view.mapToScene(QtCore.QPoint(0, height * (1.0-self.yrange[1]))))
        #yr = [p1.y(), p2.y()]
        vb = self.view().viewRect()
        p1 = vb.bottom() - vb.height() * self.yrange[0]
        p2 = vb.bottom() - vb.height() * self.yrange[1]
        yr = [p1, p2]
        
        #print "  ", vb, yr
        self.translate(0.0, yr[0])
        self.scale(1.0, (yr[1]-yr[0]))
        #print "  ", self.mapRectToScene(self.boundingRect())
        self.boundingRect()
        self.update()
            
    def boundingRect(self):
        #print "--request bounds:"
        b = QtGui.QGraphicsPathItem.boundingRect(self)
        #print "  ", self.mapRectToScene(b)
        return b
            
    def yRange(self):
        #if self.relative:
            #height = self.view.size().height()
            #p1 = self.mapFromScene(self.view.mapToScene(QtCore.QPoint(0, height * (1.0-self.yrange[0]))))
            #p2 = self.mapFromScene(self.view.mapToScene(QtCore.QPoint(0, height * (1.0-self.yrange[1]))))
            #return [p1.y(), p2.y()]
        #else:
            #return self.yrange
            
        return self.yrange
            
    def rebuildTicks(self):
        self.path = QtGui.QPainterPath()
        yrange = self.yRange()
        #print "rebuild ticks:", yrange
        for x in self.xvals:
            #path.moveTo(x, yrange[0])
            #path.lineTo(x, yrange[1])
            self.path.moveTo(x, 0.)
            self.path.lineTo(x, 1.)
        self.setPath(self.path)
        self.valid = True
        self.rescale()
        #print "  done..", self.boundingRect()
        
    def paint(self, *args):
        if not self.valid:
            self.rebuildTicks()
        #print "Paint", self.boundingRect()
        QtGui.QGraphicsPathItem.paint(self, *args)
        

class GridItem(UIGraphicsItem):
    def __init__(self, view, bounds=None, *args):
        UIGraphicsItem.__init__(self, view, bounds)
        #QtGui.QGraphicsItem.__init__(self, *args)
        self.setFlag(QtGui.QGraphicsItem.ItemClipsToShape)
        #self.setCacheMode(QtGui.QGraphicsItem.DeviceCoordinateCache)
        
        self.picture = None
        
        
    def viewChangedEvent(self):
        self.picture = None
        UIGraphicsItem.viewChangedEvent(self)
        #self.update()
        
    def paint(self, p, opt, widget):
        #p.setPen(QtGui.QPen(QtGui.QColor(100, 100, 100)))
        #p.drawRect(self.boundingRect())
        
        ## draw picture
        if self.picture is None:
            #print "no pic, draw.."
            self.generatePicture()
        p.drawPicture(0, 0, self.picture)
        #print "draw"
        
        
    def generatePicture(self):
        self.picture = QtGui.QPicture()
        p = QtGui.QPainter()
        p.begin(self.picture)
        
        dt = self.viewTransform().inverted()[0]
        vr = self.viewRect()
        unit = self.unitRect()
        dim = [vr.width(), vr.height()]
        lvr = self.boundingRect()
        ul = np.array([lvr.left(), lvr.top()])
        br = np.array([lvr.right(), lvr.bottom()])
        
        texts = []
        
        if ul[1] > br[1]:
            x = ul[1]
            ul[1] = br[1]
            br[1] = x
        for i in range(2, -1, -1):   ## Draw three different scales of grid
            
            dist = br-ul
            nlTarget = 10.**i
            d = 10. ** np.floor(np.log10(abs(dist/nlTarget))+0.5)
            ul1 = np.floor(ul / d) * d
            br1 = np.ceil(br / d) * d
            dist = br1-ul1
            nl = (dist / d) + 0.5
            for ax in range(0,2):  ## Draw grid for both axes
                ppl = dim[ax] / nl[ax]
                c = np.clip(3.*(ppl-3), 0., 30.)
                linePen = QtGui.QPen(QtGui.QColor(255, 255, 255, c)) 
                textPen = QtGui.QPen(QtGui.QColor(255, 255, 255, c*2)) 
                
                bx = (ax+1) % 2
                for x in range(0, int(nl[ax])):
                    p.setPen(linePen)
                    p1 = np.array([0.,0.])
                    p2 = np.array([0.,0.])
                    p1[ax] = ul1[ax] + x * d[ax]
                    p2[ax] = p1[ax]
                    p1[bx] = ul[bx]
                    p2[bx] = br[bx]
                    p.drawLine(QtCore.QPointF(p1[0], p1[1]), QtCore.QPointF(p2[0], p2[1]))
                    if i < 2:
                        p.setPen(textPen)
                        if ax == 0:
                            x = p1[0] + unit.width()
                            y = ul[1] + unit.height() * 8.
                        else:
                            x = ul[0] + unit.width()*3
                            y = p1[1] + unit.height()
                        texts.append((QtCore.QPointF(x, y), "%g"%p1[ax]))
        tr = self.viewTransform()
        tr.scale(1.5, 1.5)
        p.setWorldTransform(tr.inverted()[0])
        for t in texts:
            x = tr.map(t[0])
            p.drawText(x, t[1])
        p.end()

class ScaleBar(UIGraphicsItem):
    def __init__(self, view, size, width=5, color=(100, 100, 255)):
        self.size = size
        UIGraphicsItem.__init__(self, view)
        self.setAcceptedMouseButtons(QtCore.Qt.NoButton)
        #self.pen = QtGui.QPen(QtGui.QColor(*color))
        #self.pen.setWidth(width)
        #self.pen.setCosmetic(True)
        #self.pen2 = QtGui.QPen(QtGui.QColor(0,0,0))
        #self.pen2.setWidth(width+2)
        #self.pen2.setCosmetic(True)
        self.brush = QtGui.QBrush(QtGui.QColor(*color))
        self.pen = QtGui.QPen(QtGui.QColor(0,0,0))
        self.width = width
        
    def paint(self, p, opt, widget):
        rect = self.boundingRect()
        unit = self.unitRect()
        y = rect.bottom() + (rect.top()-rect.bottom()) * 0.02
        y1 = y + unit.height()*self.width
        x = rect.right() + (rect.left()-rect.right()) * 0.02
        x1 = x - self.size
        
        
        p.setPen(self.pen)
        p.setBrush(self.brush)
        rect = QtCore.QRectF(
            QtCore.QPointF(x1, y1), 
            QtCore.QPointF(x, y)
        )
        p.translate(x1, y1)
        p.scale(rect.width(), rect.height())
        p.drawRect(0, 0, 1, 1)
        
        alpha = np.clip(((self.size/unit.width()) - 40.) * 255. / 80., 0, 255)
        p.setPen(QtGui.QPen(QtGui.QColor(0, 0, 0, alpha)))
        for i in range(1, 10):
            #x2 = x + (x1-x) * 0.1 * i
            x2 = 0.1 * i
            p.drawLine(QtCore.QPointF(x2, 0), QtCore.QPointF(x2, 1))
        

    def setSize(self, s):
        self.size = s
        
class ColorScaleBar(UIGraphicsItem):
    def __init__(self, view, size, offset):
        self.size = size
        self.offset = offset
        UIGraphicsItem.__init__(self, view)
        self.setAcceptedMouseButtons(QtCore.Qt.NoButton)
        self.brush = QtGui.QBrush(QtGui.QColor(200,0,0))
        self.pen = QtGui.QPen(QtGui.QColor(0,0,0))
        self.labels = {'max': 1, 'min': 0}
        self.gradient = QtGui.QLinearGradient()
        self.gradient.setColorAt(0, QtGui.QColor(0,0,0))
        self.gradient.setColorAt(1, QtGui.QColor(255,0,0))
        
    def setGradient(self, g):
        self.gradient = g
        self.update()
        
    def setLabels(self, l):
        self.labels = l
        self.update()
        
    def paint(self, p, opt, widget):
        rect = self.boundingRect()   ## Boundaries of visible area in scene coords.
        unit = self.unitRect()       ## Size of one view pixel in scene coords.
        
        ## determine max width of all labels
        labelWidth = 0
        labelHeight = 0
        for k in self.labels:
            b = p.boundingRect(QtCore.QRectF(0, 0, 0, 0), QtCore.Qt.AlignLeft | QtCore.Qt.AlignVCenter, k)
            labelWidth = max(labelWidth, b.width())
            labelHeight = max(labelHeight, b.height())
            
        labelWidth *= unit.width()
        labelHeight *= unit.height()
        
        textPadding = 2  # in px
        
        if self.offset[0] < 0:
            x3 = rect.right() + unit.width() * self.offset[0]
            x2 = x3 - labelWidth - unit.width()*textPadding*2
            x1 = x2 - unit.width() * self.size[0]
        else:
            x1 = rect.left() + unit.width() * self.offset[0]
            x2 = x1 + unit.width() * self.size[0]
            x3 = x2 + labelWidth + unit.width()*textPadding*2
        if self.offset[1] < 0:
            y2 = rect.top() - unit.height() * self.offset[1]
            y1 = y2 + unit.height() * self.size[1]
        else:
            y1 = rect.bottom() - unit.height() * self.offset[1]
            y2 = y1 - unit.height() * self.size[1]
        self.b = [x1,x2,x3,y1,y2,labelWidth]
            
        ## Draw background
        p.setPen(self.pen)
        p.setBrush(QtGui.QBrush(QtGui.QColor(255,255,255,100)))
        rect = QtCore.QRectF(
            QtCore.QPointF(x1 - unit.width()*textPadding, y1 + labelHeight/2 + unit.height()*textPadding), 
            QtCore.QPointF(x3, y2 - labelHeight/2 - unit.height()*textPadding)
        )
        p.drawRect(rect)
        
        
        ## Have to scale painter so that text and gradients are correct size. Bleh.
        p.scale(unit.width(), unit.height())
        
        ## Draw color bar
        self.gradient.setStart(0, y1/unit.height())
        self.gradient.setFinalStop(0, y2/unit.height())
        p.setBrush(self.gradient)
        rect = QtCore.QRectF(
            QtCore.QPointF(x1/unit.width(), y1/unit.height()), 
            QtCore.QPointF(x2/unit.width(), y2/unit.height())
        )
        p.drawRect(rect)
        
        
        ## draw labels
        p.setPen(QtGui.QPen(QtGui.QColor(0,0,0)))
        tx = x2 + unit.width()*textPadding
        lh = labelHeight/unit.height()
        for k in self.labels:
            y = y1 + self.labels[k] * (y2-y1)
            p.drawText(QtCore.QRectF(tx/unit.width(), y/unit.height() - lh/2.0, 1000, lh), QtCore.Qt.AlignLeft | QtCore.Qt.AlignVCenter, k)
        
        <|MERGE_RESOLUTION|>--- conflicted
+++ resolved
@@ -1458,8 +1458,10 @@
         else:
             xs = bounds.width() / dif
             
+        tickPositions = set() # remembers positions of previously drawn ticks
         ## draw ticks and text
-        for i in [i1, i1+1, i1+2]:  ## draw three different intervals
+        ## draw three different intervals, long ticks first
+        for i in reversed([i1, i1+1, i1+2]):
             if i > len(intervals):
                 continue
             ## spacing for this interval
@@ -1503,7 +1505,11 @@
                 if p1[1-axis] < 0:
                     continue
                 p.setPen(QtGui.QPen(QtGui.QColor(100, 100, 100, a)))
-                p.drawLine(Point(p1), Point(p2))
+                # draw tick only if there is none
+                tickPos = p1[1-axis]
+                if tickPos not in tickPositions:
+                    p.drawLine(Point(p1), Point(p2))
+                    tickPositions.add(tickPos)
                 if i == textLevel:
                     if abs(v) < .001 or abs(v) >= 10000:
                         vstr = "%g" % (v * self.scale)
@@ -1732,7 +1738,6 @@
         #self.replot(autoRange=False)
         #self.updateMatrix()
         
-<<<<<<< HEAD
     def wheelEvent(self, ev, axis=None):
         mask = np.array(self.mouseEnabled, dtype=np.float)
         degree = ev.delta() / 8.0;
@@ -1750,9 +1755,6 @@
         self.emit(QtCore.SIGNAL('rangeChangedManually'), self.mouseEnabled)
         ev.accept()
 
-=======
-        
->>>>>>> 397a1c8a
     def mouseMoveEvent(self, ev):
         QtGui.QGraphicsWidget.mouseMoveEvent(self, ev)
         pos = np.array([ev.pos().x(), ev.pos().y()])
