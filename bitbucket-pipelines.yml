# This is a sample build configuration for Python.
# Check our guides at https://confluence.atlassian.com/x/x4UWN for more examples.
# Only use spaces to indent your .yml configuration.
# -----
# You can specify a custom docker image from Docker Hub as your build environment.
#image: continuumio/miniconda3
image: qgis/qgis
pipelines:
  branches:
    feature/crash#403:
      - step:
          name: basic qgis loading
          services:
            - docker
          caches:
            - docker
            - pip
            - qgisresourcecache
            - enmapboxtestdatacache

          script:
            - apt-get -y install git-lfs
            - git lfs install
            - git lfs fetch
            - git lfs pull
            - git lfs checkout
            - python3 -m pip install -r requirements_developer.txt
            - export PYTHONPATH="${PYTHONPATH}:$(pwd)"
            - echo "current dir:" $(pwd)
            - python3 --version
            - printenv PYTHONPATH
            - QT_QPA_PLATFORM=offscreen
            - export QT_QPA_PLATFORM
            - python3 scripts/setup_repository.py
            - python3 enmapbox --debug --no_exec
            - python3 enmapboxtesting/test_enmapbox_empty.py
            - python3 enmapboxtesting/test_enmapbox.py
            #- CI=True
            #- export CI

  custom:
    scheduled-testing:
<<<<<<< HEAD
    - step:
        name: run unit tests
        services:
          - docker
        caches:
          - docker
          #- pip
          - condacache
        script: # Modify the commands below to build your repository.
          #- apt-get -y install build-essential
          - apt-get -y install xvfb
          - apt-get -y install git-lfs
          - apt-get install -y wget
          - apt-get install -y unzip
          - Xvfb :1 -screen 0 1024x768x16 &> xvfb.log  &
          #- ps aux | grep X
          - DISPLAY=:1.0
          - export DISPLAY
          #- /opt/python/bin/conda update -y conda
          - conda update -y conda
          - conda create --name qgis_stable python=3.7
          - conda activate qgis_stable
          - conda install qgis --channel=conda-forge
          - conda env list
          - mkdir test-reports
          #- python3 -m pip install -r requirements.txt
          # requirements_developer.txt calls the requirements.txt as well
          - python3 -m pip install -r requirements.txt
          - python3 -m pip install xmlrunner
          - git lfs install
          - git lfs fetch
          - git lfs pull
          - git lfs checkout
          - wget https://bitbucket.org/jakimowb/qgispluginsupport/downloads/qgisresources.zip -O qgisresources.zip
          - unzip qgisresources.zip
          - python3 --version
          - python3 scripts/setuprepository.py
          - python3 -m coverage run --rcfile=.coveragec   enmapboxtesting/test_enmapbox.py
          - python3 -m coverage run --rcfile=.coveragec --append  enmapboxtesting/test_applications.py
          - python3 -m coverage run --rcfile=.coveragec --append  enmapboxtesting/test_crosshair.py
          - python3 -m coverage run --rcfile=.coveragec --append  enmapboxtesting/test_cursorlocationsvalues.py
          - python3 -m coverage run --rcfile=.coveragec --append  enmapboxtesting/test_datasources.py
          - python3 -m coverage run --rcfile=.coveragec --append  enmapboxtesting/test_dependencycheck.py
          - python3 -m coverage run --rcfile=.coveragec --append  enmapboxtesting/test_docksanddatasources.py
          - python3 -m coverage run --rcfile=.coveragec --append  enmapboxtesting/test_enmapboxplugin.py
          - python3 -m coverage run --rcfile=.coveragec --append  enmapboxtesting/test_enmapboxprocessingprovider.py
          - python3 -m coverage run --rcfile=.coveragec --append  enmapboxtesting/test_hiddenqgislayers.py
          - python3 -m coverage run --rcfile=.coveragec --append  enmapboxtesting/test_mapcanvas.py
          - python3 -m coverage run --rcfile=.coveragec --append  enmapboxtesting/test_mimedata.py
          - python3 -m coverage run --rcfile=.coveragec --append  enmapboxtesting/test_options.py
          - python3 -m coverage run --rcfile=.coveragec --append  enmapboxtesting/test_settings.py
          - python3 -m coverage run --rcfile=.coveragec --append  enmapboxtesting/test_speclibs.py
          - python3 -m coverage run --rcfile=.coveragec --append  enmapboxtesting/test_spectralprofilesources.py
          - python3 -m coverage run --rcfile=.coveragec --append  enmapboxtesting/test_template.py
          - python3 -m coverage run --rcfile=.coveragec --append  enmapboxtesting/test_testdata_dependency.py
          - python3 -m coverage run --rcfile=.coveragec --append  enmapboxtesting/test_testing.py
          - python3 -m coverage run --rcfile=.coveragec --append  enmapboxtesting/test_utils.py
          - python3 -m coverage run --rcfile=.coveragec --append  hubdc/test/test_algorithm.py
          - python3 -m coverage run --rcfile=.coveragec --append  hubdc/test/test_core.py
          - python3 -m coverage report
=======
      - step:
          name: setup repository
          services:
            - docker
          caches:
            - docker
            - pip
            - qgisresourcecache
            - enmapboxtestdatacache
          script:
            - apt-get -y install git-lfs
            - git lfs install
            - git lfs fetch
            - git lfs pull
            - git lfs checkout
            - python3 -m pip install -r requirements_developer.txt
            - export PYTHONPATH="${PYTHONPATH}:$(pwd)"
            - echo "current dir:" $(pwd)
            - python3 --version
            - printenv PYTHONPATH
            - QT_QPA_PLATFORM=offscreen
            - export QT_QPA_PLATFORM
            - python3 scripts/setup_repository.py
          artifacts:
            # defining the artifacts to be passed to each future step.
            - deploy/enmapboxplugin.*.zip
            - deploy/enmapboxplugin/**
            - enmapboxtestdata/**
            - qgisresources/**
      - step:
          name: run unit tests
          services:
            - docker
          caches:
            - docker
            - pip
            - qgisresourcecache
            - enmapboxtestdatacache
            #- condacache
          script: # Modify the commands below to build your repository.
            - apt-get -y install git-lfs
            - git lfs install
            - git lfs fetch
            - git lfs pull
            - git lfs checkout
            - python3 -m pip install -r requirements_developer.txt
            - export PYTHONPATH="${PYTHONPATH}:$(pwd)"
            - echo "current dir:" $(pwd)
            - python3 --version
            - printenv PYTHONPATH
            - QT_QPA_PLATFORM=offscreen
            - export QT_QPA_PLATFORM
            #- export PYTHONPATH="${PYTHONPATH}:$(pwd)/deploy/enmapboxplugin"
            #- echo " PYTHONPATH "

            #- cp .coveragec deploy/enmapboxplugin
            #- cd deploy/enmapboxplugin

            - set +e # remove or set -e to exit at first error
            # run scripts/createruntests.py to generate the following lines
            - python3 enmapboxtesting/test_enmapbox_empty.py
            - python3 -m coverage run --rcfile=.coveragec  enmapboxtesting/test_applications.py
            - python3 -m coverage run --rcfile=.coveragec --append  enmapboxtesting/test_crosshair.py
            - python3 -m coverage run --rcfile=.coveragec --append  enmapboxtesting/test_cursorlocationsvalues.py
            - python3 -m coverage run --rcfile=.coveragec --append  enmapboxtesting/test_datasources.py
            - python3 -m coverage run --rcfile=.coveragec --append  enmapboxtesting/test_dependencycheck.py
            - python3 -m coverage run --rcfile=.coveragec --append  enmapboxtesting/test_docksanddatasources.py
            - python3 -m coverage run --rcfile=.coveragec --append  enmapboxtesting/test_enmapbox.py
            - python3 -m coverage run --rcfile=.coveragec --append  enmapboxtesting/test_enmapboxplugin.py
            - python3 -m coverage run --rcfile=.coveragec --append  enmapboxtesting/test_enmapboxprocessingprovider.py
            - python3 -m coverage run --rcfile=.coveragec --append  enmapboxtesting/test_hiddenqgislayers.py
            - python3 -m coverage run --rcfile=.coveragec --append  enmapboxtesting/test_mapcanvas.py
            - python3 -m coverage run --rcfile=.coveragec --append  enmapboxtesting/test_mimedata.py
            - python3 -m coverage run --rcfile=.coveragec --append  enmapboxtesting/test_options.py
            - python3 -m coverage run --rcfile=.coveragec --append  enmapboxtesting/test_settings.py
            - python3 -m coverage run --rcfile=.coveragec --append  enmapboxtesting/test_speclibs.py
            - python3 -m coverage run --rcfile=.coveragec --append  enmapboxtesting/test_spectralprofilesources.py
            - python3 -m coverage run --rcfile=.coveragec --append  enmapboxtesting/test_splashscreen.py
            - python3 -m coverage run --rcfile=.coveragec --append  enmapboxtesting/test_template.py
            - python3 -m coverage run --rcfile=.coveragec --append  enmapboxtesting/test_testdata_dependency.py
            - python3 -m coverage run --rcfile=.coveragec --append  enmapboxtesting/test_testing.py
            - python3 -m coverage run --rcfile=.coveragec --append  enmapboxtesting/test_utils.py
            - python3 -m coverage run --rcfile=.coveragec --append  enmapboxtesting/test_vectorlayertools.py
            - python3 -m coverage run --rcfile=.coveragec --append  hubdc/test/test_algorithm.py
            - python3 -m coverage run --rcfile=.coveragec --append  hubdc/test/test_core.py
            - python3 -m coverage report
>>>>>>> 8f11b040
definitions:
  caches:
    condacache: /opt/conda
    qgisresourcecache: /opt/atlassian/pipelines/agent/build/qgisresources
    enmapboxtestdatacache: /opt/atlassian/pipelines/agent/build/enmapboxtestdata<|MERGE_RESOLUTION|>--- conflicted
+++ resolved
@@ -40,68 +40,6 @@
 
   custom:
     scheduled-testing:
-<<<<<<< HEAD
-    - step:
-        name: run unit tests
-        services:
-          - docker
-        caches:
-          - docker
-          #- pip
-          - condacache
-        script: # Modify the commands below to build your repository.
-          #- apt-get -y install build-essential
-          - apt-get -y install xvfb
-          - apt-get -y install git-lfs
-          - apt-get install -y wget
-          - apt-get install -y unzip
-          - Xvfb :1 -screen 0 1024x768x16 &> xvfb.log  &
-          #- ps aux | grep X
-          - DISPLAY=:1.0
-          - export DISPLAY
-          #- /opt/python/bin/conda update -y conda
-          - conda update -y conda
-          - conda create --name qgis_stable python=3.7
-          - conda activate qgis_stable
-          - conda install qgis --channel=conda-forge
-          - conda env list
-          - mkdir test-reports
-          #- python3 -m pip install -r requirements.txt
-          # requirements_developer.txt calls the requirements.txt as well
-          - python3 -m pip install -r requirements.txt
-          - python3 -m pip install xmlrunner
-          - git lfs install
-          - git lfs fetch
-          - git lfs pull
-          - git lfs checkout
-          - wget https://bitbucket.org/jakimowb/qgispluginsupport/downloads/qgisresources.zip -O qgisresources.zip
-          - unzip qgisresources.zip
-          - python3 --version
-          - python3 scripts/setuprepository.py
-          - python3 -m coverage run --rcfile=.coveragec   enmapboxtesting/test_enmapbox.py
-          - python3 -m coverage run --rcfile=.coveragec --append  enmapboxtesting/test_applications.py
-          - python3 -m coverage run --rcfile=.coveragec --append  enmapboxtesting/test_crosshair.py
-          - python3 -m coverage run --rcfile=.coveragec --append  enmapboxtesting/test_cursorlocationsvalues.py
-          - python3 -m coverage run --rcfile=.coveragec --append  enmapboxtesting/test_datasources.py
-          - python3 -m coverage run --rcfile=.coveragec --append  enmapboxtesting/test_dependencycheck.py
-          - python3 -m coverage run --rcfile=.coveragec --append  enmapboxtesting/test_docksanddatasources.py
-          - python3 -m coverage run --rcfile=.coveragec --append  enmapboxtesting/test_enmapboxplugin.py
-          - python3 -m coverage run --rcfile=.coveragec --append  enmapboxtesting/test_enmapboxprocessingprovider.py
-          - python3 -m coverage run --rcfile=.coveragec --append  enmapboxtesting/test_hiddenqgislayers.py
-          - python3 -m coverage run --rcfile=.coveragec --append  enmapboxtesting/test_mapcanvas.py
-          - python3 -m coverage run --rcfile=.coveragec --append  enmapboxtesting/test_mimedata.py
-          - python3 -m coverage run --rcfile=.coveragec --append  enmapboxtesting/test_options.py
-          - python3 -m coverage run --rcfile=.coveragec --append  enmapboxtesting/test_settings.py
-          - python3 -m coverage run --rcfile=.coveragec --append  enmapboxtesting/test_speclibs.py
-          - python3 -m coverage run --rcfile=.coveragec --append  enmapboxtesting/test_spectralprofilesources.py
-          - python3 -m coverage run --rcfile=.coveragec --append  enmapboxtesting/test_template.py
-          - python3 -m coverage run --rcfile=.coveragec --append  enmapboxtesting/test_testdata_dependency.py
-          - python3 -m coverage run --rcfile=.coveragec --append  enmapboxtesting/test_testing.py
-          - python3 -m coverage run --rcfile=.coveragec --append  enmapboxtesting/test_utils.py
-          - python3 -m coverage run --rcfile=.coveragec --append  hubdc/test/test_algorithm.py
-          - python3 -m coverage run --rcfile=.coveragec --append  hubdc/test/test_core.py
-          - python3 -m coverage report
-=======
       - step:
           name: setup repository
           services:
@@ -188,7 +126,6 @@
             - python3 -m coverage run --rcfile=.coveragec --append  hubdc/test/test_algorithm.py
             - python3 -m coverage run --rcfile=.coveragec --append  hubdc/test/test_core.py
             - python3 -m coverage report
->>>>>>> 8f11b040
 definitions:
   caches:
     condacache: /opt/conda
