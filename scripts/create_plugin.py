--- conflicted
+++ resolved
@@ -59,11 +59,7 @@
 MD.mRepository = enmapbox.REPOSITORY
 MD.mQgisMinimumVersion = enmapbox.MIN_VERSION_QGIS
 MD.mEmail = 'enmapbox@enmap.org'
-<<<<<<< HEAD
-MD.mHasProcessingProvider=True
-=======
 MD.mHasProcessingProvider = True
->>>>>>> b95fbedb
 
 ########## End of config section
 
@@ -121,14 +117,13 @@
     compileEnMAPBoxResources()
 
     # copy python and other resource files
-    pattern = re.compile(r'\.(sli|hdr|py|svg|png|txt|ui|tif|qml|md|js|css|json|aux\.xml|pth)$')
+    pattern = re.compile(r'\.(sli|hdr|py|svg|png|txt|ui|tif|qml|md|js|css|json|aux\.xml)$')
     files = list(scantree(DIR_REPO / 'enmapbox', pattern=pattern))
     files.extend(list(scantree(DIR_REPO / 'site-packages', pattern=pattern)))
     files.extend(list(scantree(DIR_REPO / 'hubflow', pattern=pattern)))
     files.extend(list(scantree(DIR_REPO / 'hubdc', pattern=pattern)))
     files.extend(list(scantree(DIR_REPO / 'hubdsm', pattern=pattern)))
     files.extend(list(scantree(DIR_REPO / 'enmapboxgeoalgorithms', pattern=pattern)))
-    files.extend(list(scantree(DIR_REPO / 'enmapboxprocessing', pattern=pattern)))
 
     # add special files required by EnMAP-Box Applications
     files.extend(list(scantree(DIR_REPO / 'enmapbox' / 'apps' / 'lmuvegetationapps',
