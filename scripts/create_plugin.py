--- conflicted
+++ resolved
@@ -289,7 +289,6 @@
 
     args = parser.parse_args()
 
-<<<<<<< HEAD
     create_enmapbox_plugin(include_testdata=args.testdata, include_qgisresources=args.qgisresources)
 
     message = '\nVery important checklist. Do not remove!!!' \
@@ -302,19 +301,5 @@
               '\n6. QGIS Min-Version? (enmapbox/__init__.py -> MIN_VERSION_QGIS)' \
               '\n7. Plugin promotion (Slack, Email, ...)'
     print(message)
-=======
-    path = create_enmapbox_plugin(include_testdata=args.testdata, include_qgisresources=args.qgisresources)
-
-    if re.search(r'\.master\.', path.name):
-        message = '\nVery important checklist. Do not remove!!!' \
-                  '\nChecklist for release:' \
-                  '\n1. Change log up-to-date?' \
-                  '\n2. ZIP containing branch information?' \
-                  '\n3. Processing algo documentation up-to-date (run create_processing_rst)?.' \
-                  '\n4. Version number increased? (enmapbox/__init__.py -> __version__)' \
-                  '\n5. QGIS Min-Version? (enmapbox/__init__.py -> MIN_VERSION_QGIS)' \
-                  '\n6. Plugin promotion (Slack, Email, ...)'
-        print(message)
->>>>>>> 14c4de3d
 
     exit()